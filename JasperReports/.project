<?xml version="1.0" encoding="UTF-8"?>
<projectDescription>
	<name>JasperReports</name>
	<comment></comment>
	<projects>
		<project>base</project>
		<project>client</project>
		<project>dbPort</project>
		<project>lib</project>
		<project>looks</project>
		<project>print</project>
		<project>utils</project>
	</projects>
	<buildSpec>
		<buildCommand>
<<<<<<< HEAD
			<name>org.eclipse.wst.common.project.facet.core.builder</name>
=======
			<name>org.eclipse.jdt.core.javabuilder</name>
>>>>>>> 4e53264e
			<arguments>
			</arguments>
		</buildCommand>
		<buildCommand>
<<<<<<< HEAD
			<name>org.eclipse.jdt.core.javabuilder</name>
=======
			<name>org.eclipse.pde.ManifestBuilder</name>
>>>>>>> 4e53264e
			<arguments>
			</arguments>
		</buildCommand>
		<buildCommand>
<<<<<<< HEAD
			<name>org.eclipse.wst.validation.validationbuilder</name>
=======
			<name>org.eclipse.pde.SchemaBuilder</name>
>>>>>>> 4e53264e
			<arguments>
			</arguments>
		</buildCommand>
	</buildSpec>
	<natures>
<<<<<<< HEAD
		<nature>org.eclipse.jem.workbench.JavaEMFNature</nature>
		<nature>org.eclipse.wst.common.modulecore.ModuleCoreNature</nature>
		<nature>org.eclipse.jdt.core.javanature</nature>
		<nature>org.eclipse.wst.common.project.facet.core.nature</nature>
=======
		<nature>org.eclipse.jdt.core.javanature</nature>
		<nature>org.eclipse.pde.PluginNature</nature>
>>>>>>> 4e53264e
	</natures>
</projectDescription><|MERGE_RESOLUTION|>--- conflicted
+++ resolved
@@ -13,42 +13,31 @@
 	</projects>
 	<buildSpec>
 		<buildCommand>
-<<<<<<< HEAD
 			<name>org.eclipse.wst.common.project.facet.core.builder</name>
-=======
-			<name>org.eclipse.jdt.core.javabuilder</name>
->>>>>>> 4e53264e
 			<arguments>
 			</arguments>
 		</buildCommand>
 		<buildCommand>
-<<<<<<< HEAD
 			<name>org.eclipse.jdt.core.javabuilder</name>
-=======
-			<name>org.eclipse.pde.ManifestBuilder</name>
->>>>>>> 4e53264e
 			<arguments>
 			</arguments>
 		</buildCommand>
 		<buildCommand>
-<<<<<<< HEAD
-			<name>org.eclipse.wst.validation.validationbuilder</name>
-=======
+			<name>org.eclipse.pde.ManifestBuilder</name>
+			<arguments>
+			</arguments>
+		</buildCommand>
+		<buildCommand>
 			<name>org.eclipse.pde.SchemaBuilder</name>
->>>>>>> 4e53264e
 			<arguments>
 			</arguments>
 		</buildCommand>
 	</buildSpec>
 	<natures>
-<<<<<<< HEAD
 		<nature>org.eclipse.jem.workbench.JavaEMFNature</nature>
 		<nature>org.eclipse.wst.common.modulecore.ModuleCoreNature</nature>
 		<nature>org.eclipse.jdt.core.javanature</nature>
 		<nature>org.eclipse.wst.common.project.facet.core.nature</nature>
-=======
-		<nature>org.eclipse.jdt.core.javanature</nature>
 		<nature>org.eclipse.pde.PluginNature</nature>
->>>>>>> 4e53264e
 	</natures>
 </projectDescription>