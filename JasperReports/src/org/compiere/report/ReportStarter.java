/******************************************************************************
 * Product: Adempiere ERP & CRM Smart Business Solution                       *
 * This program is free software; you can redistribute it and/or modify it    *
 * under the terms version 2 of the GNU General Public License as published   *
 * by the Free Software Foundation. This program is distributed in the hope   *
 * that it will be useful, but WITHOUT ANY WARRANTY; without even the implied *
 * warranty of MERCHANTABILITY or FITNESS FOR A PARTICULAR PURPOSE.           *
 * See the GNU General Public License for more details.                       *
 * You should have received a copy of the GNU General Public License along    *
 * with this program; if not, write to the Free Software Foundation, Inc.,    *
 * 59 Temple Place, Suite 330, Boston, MA 02111-1307 USA.                     *
 * For the text or an alternative of this public license, you may reach us    *                      *
 *****************************************************************************/
package org.compiere.report;

import java.awt.print.PrinterJob;
import java.io.File;
import java.io.FileInputStream;
import java.io.FileNotFoundException;
import java.io.FileOutputStream;
import java.io.FilenameFilter;
import java.io.IOException;
import java.io.InputStream;
import java.io.OutputStream;
import java.io.Serializable;
import java.math.BigDecimal;
import java.net.InetAddress;
import java.net.MalformedURLException;
import java.net.URI;
import java.net.URISyntaxException;
import java.net.URL;
import java.net.UnknownHostException;
import java.sql.Connection;
import java.sql.PreparedStatement;
import java.sql.ResultSet;
import java.sql.SQLException;
import java.sql.Timestamp;
import java.util.ArrayList;
import java.util.HashMap;
import java.util.Hashtable;
import java.util.Locale;
import java.util.Map;
import java.util.Properties;
import java.util.PropertyResourceBundle;
import java.util.logging.Level;

import javax.naming.InitialContext;
import javax.naming.NamingException;
import javax.print.attribute.HashPrintRequestAttributeSet;
import javax.print.attribute.PrintRequestAttributeSet;
import javax.print.attribute.standard.Copies;
import javax.print.attribute.standard.JobName;

import net.sf.jasperreports.engine.JRException;
import net.sf.jasperreports.engine.JRExporterParameter;
import net.sf.jasperreports.engine.JRParameter;
import net.sf.jasperreports.engine.JasperCompileManager;
import net.sf.jasperreports.engine.JasperExportManager;
import net.sf.jasperreports.engine.JasperFillManager;
import net.sf.jasperreports.engine.JasperPrint;
import net.sf.jasperreports.engine.JasperReport;
import net.sf.jasperreports.engine.export.JRPrintServiceExporter;
import net.sf.jasperreports.engine.export.JRPrintServiceExporterParameter;
import net.sf.jasperreports.engine.util.JRLoader;

import org.adempiere.exceptions.AdempiereException;
import org.adempiere.exceptions.DBException;
import org.compiere.db.CConnection;
import org.compiere.interfaces.MD5;
import org.compiere.model.MAttachment;
import org.compiere.model.MAttachmentEntry;
import org.compiere.model.MBPartner;
import org.compiere.model.MProcess;
import org.compiere.model.PrintInfo;
import org.compiere.model.X_AD_PInstance_Para;
import org.compiere.print.MPrintFormat;
import org.compiere.print.PrintUtil;
import org.compiere.print.ReportCtl;
import org.compiere.print.ServerReportCtl;
import org.compiere.process.ClientProcess;
import org.compiere.process.ProcessCall;
import org.compiere.process.ProcessInfo;
import org.compiere.process.ProcessInfoParameter;
import org.compiere.util.CLogger;
import org.compiere.util.DB;
import org.compiere.util.Env;
import org.compiere.util.Ini;
import org.compiere.util.Language;
import org.compiere.util.Trx;
import org.compiere.util.Util;
import org.compiere.utils.DigestOfFile;

/**
 * @author rlemeill
 * Originally coming from an application note from compiere.co.uk
 * ---
 * Modifications: Allow Jasper Reports to be able to be run on VPN profile (i.e: no direct connection to DB).
 *                Implemented ClientProcess for it to run on client.
 * @author Ashley Ramdass
 * @author victor.perez@e-evolution.com
 * @see FR 1906632 http://sourceforge.net/tracker/?func=detail&atid=879335&aid=1906632&group_id=176962
 * @author Teo Sarca, www.arhipac.ro
 * 			<li>FR [ 2581145 ] Jasper: Provide parameters info
 * @author Cristina Ghita, www.arhipac.ro
 * 			<li>BF [ 2778472 ] Subreport bug
 */
public class ReportStarter implements ProcessCall, ClientProcess
{
	/** Logger */
	private static CLogger log = CLogger.getCLogger(ReportStarter.class);
	private static File REPORT_HOME = null;

	private static JRViewerProvider viewerProvider = new SwingJRViewerProvider();
	private static JasperPrint jasperPrint;

    static {
        String reportPath = System.getProperty("org.compiere.report.path");
        if (reportPath == null) {
        	REPORT_HOME = new File(Ini.getAdempiereHome() + File.separator + "reports");
        } else {
			REPORT_HOME = new File(reportPath);
        }
    }

	private ProcessInfo processInfo;
	private MAttachment attachment;


    /**
     * @param requestURL
     * @return true if the report is on the same ip address than Application Server
     */
    private boolean isRequestedonAS(URL requestURL)
    {
    	boolean tBool = false;
    	try{
    		InetAddress[] request_iaddrs = InetAddress.getAllByName(requestURL.getHost());
    		InetAddress as_iaddr = InetAddress.getByName(CConnection.get().getAppsHost());
    		for(int i=0;i<request_iaddrs.length;i++)
    		{
    			log.info("Got "+request_iaddrs[i].toString()+" for "+requestURL+" as address #"+i);
    			if(request_iaddrs[i].equals(as_iaddr))
    			{
    				log.info("Requested report is on application server host");
    				tBool = true;
    				break;
    			}
    		}
    	}
    	catch (UnknownHostException e) {
    		log.severe("Unknown dns lookup error");
    		return false;
    	}
    	return tBool;

    }

    /**
     * @return true if the class org.compiere.interfaces.MD5Home is present
     */
    private boolean isMD5HomeInterfaceAvailable()
    {
    	try
		{
    		Class.forName("org.compiere.interfaces.MD5");
    		log.info("EJB client for MD5 remote hashing is present");
    		return true;
		}
    	catch (ClassNotFoundException e)
		{
    		log.warning("EJB Client for MD5 remote hashing absent\nyou need the class org.compiere.interfaces.MD5 - from webEJB-client.jar - in classpath");
    		return false;
		}
    }

    /**
     * @param requestedURLString
     * @return md5 hash of remote file computed directly on application server
     * 			null if problem or if report doesn't seem to be on AS (different IP or 404)
     */
    private String ejbGetRemoteMD5(String requestedURLString)
    {
		InitialContext context = null;
		String md5Hash = null;
    	try {
    		URL requestURL = new URL(requestedURLString);
    		//String requestURLHost = requestURL.getHost();
    		Hashtable<String, String> env = new Hashtable<String, String>();
    		env.put(InitialContext.INITIAL_CONTEXT_FACTORY, "org.jnp.interfaces.NamingContextFactory");
    		env.put(InitialContext.URL_PKG_PREFIXES, "org.jboss.naming:org.jnp.interfaces");
    		env.put(InitialContext.PROVIDER_URL, requestURL.getHost() + ":" + CConnection.get().getAppsPort());
    		context = new InitialContext(env);
    		if (isRequestedonAS(requestURL) && isMD5HomeInterfaceAvailable())
    		{
    			MD5 md5 = (MD5) context.lookup(MD5.JNDI_NAME);
    			md5Hash = md5.getFileMD5(requestedURLString);
    			log.info("MD5 for " + requestedURLString + " is " + md5Hash);
    		}

    	}
    	catch (MalformedURLException e) {
    		log.severe("URL is invalid: "+ e.getMessage());
    		return null;
    	}
    	catch (NamingException e){
    		log.warning("Unable to create jndi context did you deployed webApp.ear package?\nRemote hashing is impossible");
    		return null;
    	}
    	return md5Hash;
    }

    /**
     * @author rlemeill
     * @param reportLocation http://applicationserver/webApp/standalone.jrxml for example
     * @param localPath Where to put the http downloaded file
     * @return abstract File which represent the downloaded file
     */
    private File getRemoteFile(String reportLocation, String localPath)
    {
    	try{
    		URL reportURL = new URL(reportLocation);
			InputStream in = reportURL.openStream();

    		File downloadedFile = new File(localPath);

    		if (downloadedFile.exists())
    		{
    			downloadedFile.delete();
    		}

    		FileOutputStream fout = new FileOutputStream(downloadedFile);

			byte buf[] = new byte[1024];
			int s = 0;
 			while((s = in.read(buf, 0, 1024)) > 0)
				fout.write(buf, 0, s);

    		in.close();
    		fout.flush();
    		fout.close();
    		return downloadedFile;
    	} catch (FileNotFoundException e) {
			if(reportLocation.indexOf("Subreport") == -1) // Only show the warning if it is not a subreport
				log.warning("404 not found: Report cannot be found on server "+ e.getMessage());
    		return null;
    	} catch (IOException e) {
			log.severe("I/O error when trying to download (sub)report from server "+ e.getMessage());
    		return null;
    	}
    }

	/**
	 * Search for additional subreports deployed to a webcontext if
	 * the parent report is located there
	 * @author deathmeat
	 * @param reportName The original report name
	 * @param reportPath The full path to the parent report
	 * @param fileExtension The file extension of the parent report
	 * @return An Array of File objects referencing to the downloaded subreports
	 */
	private File[] getHttpSubreports(String reportName, String reportPath, String fileExtension)
	{
		ArrayList<File> subreports = new ArrayList<File>();
		String remoteDir = reportPath.substring(0, reportPath.lastIndexOf("/"));

		// Currently check hardcoded for max. 10 subreports
		for(int i=1; i<10; i++)
		{
			// Check if subreport number i exists
			File subreport = httpDownloadedReport(remoteDir + "/" + reportName + i + fileExtension);
			if(subreport == null) // Subreport doesn't exist, abort further approaches
				break;

			subreports.add(subreport);
		}

		File[] subreportsTemp = new File[0];
		subreportsTemp = subreports.toArray(subreportsTemp);
		return subreportsTemp;
	}

    /**
     * @author rlemeill
     * @param reportLocation http string url ex: http://adempiereserver.domain.com/webApp/standalone.jrxml
     * @return downloaded File (or already existing one)
     */
    private File httpDownloadedReport(String reportLocation)
    {
    	File reportFile = null;
    	File downloadedFile = null;
    	log.info(" report deployed to " + reportLocation);
    	try {


    		String[] tmps = reportLocation.split("/");
    		String cleanFile = tmps[tmps.length-1];
    		String localFile = System.getProperty("java.io.tmpdir") + System.getProperty("file.separator") + cleanFile;
    		String downloadedLocalFile = System.getProperty("java.io.tmpdir") + System.getProperty("file.separator")+"TMP" + cleanFile;

    		reportFile = new File(localFile);


    		if (reportFile.exists())
    		{
    			String localMD5hash = DigestOfFile.GetLocalMD5Hash(reportFile);
    			String remoteMD5Hash = ejbGetRemoteMD5(reportLocation);
    			log.info("MD5 for local file is "+localMD5hash );
    			if ( remoteMD5Hash != null)
    			{
    				if (localMD5hash.equals(remoteMD5Hash))
    				{
    					log.info(" no need to download: local report is up-to-date");
    				}
    				else
    				{
    					log.info(" report on server is different that local one, download and replace");
    					downloadedFile = getRemoteFile(reportLocation, downloadedLocalFile);
    					reportFile.delete();
    					downloadedFile.renameTo(reportFile);
    				}
    			}
    			else
    			{
    				log.warning("Remote hashing is not available did you deployed webApp.ear?");
    				downloadedFile = getRemoteFile(reportLocation, downloadedLocalFile);
    				//    				compare hash of existing and downloaded
    				if ( DigestOfFile.md5localHashCompare(reportFile,downloadedFile) )
    				{
    					//nothing file are identical
    					log.info(" no need to replace your existing report");
    				}
    				else
    				{
    					log.info(" report on server is different that local one, replacing");
    					reportFile.delete();
    					downloadedFile.renameTo(reportFile);
    				}
    			}
    		}
    		else
    		{
    			reportFile = getRemoteFile(reportLocation,localFile);
    		}

    	}
    	catch (Exception e) {
    		log.severe("Unknown exception: "+ e.getMessage());
    		return null;
    	}
    	return reportFile;
    }

    /**
     * Returns the Server Connection if direct connection is not available
     * (VPN, WAN, Terminal) and thus query has to be run on server only else return
     * a direct connection to DB.
     *
     * Notes: Need to refactor and integrate in DB if confirmed to be working as
     * expected.
     *
     * @author Ashley Ramdass
     * @return Connection DB Connection
     */
    protected Connection getConnection()
    {
    	return DB.getConnectionRW();
    }

    /**
	 *  Start the process.
	 *  Called then pressing the Process button in R_Request.
	 *  It should only return false, if the function could not be performed
	 *  as this causes the process to abort.
	 *  @author rlemeill
	 *  @param ctx context
	 *  @param pi standard process info
	 *  @param trx
	 *  @return true if success
	 */
    public boolean startProcess(Properties ctx, ProcessInfo pi, Trx trx)
    {
    	processInfo = pi;
		String Name=pi.getTitle();
        int AD_PInstance_ID=pi.getAD_PInstance_ID();
        int Record_ID=pi.getRecord_ID();
        
        log.info( "Name="+Name+"  AD_PInstance_ID="+AD_PInstance_ID+" Record_ID="+Record_ID);
        String trxName = null;
        if (trx != null) {
        	trxName = trx.getTrxName();
        }
        ReportData reportData = getReportData(pi, trxName);
        if (reportData == null) {
            reportResult(AD_PInstance_ID, "Can not find report data", trxName);
            return false;
        }

        String reportPath = reportData.getReportFilePath();
        if (Util.isEmpty(reportPath, true))
		{
            reportResult(AD_PInstance_ID, "Can not find report", trxName);
            return false;
        }

		JasperData data = null;
		File reportFile = null;
		String fileExtension = "";
		HashMap<String, Object> params = new HashMap<String, Object>();

		addProcessParameters(AD_PInstance_ID, params, trxName);
		addProcessInfoParameters(params, pi.getParameter());

		reportFile = getReportFile(reportPath, (String)params.get("ReportType"));
		if (reportFile == null || reportFile.exists() == false)
		{
			log.severe("No report file found for given type, falling back to " + reportPath);
			reportFile = getReportFile(reportPath);
		}

		if (reportFile == null || reportFile.exists() == false)
		{
			String tmp = "Can not find report file at path - " + reportPath;
			log.severe(tmp);
			reportResult(AD_PInstance_ID, tmp, trxName);
		}

		if (reportFile != null)
		{
			data = processReport(reportFile);
			fileExtension = reportFile.getName().substring(reportFile.getName().lastIndexOf("."),
					reportFile.getName().length());
		}
		else
		{
			return false;
		}

		JasperReport jasperReport = data.getJasperReport();
        String jasperName = data.getJasperName();
        String name =  jasperReport.getName();
        File reportDir = data.getReportDir();
        
       	// Add reportDir to class path
		ClassLoader scl = ClassLoader.getSystemClassLoader();
		try {
			java.net.URLClassLoader ucl = new java.net.URLClassLoader(new java.net.URL[]{reportDir.toURI().toURL()}, scl);
			net.sf.jasperreports.engine.util.JRResourcesUtil.setThreadClassLoader(ucl);
		} catch (MalformedURLException me) {
			log.warning("Could not add report directory to classpath: "+ me.getMessage());
		}

        if (jasperReport != null) {
			File[] subreports;

            // Subreports
			if(reportPath.startsWith("http://") || reportPath.startsWith("https://"))
			{
				// Locate and download subreports from remote webcontext
				subreports = getHttpSubreports(jasperName + "Subreport", reportPath, fileExtension);
			}
			else if (reportPath.startsWith("attachment:"))
			{
				subreports = getAttachmentSubreports(reportPath);
			}
			else if (reportPath.startsWith("resource:"))
			{
				subreports = getResourceSubreports(name+ "Subreport", reportPath, fileExtension);
			}
			// TODO: Implement file:/ lookup for subreports
			else
			{
				// Locate subreports from local/remote filesystem
				subreports = reportDir.listFiles( new FileFilter( jasperName+"Subreport", reportDir, fileExtension));
			}

            for( int i=0; i<subreports.length; i++) {
                JasperData subData = processReport( subreports[i]);
                if (subData.getJasperReport()!=null) {
                    params.put( subData.getJasperName(), subData.getJasperFile().getAbsolutePath());
                }
            }

            if (Record_ID > 0)
            	params.put("RECORD_ID", new Integer( Record_ID));

            // contribution from Ricardo (ralexsander)
            // in iReports you can 'SELECT' AD_Client_ID, AD_Org_ID and AD_User_ID using only AD_PINSTANCE_ID
            params.put("AD_PINSTANCE_ID", new Integer( AD_PInstance_ID));

        	Language currLang = Env.getLanguage(Env.getCtx());
<<<<<<< HEAD
        	String printerName = null;
        	MPrintFormat printFormat = null;
        	PrintInfo printInfo = null;
        	ProcessInfoParameter[] pip = pi.getParameter();
        	// Get print format and print info parameters
        	if (pip!=null) {
        		for (int i=0; i<pip.length; i++) {
        			if (ServerReportCtl.PARAM_PRINT_FORMAT.equalsIgnoreCase(pip[i].getParameterName())) {
        				printFormat = (MPrintFormat)pip[i].getParameter();
        			}
        			if (ServerReportCtl.PARAM_PRINT_INFO.equalsIgnoreCase(pip[i].getParameterName())) {
        				printInfo = (PrintInfo)pip[i].getParameter();
        			}
        			if (ServerReportCtl.PARAM_PRINTER_NAME.equalsIgnoreCase(pip[i].getParameterName())) {
        				printerName = (String)pip[i].getParameter();
        			}
        		}
        	}
        	if (printFormat!=null) {
        		if (printInfo!=null) {
        			// Set the language of the print format if we're printing a document
	        		if (printInfo.isDocument()) {
	        			currLang = printFormat.getLanguage();
	        		}
        		}
        		// Set printer name unless already set.
        		if (printerName==null) {
        			printerName = printFormat.getPrinterName();
        		}
        	}
        	
=======
        	ProcessInfoParameter[] pip = pi.getParameter();
        	// Check for language parameter
        	if (pip!=null) {
        		for (int i=0; i<pip.length; i++) {
        			if ("CURRENT_LANG".equalsIgnoreCase(pip[i].getParameterName())) {
        				currLang = (Language)pip[i].getParameter();
        			}
        		}
        	}
            
>>>>>>> 4e53264e
           	params.put("CURRENT_LANG", currLang.getAD_Language());
           	params.put(JRParameter.REPORT_LOCALE, currLang.getLocale());
           	
            // Resources
            File resFile = null;
            if (reportPath.startsWith("attachment:") && attachment != null) {
            	resFile = getAttachmentResourceFile(jasperName, currLang);
            } else if (reportPath.startsWith("resource:")) {
                	resFile = getResourcesForResourceFile(jasperName, currLang);
            // TODO: Implement file:/ for resources
            } else {
            	resFile = new File(jasperName+"_"+currLang.getLocale().getLanguage()+".properties");
            	if (!resFile.exists()) {
            		resFile = null;
            	}
            	if (resFile == null) {
            		resFile = new File(jasperName+".properties");
            		if (!resFile.exists()) {
            			resFile = null;
            		}
            	}
            }
            if (resFile!=null) {
                try {
                    PropertyResourceBundle res = new PropertyResourceBundle( new FileInputStream(resFile));
                    params.put("RESOURCE", res);
                } catch (IOException e) {
                    ;
                }
            }

            Connection conn = null;
            try {
            	conn = getConnection();
                jasperPrint = JasperFillManager.fillReport( jasperReport, params, conn);
                if (reportData.isDirectPrint() || !processInfo.isPrintPreview())
                {
                    log.info( "ReportStarter.startProcess print report -" + jasperPrint.getName());
                    //RF 1906632
                    if (!processInfo.isBatch()) {
                    	
                    	// Get printer job
                    	PrinterJob printerJob = org.compiere.print.CPrinter.getPrinterJob(printerName);
                    	// Set print request attributes
                    	
                		//	Paper Attributes:
                		PrintRequestAttributeSet prats = new HashPrintRequestAttributeSet();
 
                		//	add:				copies, job-name, priority
                		if (printInfo.isDocumentCopy() || printInfo.getCopies() < 1)
                			prats.add (new Copies(1));
                		else
                			prats.add (new Copies(printInfo.getCopies()));
                		Locale locale = Language.getLoginLanguage().getLocale();
                		prats.add(new JobName(printFormat.getName() + "_" + pi.getRecord_ID(), locale));
                		prats.add(PrintUtil.getJobPriority(jasperPrint.getPages().size() , printInfo.getCopies(), true));

                		// Create print service exporter
                    	JRPrintServiceExporter exporter = new JRPrintServiceExporter();;
                    	// Set parameters
                    	exporter.setParameter(JRExporterParameter.JASPER_PRINT, jasperPrint);
                    	exporter.setParameter(JRPrintServiceExporterParameter.PRINT_SERVICE, printerJob.getPrintService());
                    	exporter.setParameter(JRPrintServiceExporterParameter.PRINT_SERVICE_ATTRIBUTE_SET, printerJob.getPrintService().getAttributes());
                    	exporter.setParameter(JRPrintServiceExporterParameter.PRINT_REQUEST_ATTRIBUTE_SET, prats);
                    	exporter.setParameter(JRPrintServiceExporterParameter.DISPLAY_PAGE_DIALOG, Boolean.FALSE);
                    	exporter.setParameter(JRPrintServiceExporterParameter.DISPLAY_PRINT_DIALOG, Boolean.FALSE);
                    	// Print report / document
                    	exporter.exportReport();
                    	
                    }
                    else
                    {
                    	// You can use JasperPrint to create PDF
                    	// Used For the PH
                    	try
                    	{
                    		File PDF = File.createTempFile("mail", ".pdf");
                    		JasperExportManager.exportReportToPdfFile(jasperPrint, PDF.getAbsolutePath());
                    		processInfo.setPDFReport(PDF);
                    	}
                    	catch (IOException e)
                    	{
                    		log.severe("ReportStarter.startProcess: Can not make PDF File - "+ e.getMessage());
                    	}
                }

                    // You can use JasperPrint to create PDF
//                        JasperExportManager.exportReportToPdfFile(jasperPrint, "BasicReport.pdf");
                } else {
                    log.info( "ReportStarter.startProcess run report -"+jasperPrint.getName());
                    JRViewerProvider viewerLauncher = getReportViewerProvider();
                    viewerLauncher.openViewer(jasperPrint, pi.getTitle()+" - " + reportPath);
                }
            } catch (JRException e) {
                log.severe("ReportStarter.startProcess: Can not run report - "+ e.getMessage());
            } finally {
            	if (conn != null)
					try {
						conn.close();
					} catch (SQLException e) {
					}
            }
        }

        reportResult( AD_PInstance_ID, null, trxName);
        return true;
    }

	public static JasperPrint getJasperPrint()
	{
		return jasperPrint;
	}


	/**
     * Get .property resource file from process attachment
     * @param jasperName
     * @param currLang
     * @return File
     */
    private File getAttachmentResourceFile(String jasperName, Language currLang) {
    	File resFile = null;
    	MAttachmentEntry[] entries = attachment.getEntries();
    	// try baseName + "_" + language
        for( int i=0; i<entries.length; i++) {
            if ( entries[i].getName().equals( jasperName+currLang.getLocale().getLanguage()+".properties")) {
                resFile = getAttachmentEntryFile(entries[i]);
                break;
            }
        }
        if (resFile==null) {
            // try baseName only
            for( int i=0; i<entries.length; i++) {
                if ( entries[i].getName().equals( jasperName+".properties")) {
                	resFile = getAttachmentEntryFile(entries[i]);
                    break;
                }
            }
        }
		return resFile;
	}

	/**
     * Get .property resource file from resources
     * @param jasperName
     * @param currLang
     * @return File
     */
    private File getResourcesForResourceFile(String jasperName, Language currLang) {
    	File resFile = null;
		try {
			resFile = getFileAsResource(jasperName+currLang.getLocale().getLanguage()+".properties");
		} catch (Exception e) {
			// ignore exception - file couldn't exist
		}
		return resFile;
	}

	/**
     * Get subreports from attachment. Assume all other jasper attachment is subreport.
     * @param reportPath
     * @return File[]
     */
    private File[] getAttachmentSubreports(String reportPath) {
		String name = reportPath.substring("attachment:".length()).trim();
		ArrayList<File> subreports = new ArrayList<File>();
		MAttachmentEntry[] entries = attachment.getEntries();
		for(int i = 0; i < entries.length; i++) {
			if (!entries[i].getName().equals(name) &&
				(entries[i].getName().toLowerCase().endsWith(".jrxml") || entries[i].getName().toLowerCase().endsWith(".jasper"))) {
				File reportFile = getAttachmentEntryFile(entries[i]);
				if (reportFile != null)
					subreports.add(reportFile);
			}
		}
 		File[] subreportsTemp = new File[0];
		subreportsTemp = subreports.toArray(subreportsTemp);
		return subreportsTemp;
	}

	/**
	 * Search for additional subreports deployed as resources
	 * @param reportName The original report name
	 * @param reportPath The full path to the parent report
	 * @param fileExtension The file extension of the parent report
	 * @return An Array of File objects referencing to the downloaded subreports
	 */
	private File[] getResourceSubreports(String reportName, String reportPath, String fileExtension)
	{
		ArrayList<File> subreports = new ArrayList<File>();
		String remoteDir = reportPath.substring(0, reportPath.lastIndexOf("/"));

		// Currently check hardcoded for max. 10 subreports
		for(int i=1; i<10; i++)
		{
			// Check if subreport number i exists
			File subreport = null;
			try {
				subreport = getFileAsResource(remoteDir + "/" + reportName + i + fileExtension);
			} catch (Exception e) {
				// just ignore it
			}
			if(subreport == null) // Subreport doesn't exist, abort further approaches
				break;

			subreports.add(subreport);
		}
		
		File[] subreportsTemp = new File[subreports.size()];
		subreportsTemp = subreports.toArray(subreportsTemp);
		return subreportsTemp;
	}

	/**
     * @author alinv
     * @param reportPath
     * @param reportType
     * @return the abstract file corresponding to typed report
     */
	protected File getReportFile(String reportPath, String reportType) {

		if (reportType != null)
		{
			int cpos = reportPath.lastIndexOf('.');
			reportPath = reportPath.substring(0, cpos) + "_" + reportType + reportPath.substring(cpos, reportPath.length());
		}

		return getReportFile(reportPath);
	}

	/**
	 * @author alinv
	 * @param reportPath
	 * @return the abstract file corresponding to report
	 */
	protected File getReportFile(String reportPath)
	{
		File reportFile = null;

		// Reports deployment on web server Thanks to Alin Vaida
		if (reportPath.startsWith("http://") || reportPath.startsWith("https://")) {
			reportFile = httpDownloadedReport(reportPath);
		} else if (reportPath.startsWith("attachment:")) {
			//report file from process attachment
			reportFile = downloadAttachment(reportPath);
		} else if (reportPath.startsWith("/")) {
			reportFile = new File(reportPath);
		} else if (reportPath.startsWith("file:/")) {
			try {
				reportFile = new File(new URI(reportPath));
			} catch (URISyntaxException e) {
				log.warning(e.getLocalizedMessage());
				reportFile = null;
			}
		} else if (reportPath.startsWith("resource:")) {
			try {
				reportFile = getFileAsResource(reportPath);
			} catch (Exception e) {
				log.warning(e.getLocalizedMessage());
				reportFile = null;
			}
		} else {
			reportFile = new File(REPORT_HOME, reportPath);
		}

		// Set org.compiere.report.path because it is used in reports which refer to subreports
		if (reportFile != null)
		{
			System.setProperty("org.compiere.report.path", reportFile.getParentFile().getAbsolutePath());
		}
		return reportFile;
	}

	/**
	 * @param reportPath
	 * @return
	 * @throws Exception
	 */
	private File getFileAsResource(String reportPath) throws Exception {
		File reportFile;
		String name = reportPath.substring("resource:".length()).trim();
		String localName = name.replace('/', '_');
		log.info("reportPath = " + reportPath);
		log.info("getting resource from = " + getClass().getClassLoader().getResource(name));
		InputStream inputStream = getClass().getClassLoader().getResourceAsStream(name);
		String localFile = System.getProperty("java.io.tmpdir") + System.getProperty("file.separator") + localName;
		log.info("localFile = " + localFile);
		reportFile = new File(localFile);

		OutputStream out = null;
		out = new FileOutputStream(reportFile);
		if (out != null){
			byte buf[]=new byte[1024];
			int len;
			while((len=inputStream.read(buf))>0)
				out.write(buf,0,len);
			out.close();
			inputStream.close();
		}

		return reportFile;
	}

	/**
	 * Download db attachment
	 * @param reportPath must of syntax attachment:filename
	 * @return File
	 */
	private File downloadAttachment(String reportPath) {
		File reportFile = null;
		String name = reportPath.substring("attachment:".length()).trim();
		MProcess process = new MProcess(Env.getCtx(), processInfo.getAD_Process_ID(), processInfo.getTransactionName());
		attachment = process.getAttachment();
		if (attachment != null) {
			MAttachmentEntry[] entries = attachment.getEntries();
			MAttachmentEntry entry = null;
			for (int i = 0; i < entries.length; i++) {
				if (entries[i].getName().equals(name)) {
					entry = entries[i];
					break;
				}
			}
			if (entry != null) {
				reportFile = getAttachmentEntryFile(entry);
			}
		}
		return reportFile;
	}

	/**
	 * Download db attachment to local file
	 * @param entry
	 * @return File
	 */
	private File getAttachmentEntryFile(MAttachmentEntry entry) {
		String localFile = System.getProperty("java.io.tmpdir") + System.getProperty("file.separator") + entry.getName();
		String downloadedLocalFile = System.getProperty("java.io.tmpdir") + System.getProperty("file.separator")+"TMP" + entry.getName();
		File reportFile = new File(localFile);
		if (reportFile.exists()) {
			String localMD5hash = DigestOfFile.GetLocalMD5Hash(reportFile);
			String entryMD5hash = DigestOfFile.getMD5Hash(entry.getData());
			if (localMD5hash.equals(entryMD5hash))
			{
				log.info(" no need to download: local report is up-to-date");
			}
			else
			{
				log.info(" report on server is different that local one, download and replace");
				File downloadedFile = new File(downloadedLocalFile);
				entry.getFile(downloadedFile);
				if (! reportFile.delete()) {
					throw new AdempiereException("Cannot delete temporary file " + reportFile.toString());
				}
				if (! downloadedFile.renameTo(reportFile)) {
					throw new AdempiereException("Cannot rename temporary file " + downloadedFile.toString() + " to " + reportFile.toString());
				}
			}
		} else {
			entry.getFile(reportFile);
		}
		return reportFile;
	}

	/**
	 * Update AD_PInstance result and error message
     * @author rlemeill
     * @param AD_PInstance_ID
     * @param errMsg error message or null if there is no error
     */
    protected void reportResult(int AD_PInstance_ID, String errMsg, String trxName)
    {
        int result = (errMsg == null ? 1 : 0);
        String sql = "UPDATE AD_PInstance SET Result=?, ErrorMsg=?"
                     +" WHERE AD_PInstance_ID="+AD_PInstance_ID;
        DB.executeUpdateEx(sql, new Object[]{result, errMsg}, trxName);
    }

    /**
     * @author rlemeill
     * @param reportFile
     * @return
     */
    protected JasperData processReport( File reportFile) {
        log.info( "reportFile.getAbsolutePath() = "+reportFile.getAbsolutePath());
        JasperReport jasperReport = null;

        String jasperName = reportFile.getName();
        int pos = jasperName.indexOf('.');
        if (pos!=-1) jasperName = jasperName.substring(0, pos);
        File reportDir = reportFile.getParentFile();

        //test if the compiled report exists
        File jasperFile = new File( reportDir.getAbsolutePath(), jasperName+".jasper");
        if (jasperFile.exists()) { // test time
            if (reportFile.lastModified() == jasperFile.lastModified()) {
            	log.info(" no need to compile use "+jasperFile.getAbsolutePath());
                try {
                    jasperReport = (JasperReport)JRLoader.loadObject(jasperFile.getAbsolutePath());
                } catch (JRException e) {
                    jasperReport = null;
                    log.severe("Can not load report - "+ e.getMessage());
                }
            } else {
                jasperReport = compileReport( reportFile, jasperFile);
            }
        } else { // create new jasper file
            jasperReport = compileReport( reportFile, jasperFile);
        }

        return new JasperData( jasperReport, reportDir, jasperName, jasperFile);
    }

    /**
     * Load Process Parameters into given params map
     * @param AD_PInstance_ID
     * @param params
     * @param trxName
     */
    private static void addProcessParameters(int AD_PInstance_ID, Map<String, Object> params, String trxName)
    {
        final String sql = "SELECT "
        				+" "+X_AD_PInstance_Para.COLUMNNAME_ParameterName
        				+","+X_AD_PInstance_Para.COLUMNNAME_P_String
                        +","+X_AD_PInstance_Para.COLUMNNAME_P_String_To
                        +","+X_AD_PInstance_Para.COLUMNNAME_P_Number
                        +","+X_AD_PInstance_Para.COLUMNNAME_P_Number_To
                        +","+X_AD_PInstance_Para.COLUMNNAME_P_Date
                        +","+X_AD_PInstance_Para.COLUMNNAME_P_Date_To
                        +","+X_AD_PInstance_Para.COLUMNNAME_Info
                        +","+X_AD_PInstance_Para.COLUMNNAME_Info_To
                    +" FROM "+X_AD_PInstance_Para.Table_Name
                    +" WHERE "+X_AD_PInstance_Para.COLUMNNAME_AD_PInstance_ID+"=?";
        PreparedStatement pstmt = null;
        ResultSet rs = null;
        try
        {
            pstmt = DB.prepareStatement(sql, ResultSet.TYPE_FORWARD_ONLY, ResultSet.CONCUR_READ_ONLY, trxName);
            pstmt.setInt(1, AD_PInstance_ID);
            rs = pstmt.executeQuery();
            while (rs.next())
            {
                String name = rs.getString(1);
                String pStr = rs.getString(2);
                String pStrTo = rs.getString(3);
                BigDecimal pNum = rs.getBigDecimal(4);
                BigDecimal pNumTo = rs.getBigDecimal(5);

                Timestamp pDate = rs.getTimestamp(6);
                Timestamp pDateTo = rs.getTimestamp(7);
                if (pStr != null) {
                    if (pStrTo!=null) {
                        params.put( name+"1", pStr);
                        params.put( name+"2", pStrTo);
                    } else {
                        params.put( name, pStr);
                    }
                } else if (pDate != null) {
                    if (pDateTo!=null) {
                        params.put( name+"1", pDate);
                        params.put( name+"2", pDateTo);
                    } else {
                        params.put( name, pDate);
                    }
                } else if (pNum != null) {
                    if (pNumTo!=null) {
                        params.put( name+"1", pNum);
                        params.put( name+"2", pNumTo);
                    } else {
                        params.put( name, pNum);
                    }
                }
                //
                // Add parameter info - teo_sarca FR [ 2581145 ]
                String info = rs.getString(8);
                String infoTo = rs.getString(9);
        		params.put(name+"_Info1", (info != null ? info : ""));
        		params.put(name+"_Info2", (infoTo != null ? infoTo : ""));
            }
        }
        catch (SQLException e)
        {
//            log.severe("Execption; sql = "+sql+"; e.getMessage() = " +e.getMessage());
            throw new DBException(e, sql);
        }
        finally
        {
            DB.close(rs, pstmt);
            rs = null; pstmt = null;
        }
    }

    private void addProcessInfoParameters(Map<String, Object> params, ProcessInfoParameter[] para)
    {
    	if (para != null) {
			for (int i = 0; i < para.length; i++) {
				if (para[i].getParameter_To() == null) {
					params.put(para[i].getParameterName(), para[i].getParameter());
				} else {
	                params.put( para[i].getParameterName()+"1", para[i].getParameter());
	                params.put( para[i].getParameterName()+"2", para[i].getParameter_To());
				}
			}
    	}
	}

    /**
     * @author rlemeill
     * Correct the class path if loaded from java web start
     */
    private void JWScorrectClassPath()
    {
		URL jasperreportsAbsoluteURL = Thread.currentThread().getContextClassLoader().getResource("net/sf/jasperreports/engine");
		String jasperreportsAbsolutePath = "";

		if(jasperreportsAbsoluteURL.toString().startsWith("jar:http:") || jasperreportsAbsoluteURL.toString().startsWith("jar:https:"))
		{
			// Jasper classes are deployed to a webserver (Java Webstart)
			jasperreportsAbsolutePath = jasperreportsAbsoluteURL.toString().split("!")[0].split("jar:")[1];

			// Download the required jasper libraries if they are not already existing
			File reqLib = new File(System.getProperty("java.io.tmpdir"), "CompiereJasperReqs.jar");
			if(!reqLib.exists() && !(reqLib.length() > 0))
			{
				try{
					URL reqLibURL = new URL(jasperreportsAbsolutePath);
					InputStream in = reqLibURL.openStream();

					FileOutputStream fout = new FileOutputStream(reqLib);

					byte buf[] = new byte[1024];
					int s = 0;

					while((s = in.read(buf, 0, 1024)) > 0)
						fout.write(buf, 0, s);

					in.close();
					fout.flush();
					fout.close();
				} catch (FileNotFoundException e) {
					log.warning("Required library not found "+ e.getMessage());
					reqLib.delete();
					reqLib = null;
				} catch (IOException e) {
					log.severe("I/O error downloading required library from server "+ e.getMessage());
					reqLib.delete();
					reqLib = null;
				}
			}

			jasperreportsAbsolutePath = reqLib.getAbsolutePath();
		}
		else
		{
			// Jasper classes are locally available (Local client)
			jasperreportsAbsolutePath = jasperreportsAbsoluteURL.toString().split("!")[0].split("file:")[1];
		}

		if(jasperreportsAbsolutePath != null && !jasperreportsAbsolutePath.trim().equals(""))
		{
			// Check whether the current CLASSPATH already contains our
			// jasper libraries and dependencies or not.
			if(System.getProperty("java.class.path").indexOf(jasperreportsAbsolutePath) < 0)
			{
			System.setProperty("java.class.path",
					System.getProperty("java.class.path") +
					System.getProperty("path.separator") +
					jasperreportsAbsolutePath);
			log.info("Classpath has been corrected to " + System.getProperty("java.class.path"));
			}
		}
    }

    /**
     * @author rlemeill
     * @param reportFile
     * @param jasperFile
     * @return compiled JasperReport
     */
    private JasperReport compileReport( File reportFile, File jasperFile)
    {
    	JWScorrectClassPath();
        JasperReport compiledJasperReport = null;
        try {
          	JasperCompileManager.compileReportToFile ( reportFile.getAbsolutePath(), jasperFile.getAbsolutePath() );
            jasperFile.setLastModified( reportFile.lastModified()); //Synchronize Dates
            compiledJasperReport =  (JasperReport)JRLoader.loadObject(jasperFile);
        } catch (JRException e) {
            log.log(Level.SEVERE, "Error", e);
        }
        return compiledJasperReport;
    }

    /**
     * @author rlemeill
     * @param ProcessInfo
     * @return ReportData or null if no data found
     */
    public ReportData getReportData (ProcessInfo pi, String trxName)
    {
    	log.info("");
        String sql = "SELECT pr.JasperReport, pr.IsDirectPrint "
        		   + "FROM AD_Process pr, AD_PInstance pi "
                   + "WHERE pr.AD_Process_ID = pi.AD_Process_ID "
                   + " AND pi.AD_PInstance_ID=?";
        PreparedStatement pstmt = null;
        ResultSet rs = null;
        try
        {
            pstmt = DB.prepareStatement(sql, ResultSet.TYPE_FORWARD_ONLY, ResultSet.CONCUR_READ_ONLY, trxName);
            pstmt.setInt(1, pi.getAD_PInstance_ID());
            rs = pstmt.executeQuery();
            String path = null;
            boolean	directPrint = false;
            boolean isPrintPreview = pi.isPrintPreview();
            if (rs.next()) {
                path = rs.getString(1);

				if ("Y".equalsIgnoreCase(rs.getString(2)) && !Ini.isPropertyBool(Ini.P_PRINTPREVIEW)
						&& !isPrintPreview )
					directPrint = true;
            } else {
                log.severe("data not found; sql = "+sql);
				return null;
            }

            return new ReportData( path, directPrint);
        }
        catch (SQLException e)
        {
        	throw new DBException(e, sql);
//        	log.severe("sql = "+sql+"; e.getMessage() = "+ e.getMessage());
//        	return null;
        }
        finally
        {
            DB.close(rs, pstmt);
            rs = null; pstmt = null;
        }
    }

    /**
     * Set jasper report viewer provider.
     * @param provider
     */
    public static void setReportViewerProvider(JRViewerProvider provider) {
    	if (provider == null)
    		throw new IllegalArgumentException("Cannot set report viewer provider to null");
    	viewerProvider = provider;
    }

    /**
     * Get the current jasper report viewer provider
     * @return JRViewerProvider
     */
    public static JRViewerProvider getReportViewerProvider() {
    	return viewerProvider;
    }

    class ReportData {
        private String reportFilePath;
        private boolean directPrint;

        public ReportData(String reportFilePath, boolean directPrint) {
            this.reportFilePath = reportFilePath;
            this.directPrint = directPrint;
        }

        public String getReportFilePath() {
            return reportFilePath;
        }

        public boolean isDirectPrint() {
            return directPrint;
        }
    }

    public static class JasperData
    implements Serializable
    {
		/**
		 *
		 */
		private static final long serialVersionUID = 4375195020654531202L;
		private JasperReport jasperReport;
        private File reportDir;
        private String jasperName;
        private File jasperFile;

        public JasperData(JasperReport jasperReport, File reportDir, String jasperName, File jasperFile) {
            this.jasperReport = jasperReport;
            this.reportDir = reportDir;
            this.jasperName = jasperName;
            this.jasperFile = jasperFile;
        }

        public JasperReport getJasperReport() {
            return jasperReport;
        }

        public File getReportDir() {
            return reportDir;
        }

        public String getJasperName() {
            return jasperName;
        }

        public File getJasperFile() {
            return jasperFile;
        }
    }

    class FileFilter implements FilenameFilter {
        private String reportStart;
        private File directory;
        private String extension;

        public FileFilter(String reportStart, File directory, String extension) {
            this.reportStart = reportStart;
            this.directory = directory;
            this.extension = extension;
        }

        public boolean accept(File file, String name) {
            if (file.equals( directory)) {
                if (name.startsWith( reportStart)) {
                    int pos = name.lastIndexOf( extension);
                    if ( (pos!=-1) && (pos==(name.length()-extension.length()))) return true;
                }
            }
            return false;
        }
    }

}<|MERGE_RESOLUTION|>--- conflicted
+++ resolved
@@ -1,1269 +1,1256 @@
-/******************************************************************************
- * Product: Adempiere ERP & CRM Smart Business Solution                       *
- * This program is free software; you can redistribute it and/or modify it    *
- * under the terms version 2 of the GNU General Public License as published   *
- * by the Free Software Foundation. This program is distributed in the hope   *
- * that it will be useful, but WITHOUT ANY WARRANTY; without even the implied *
- * warranty of MERCHANTABILITY or FITNESS FOR A PARTICULAR PURPOSE.           *
- * See the GNU General Public License for more details.                       *
- * You should have received a copy of the GNU General Public License along    *
- * with this program; if not, write to the Free Software Foundation, Inc.,    *
- * 59 Temple Place, Suite 330, Boston, MA 02111-1307 USA.                     *
- * For the text or an alternative of this public license, you may reach us    *                      *
- *****************************************************************************/
-package org.compiere.report;
-
-import java.awt.print.PrinterJob;
-import java.io.File;
-import java.io.FileInputStream;
-import java.io.FileNotFoundException;
-import java.io.FileOutputStream;
-import java.io.FilenameFilter;
-import java.io.IOException;
-import java.io.InputStream;
-import java.io.OutputStream;
-import java.io.Serializable;
-import java.math.BigDecimal;
-import java.net.InetAddress;
-import java.net.MalformedURLException;
-import java.net.URI;
-import java.net.URISyntaxException;
-import java.net.URL;
-import java.net.UnknownHostException;
-import java.sql.Connection;
-import java.sql.PreparedStatement;
-import java.sql.ResultSet;
-import java.sql.SQLException;
-import java.sql.Timestamp;
-import java.util.ArrayList;
-import java.util.HashMap;
-import java.util.Hashtable;
-import java.util.Locale;
-import java.util.Map;
-import java.util.Properties;
-import java.util.PropertyResourceBundle;
-import java.util.logging.Level;
-
-import javax.naming.InitialContext;
-import javax.naming.NamingException;
-import javax.print.attribute.HashPrintRequestAttributeSet;
-import javax.print.attribute.PrintRequestAttributeSet;
-import javax.print.attribute.standard.Copies;
-import javax.print.attribute.standard.JobName;
-
-import net.sf.jasperreports.engine.JRException;
-import net.sf.jasperreports.engine.JRExporterParameter;
-import net.sf.jasperreports.engine.JRParameter;
-import net.sf.jasperreports.engine.JasperCompileManager;
-import net.sf.jasperreports.engine.JasperExportManager;
-import net.sf.jasperreports.engine.JasperFillManager;
-import net.sf.jasperreports.engine.JasperPrint;
-import net.sf.jasperreports.engine.JasperReport;
-import net.sf.jasperreports.engine.export.JRPrintServiceExporter;
-import net.sf.jasperreports.engine.export.JRPrintServiceExporterParameter;
-import net.sf.jasperreports.engine.util.JRLoader;
-
-import org.adempiere.exceptions.AdempiereException;
-import org.adempiere.exceptions.DBException;
-import org.compiere.db.CConnection;
-import org.compiere.interfaces.MD5;
-import org.compiere.model.MAttachment;
-import org.compiere.model.MAttachmentEntry;
-import org.compiere.model.MBPartner;
-import org.compiere.model.MProcess;
-import org.compiere.model.PrintInfo;
-import org.compiere.model.X_AD_PInstance_Para;
-import org.compiere.print.MPrintFormat;
-import org.compiere.print.PrintUtil;
-import org.compiere.print.ReportCtl;
-import org.compiere.print.ServerReportCtl;
-import org.compiere.process.ClientProcess;
-import org.compiere.process.ProcessCall;
-import org.compiere.process.ProcessInfo;
-import org.compiere.process.ProcessInfoParameter;
-import org.compiere.util.CLogger;
-import org.compiere.util.DB;
-import org.compiere.util.Env;
-import org.compiere.util.Ini;
-import org.compiere.util.Language;
-import org.compiere.util.Trx;
-import org.compiere.util.Util;
-import org.compiere.utils.DigestOfFile;
-
-/**
- * @author rlemeill
- * Originally coming from an application note from compiere.co.uk
- * ---
- * Modifications: Allow Jasper Reports to be able to be run on VPN profile (i.e: no direct connection to DB).
- *                Implemented ClientProcess for it to run on client.
- * @author Ashley Ramdass
- * @author victor.perez@e-evolution.com
- * @see FR 1906632 http://sourceforge.net/tracker/?func=detail&atid=879335&aid=1906632&group_id=176962
- * @author Teo Sarca, www.arhipac.ro
- * 			<li>FR [ 2581145 ] Jasper: Provide parameters info
- * @author Cristina Ghita, www.arhipac.ro
- * 			<li>BF [ 2778472 ] Subreport bug
- */
-public class ReportStarter implements ProcessCall, ClientProcess
-{
-	/** Logger */
-	private static CLogger log = CLogger.getCLogger(ReportStarter.class);
-	private static File REPORT_HOME = null;
-
-	private static JRViewerProvider viewerProvider = new SwingJRViewerProvider();
-	private static JasperPrint jasperPrint;
-
-    static {
-        String reportPath = System.getProperty("org.compiere.report.path");
-        if (reportPath == null) {
-        	REPORT_HOME = new File(Ini.getAdempiereHome() + File.separator + "reports");
-        } else {
-			REPORT_HOME = new File(reportPath);
-        }
-    }
-
-	private ProcessInfo processInfo;
-	private MAttachment attachment;
-
-
-    /**
-     * @param requestURL
-     * @return true if the report is on the same ip address than Application Server
-     */
-    private boolean isRequestedonAS(URL requestURL)
-    {
-    	boolean tBool = false;
-    	try{
-    		InetAddress[] request_iaddrs = InetAddress.getAllByName(requestURL.getHost());
-    		InetAddress as_iaddr = InetAddress.getByName(CConnection.get().getAppsHost());
-    		for(int i=0;i<request_iaddrs.length;i++)
-    		{
-    			log.info("Got "+request_iaddrs[i].toString()+" for "+requestURL+" as address #"+i);
-    			if(request_iaddrs[i].equals(as_iaddr))
-    			{
-    				log.info("Requested report is on application server host");
-    				tBool = true;
-    				break;
-    			}
-    		}
-    	}
-    	catch (UnknownHostException e) {
-    		log.severe("Unknown dns lookup error");
-    		return false;
-    	}
-    	return tBool;
-
-    }
-
-    /**
-     * @return true if the class org.compiere.interfaces.MD5Home is present
-     */
-    private boolean isMD5HomeInterfaceAvailable()
-    {
-    	try
-		{
-    		Class.forName("org.compiere.interfaces.MD5");
-    		log.info("EJB client for MD5 remote hashing is present");
-    		return true;
-		}
-    	catch (ClassNotFoundException e)
-		{
-    		log.warning("EJB Client for MD5 remote hashing absent\nyou need the class org.compiere.interfaces.MD5 - from webEJB-client.jar - in classpath");
-    		return false;
-		}
-    }
-
-    /**
-     * @param requestedURLString
-     * @return md5 hash of remote file computed directly on application server
-     * 			null if problem or if report doesn't seem to be on AS (different IP or 404)
-     */
-    private String ejbGetRemoteMD5(String requestedURLString)
-    {
-		InitialContext context = null;
-		String md5Hash = null;
-    	try {
-    		URL requestURL = new URL(requestedURLString);
-    		//String requestURLHost = requestURL.getHost();
-    		Hashtable<String, String> env = new Hashtable<String, String>();
-    		env.put(InitialContext.INITIAL_CONTEXT_FACTORY, "org.jnp.interfaces.NamingContextFactory");
-    		env.put(InitialContext.URL_PKG_PREFIXES, "org.jboss.naming:org.jnp.interfaces");
-    		env.put(InitialContext.PROVIDER_URL, requestURL.getHost() + ":" + CConnection.get().getAppsPort());
-    		context = new InitialContext(env);
-    		if (isRequestedonAS(requestURL) && isMD5HomeInterfaceAvailable())
-    		{
-    			MD5 md5 = (MD5) context.lookup(MD5.JNDI_NAME);
-    			md5Hash = md5.getFileMD5(requestedURLString);
-    			log.info("MD5 for " + requestedURLString + " is " + md5Hash);
-    		}
-
-    	}
-    	catch (MalformedURLException e) {
-    		log.severe("URL is invalid: "+ e.getMessage());
-    		return null;
-    	}
-    	catch (NamingException e){
-    		log.warning("Unable to create jndi context did you deployed webApp.ear package?\nRemote hashing is impossible");
-    		return null;
-    	}
-    	return md5Hash;
-    }
-
-    /**
-     * @author rlemeill
-     * @param reportLocation http://applicationserver/webApp/standalone.jrxml for example
-     * @param localPath Where to put the http downloaded file
-     * @return abstract File which represent the downloaded file
-     */
-    private File getRemoteFile(String reportLocation, String localPath)
-    {
-    	try{
-    		URL reportURL = new URL(reportLocation);
-			InputStream in = reportURL.openStream();
-
-    		File downloadedFile = new File(localPath);
-
-    		if (downloadedFile.exists())
-    		{
-    			downloadedFile.delete();
-    		}
-
-    		FileOutputStream fout = new FileOutputStream(downloadedFile);
-
-			byte buf[] = new byte[1024];
-			int s = 0;
- 			while((s = in.read(buf, 0, 1024)) > 0)
-				fout.write(buf, 0, s);
-
-    		in.close();
-    		fout.flush();
-    		fout.close();
-    		return downloadedFile;
-    	} catch (FileNotFoundException e) {
-			if(reportLocation.indexOf("Subreport") == -1) // Only show the warning if it is not a subreport
-				log.warning("404 not found: Report cannot be found on server "+ e.getMessage());
-    		return null;
-    	} catch (IOException e) {
-			log.severe("I/O error when trying to download (sub)report from server "+ e.getMessage());
-    		return null;
-    	}
-    }
-
-	/**
-	 * Search for additional subreports deployed to a webcontext if
-	 * the parent report is located there
-	 * @author deathmeat
-	 * @param reportName The original report name
-	 * @param reportPath The full path to the parent report
-	 * @param fileExtension The file extension of the parent report
-	 * @return An Array of File objects referencing to the downloaded subreports
-	 */
-	private File[] getHttpSubreports(String reportName, String reportPath, String fileExtension)
-	{
-		ArrayList<File> subreports = new ArrayList<File>();
-		String remoteDir = reportPath.substring(0, reportPath.lastIndexOf("/"));
-
-		// Currently check hardcoded for max. 10 subreports
-		for(int i=1; i<10; i++)
-		{
-			// Check if subreport number i exists
-			File subreport = httpDownloadedReport(remoteDir + "/" + reportName + i + fileExtension);
-			if(subreport == null) // Subreport doesn't exist, abort further approaches
-				break;
-
-			subreports.add(subreport);
-		}
-
-		File[] subreportsTemp = new File[0];
-		subreportsTemp = subreports.toArray(subreportsTemp);
-		return subreportsTemp;
-	}
-
-    /**
-     * @author rlemeill
-     * @param reportLocation http string url ex: http://adempiereserver.domain.com/webApp/standalone.jrxml
-     * @return downloaded File (or already existing one)
-     */
-    private File httpDownloadedReport(String reportLocation)
-    {
-    	File reportFile = null;
-    	File downloadedFile = null;
-    	log.info(" report deployed to " + reportLocation);
-    	try {
-
-
-    		String[] tmps = reportLocation.split("/");
-    		String cleanFile = tmps[tmps.length-1];
-    		String localFile = System.getProperty("java.io.tmpdir") + System.getProperty("file.separator") + cleanFile;
-    		String downloadedLocalFile = System.getProperty("java.io.tmpdir") + System.getProperty("file.separator")+"TMP" + cleanFile;
-
-    		reportFile = new File(localFile);
-
-
-    		if (reportFile.exists())
-    		{
-    			String localMD5hash = DigestOfFile.GetLocalMD5Hash(reportFile);
-    			String remoteMD5Hash = ejbGetRemoteMD5(reportLocation);
-    			log.info("MD5 for local file is "+localMD5hash );
-    			if ( remoteMD5Hash != null)
-    			{
-    				if (localMD5hash.equals(remoteMD5Hash))
-    				{
-    					log.info(" no need to download: local report is up-to-date");
-    				}
-    				else
-    				{
-    					log.info(" report on server is different that local one, download and replace");
-    					downloadedFile = getRemoteFile(reportLocation, downloadedLocalFile);
-    					reportFile.delete();
-    					downloadedFile.renameTo(reportFile);
-    				}
-    			}
-    			else
-    			{
-    				log.warning("Remote hashing is not available did you deployed webApp.ear?");
-    				downloadedFile = getRemoteFile(reportLocation, downloadedLocalFile);
-    				//    				compare hash of existing and downloaded
-    				if ( DigestOfFile.md5localHashCompare(reportFile,downloadedFile) )
-    				{
-    					//nothing file are identical
-    					log.info(" no need to replace your existing report");
-    				}
-    				else
-    				{
-    					log.info(" report on server is different that local one, replacing");
-    					reportFile.delete();
-    					downloadedFile.renameTo(reportFile);
-    				}
-    			}
-    		}
-    		else
-    		{
-    			reportFile = getRemoteFile(reportLocation,localFile);
-    		}
-
-    	}
-    	catch (Exception e) {
-    		log.severe("Unknown exception: "+ e.getMessage());
-    		return null;
-    	}
-    	return reportFile;
-    }
-
-    /**
-     * Returns the Server Connection if direct connection is not available
-     * (VPN, WAN, Terminal) and thus query has to be run on server only else return
-     * a direct connection to DB.
-     *
-     * Notes: Need to refactor and integrate in DB if confirmed to be working as
-     * expected.
-     *
-     * @author Ashley Ramdass
-     * @return Connection DB Connection
-     */
-    protected Connection getConnection()
-    {
-    	return DB.getConnectionRW();
-    }
-
-    /**
-	 *  Start the process.
-	 *  Called then pressing the Process button in R_Request.
-	 *  It should only return false, if the function could not be performed
-	 *  as this causes the process to abort.
-	 *  @author rlemeill
-	 *  @param ctx context
-	 *  @param pi standard process info
-	 *  @param trx
-	 *  @return true if success
-	 */
-    public boolean startProcess(Properties ctx, ProcessInfo pi, Trx trx)
-    {
-    	processInfo = pi;
-		String Name=pi.getTitle();
-        int AD_PInstance_ID=pi.getAD_PInstance_ID();
-        int Record_ID=pi.getRecord_ID();
-        
-        log.info( "Name="+Name+"  AD_PInstance_ID="+AD_PInstance_ID+" Record_ID="+Record_ID);
-        String trxName = null;
-        if (trx != null) {
-        	trxName = trx.getTrxName();
-        }
-        ReportData reportData = getReportData(pi, trxName);
-        if (reportData == null) {
-            reportResult(AD_PInstance_ID, "Can not find report data", trxName);
-            return false;
-        }
-
-        String reportPath = reportData.getReportFilePath();
-        if (Util.isEmpty(reportPath, true))
-		{
-            reportResult(AD_PInstance_ID, "Can not find report", trxName);
-            return false;
-        }
-
-		JasperData data = null;
-		File reportFile = null;
-		String fileExtension = "";
-		HashMap<String, Object> params = new HashMap<String, Object>();
-
-		addProcessParameters(AD_PInstance_ID, params, trxName);
-		addProcessInfoParameters(params, pi.getParameter());
-
-		reportFile = getReportFile(reportPath, (String)params.get("ReportType"));
-		if (reportFile == null || reportFile.exists() == false)
-		{
-			log.severe("No report file found for given type, falling back to " + reportPath);
-			reportFile = getReportFile(reportPath);
-		}
-
-		if (reportFile == null || reportFile.exists() == false)
-		{
-			String tmp = "Can not find report file at path - " + reportPath;
-			log.severe(tmp);
-			reportResult(AD_PInstance_ID, tmp, trxName);
-		}
-
-		if (reportFile != null)
-		{
-			data = processReport(reportFile);
-			fileExtension = reportFile.getName().substring(reportFile.getName().lastIndexOf("."),
-					reportFile.getName().length());
-		}
-		else
-		{
-			return false;
-		}
-
-		JasperReport jasperReport = data.getJasperReport();
-        String jasperName = data.getJasperName();
-        String name =  jasperReport.getName();
-        File reportDir = data.getReportDir();
-        
-       	// Add reportDir to class path
-		ClassLoader scl = ClassLoader.getSystemClassLoader();
-		try {
-			java.net.URLClassLoader ucl = new java.net.URLClassLoader(new java.net.URL[]{reportDir.toURI().toURL()}, scl);
-			net.sf.jasperreports.engine.util.JRResourcesUtil.setThreadClassLoader(ucl);
-		} catch (MalformedURLException me) {
-			log.warning("Could not add report directory to classpath: "+ me.getMessage());
-		}
-
-        if (jasperReport != null) {
-			File[] subreports;
-
-            // Subreports
-			if(reportPath.startsWith("http://") || reportPath.startsWith("https://"))
-			{
-				// Locate and download subreports from remote webcontext
-				subreports = getHttpSubreports(jasperName + "Subreport", reportPath, fileExtension);
-			}
-			else if (reportPath.startsWith("attachment:"))
-			{
-				subreports = getAttachmentSubreports(reportPath);
-			}
-			else if (reportPath.startsWith("resource:"))
-			{
-				subreports = getResourceSubreports(name+ "Subreport", reportPath, fileExtension);
-			}
-			// TODO: Implement file:/ lookup for subreports
-			else
-			{
-				// Locate subreports from local/remote filesystem
-				subreports = reportDir.listFiles( new FileFilter( jasperName+"Subreport", reportDir, fileExtension));
-			}
-
-            for( int i=0; i<subreports.length; i++) {
-                JasperData subData = processReport( subreports[i]);
-                if (subData.getJasperReport()!=null) {
-                    params.put( subData.getJasperName(), subData.getJasperFile().getAbsolutePath());
-                }
-            }
-
-            if (Record_ID > 0)
-            	params.put("RECORD_ID", new Integer( Record_ID));
-
-            // contribution from Ricardo (ralexsander)
-            // in iReports you can 'SELECT' AD_Client_ID, AD_Org_ID and AD_User_ID using only AD_PINSTANCE_ID
-            params.put("AD_PINSTANCE_ID", new Integer( AD_PInstance_ID));
-
-        	Language currLang = Env.getLanguage(Env.getCtx());
-<<<<<<< HEAD
-        	String printerName = null;
-        	MPrintFormat printFormat = null;
-        	PrintInfo printInfo = null;
-        	ProcessInfoParameter[] pip = pi.getParameter();
-        	// Get print format and print info parameters
-        	if (pip!=null) {
-        		for (int i=0; i<pip.length; i++) {
-        			if (ServerReportCtl.PARAM_PRINT_FORMAT.equalsIgnoreCase(pip[i].getParameterName())) {
-        				printFormat = (MPrintFormat)pip[i].getParameter();
-        			}
-        			if (ServerReportCtl.PARAM_PRINT_INFO.equalsIgnoreCase(pip[i].getParameterName())) {
-        				printInfo = (PrintInfo)pip[i].getParameter();
-        			}
-        			if (ServerReportCtl.PARAM_PRINTER_NAME.equalsIgnoreCase(pip[i].getParameterName())) {
-        				printerName = (String)pip[i].getParameter();
-        			}
-        		}
-        	}
-        	if (printFormat!=null) {
-        		if (printInfo!=null) {
-        			// Set the language of the print format if we're printing a document
-	        		if (printInfo.isDocument()) {
-	        			currLang = printFormat.getLanguage();
-	        		}
-        		}
-        		// Set printer name unless already set.
-        		if (printerName==null) {
-        			printerName = printFormat.getPrinterName();
-        		}
-        	}
-        	
-=======
-        	ProcessInfoParameter[] pip = pi.getParameter();
-        	// Check for language parameter
-        	if (pip!=null) {
-        		for (int i=0; i<pip.length; i++) {
-        			if ("CURRENT_LANG".equalsIgnoreCase(pip[i].getParameterName())) {
-        				currLang = (Language)pip[i].getParameter();
-        			}
-        		}
-        	}
-            
->>>>>>> 4e53264e
-           	params.put("CURRENT_LANG", currLang.getAD_Language());
-           	params.put(JRParameter.REPORT_LOCALE, currLang.getLocale());
-           	
-            // Resources
-            File resFile = null;
-            if (reportPath.startsWith("attachment:") && attachment != null) {
-            	resFile = getAttachmentResourceFile(jasperName, currLang);
-            } else if (reportPath.startsWith("resource:")) {
-                	resFile = getResourcesForResourceFile(jasperName, currLang);
-            // TODO: Implement file:/ for resources
-            } else {
-            	resFile = new File(jasperName+"_"+currLang.getLocale().getLanguage()+".properties");
-            	if (!resFile.exists()) {
-            		resFile = null;
-            	}
-            	if (resFile == null) {
-            		resFile = new File(jasperName+".properties");
-            		if (!resFile.exists()) {
-            			resFile = null;
-            		}
-            	}
-            }
-            if (resFile!=null) {
-                try {
-                    PropertyResourceBundle res = new PropertyResourceBundle( new FileInputStream(resFile));
-                    params.put("RESOURCE", res);
-                } catch (IOException e) {
-                    ;
-                }
-            }
-
-            Connection conn = null;
-            try {
-            	conn = getConnection();
-                jasperPrint = JasperFillManager.fillReport( jasperReport, params, conn);
-                if (reportData.isDirectPrint() || !processInfo.isPrintPreview())
-                {
-                    log.info( "ReportStarter.startProcess print report -" + jasperPrint.getName());
-                    //RF 1906632
-                    if (!processInfo.isBatch()) {
-                    	
-                    	// Get printer job
-                    	PrinterJob printerJob = org.compiere.print.CPrinter.getPrinterJob(printerName);
-                    	// Set print request attributes
-                    	
-                		//	Paper Attributes:
-                		PrintRequestAttributeSet prats = new HashPrintRequestAttributeSet();
- 
-                		//	add:				copies, job-name, priority
-                		if (printInfo.isDocumentCopy() || printInfo.getCopies() < 1)
-                			prats.add (new Copies(1));
-                		else
-                			prats.add (new Copies(printInfo.getCopies()));
-                		Locale locale = Language.getLoginLanguage().getLocale();
-                		prats.add(new JobName(printFormat.getName() + "_" + pi.getRecord_ID(), locale));
-                		prats.add(PrintUtil.getJobPriority(jasperPrint.getPages().size() , printInfo.getCopies(), true));
-
-                		// Create print service exporter
-                    	JRPrintServiceExporter exporter = new JRPrintServiceExporter();;
-                    	// Set parameters
-                    	exporter.setParameter(JRExporterParameter.JASPER_PRINT, jasperPrint);
-                    	exporter.setParameter(JRPrintServiceExporterParameter.PRINT_SERVICE, printerJob.getPrintService());
-                    	exporter.setParameter(JRPrintServiceExporterParameter.PRINT_SERVICE_ATTRIBUTE_SET, printerJob.getPrintService().getAttributes());
-                    	exporter.setParameter(JRPrintServiceExporterParameter.PRINT_REQUEST_ATTRIBUTE_SET, prats);
-                    	exporter.setParameter(JRPrintServiceExporterParameter.DISPLAY_PAGE_DIALOG, Boolean.FALSE);
-                    	exporter.setParameter(JRPrintServiceExporterParameter.DISPLAY_PRINT_DIALOG, Boolean.FALSE);
-                    	// Print report / document
-                    	exporter.exportReport();
-                    	
-                    }
-                    else
-                    {
-                    	// You can use JasperPrint to create PDF
-                    	// Used For the PH
-                    	try
-                    	{
-                    		File PDF = File.createTempFile("mail", ".pdf");
-                    		JasperExportManager.exportReportToPdfFile(jasperPrint, PDF.getAbsolutePath());
-                    		processInfo.setPDFReport(PDF);
-                    	}
-                    	catch (IOException e)
-                    	{
-                    		log.severe("ReportStarter.startProcess: Can not make PDF File - "+ e.getMessage());
-                    	}
-                }
-
-                    // You can use JasperPrint to create PDF
-//                        JasperExportManager.exportReportToPdfFile(jasperPrint, "BasicReport.pdf");
-                } else {
-                    log.info( "ReportStarter.startProcess run report -"+jasperPrint.getName());
-                    JRViewerProvider viewerLauncher = getReportViewerProvider();
-                    viewerLauncher.openViewer(jasperPrint, pi.getTitle()+" - " + reportPath);
-                }
-            } catch (JRException e) {
-                log.severe("ReportStarter.startProcess: Can not run report - "+ e.getMessage());
-            } finally {
-            	if (conn != null)
-					try {
-						conn.close();
-					} catch (SQLException e) {
-					}
-            }
-        }
-
-        reportResult( AD_PInstance_ID, null, trxName);
-        return true;
-    }
-
-	public static JasperPrint getJasperPrint()
-	{
-		return jasperPrint;
-	}
-
-
-	/**
-     * Get .property resource file from process attachment
-     * @param jasperName
-     * @param currLang
-     * @return File
-     */
-    private File getAttachmentResourceFile(String jasperName, Language currLang) {
-    	File resFile = null;
-    	MAttachmentEntry[] entries = attachment.getEntries();
-    	// try baseName + "_" + language
-        for( int i=0; i<entries.length; i++) {
-            if ( entries[i].getName().equals( jasperName+currLang.getLocale().getLanguage()+".properties")) {
-                resFile = getAttachmentEntryFile(entries[i]);
-                break;
-            }
-        }
-        if (resFile==null) {
-            // try baseName only
-            for( int i=0; i<entries.length; i++) {
-                if ( entries[i].getName().equals( jasperName+".properties")) {
-                	resFile = getAttachmentEntryFile(entries[i]);
-                    break;
-                }
-            }
-        }
-		return resFile;
-	}
-
-	/**
-     * Get .property resource file from resources
-     * @param jasperName
-     * @param currLang
-     * @return File
-     */
-    private File getResourcesForResourceFile(String jasperName, Language currLang) {
-    	File resFile = null;
-		try {
-			resFile = getFileAsResource(jasperName+currLang.getLocale().getLanguage()+".properties");
-		} catch (Exception e) {
-			// ignore exception - file couldn't exist
-		}
-		return resFile;
-	}
-
-	/**
-     * Get subreports from attachment. Assume all other jasper attachment is subreport.
-     * @param reportPath
-     * @return File[]
-     */
-    private File[] getAttachmentSubreports(String reportPath) {
-		String name = reportPath.substring("attachment:".length()).trim();
-		ArrayList<File> subreports = new ArrayList<File>();
-		MAttachmentEntry[] entries = attachment.getEntries();
-		for(int i = 0; i < entries.length; i++) {
-			if (!entries[i].getName().equals(name) &&
-				(entries[i].getName().toLowerCase().endsWith(".jrxml") || entries[i].getName().toLowerCase().endsWith(".jasper"))) {
-				File reportFile = getAttachmentEntryFile(entries[i]);
-				if (reportFile != null)
-					subreports.add(reportFile);
-			}
-		}
- 		File[] subreportsTemp = new File[0];
-		subreportsTemp = subreports.toArray(subreportsTemp);
-		return subreportsTemp;
-	}
-
-	/**
-	 * Search for additional subreports deployed as resources
-	 * @param reportName The original report name
-	 * @param reportPath The full path to the parent report
-	 * @param fileExtension The file extension of the parent report
-	 * @return An Array of File objects referencing to the downloaded subreports
-	 */
-	private File[] getResourceSubreports(String reportName, String reportPath, String fileExtension)
-	{
-		ArrayList<File> subreports = new ArrayList<File>();
-		String remoteDir = reportPath.substring(0, reportPath.lastIndexOf("/"));
-
-		// Currently check hardcoded for max. 10 subreports
-		for(int i=1; i<10; i++)
-		{
-			// Check if subreport number i exists
-			File subreport = null;
-			try {
-				subreport = getFileAsResource(remoteDir + "/" + reportName + i + fileExtension);
-			} catch (Exception e) {
-				// just ignore it
-			}
-			if(subreport == null) // Subreport doesn't exist, abort further approaches
-				break;
-
-			subreports.add(subreport);
-		}
-		
-		File[] subreportsTemp = new File[subreports.size()];
-		subreportsTemp = subreports.toArray(subreportsTemp);
-		return subreportsTemp;
-	}
-
-	/**
-     * @author alinv
-     * @param reportPath
-     * @param reportType
-     * @return the abstract file corresponding to typed report
-     */
-	protected File getReportFile(String reportPath, String reportType) {
-
-		if (reportType != null)
-		{
-			int cpos = reportPath.lastIndexOf('.');
-			reportPath = reportPath.substring(0, cpos) + "_" + reportType + reportPath.substring(cpos, reportPath.length());
-		}
-
-		return getReportFile(reportPath);
-	}
-
-	/**
-	 * @author alinv
-	 * @param reportPath
-	 * @return the abstract file corresponding to report
-	 */
-	protected File getReportFile(String reportPath)
-	{
-		File reportFile = null;
-
-		// Reports deployment on web server Thanks to Alin Vaida
-		if (reportPath.startsWith("http://") || reportPath.startsWith("https://")) {
-			reportFile = httpDownloadedReport(reportPath);
-		} else if (reportPath.startsWith("attachment:")) {
-			//report file from process attachment
-			reportFile = downloadAttachment(reportPath);
-		} else if (reportPath.startsWith("/")) {
-			reportFile = new File(reportPath);
-		} else if (reportPath.startsWith("file:/")) {
-			try {
-				reportFile = new File(new URI(reportPath));
-			} catch (URISyntaxException e) {
-				log.warning(e.getLocalizedMessage());
-				reportFile = null;
-			}
-		} else if (reportPath.startsWith("resource:")) {
-			try {
-				reportFile = getFileAsResource(reportPath);
-			} catch (Exception e) {
-				log.warning(e.getLocalizedMessage());
-				reportFile = null;
-			}
-		} else {
-			reportFile = new File(REPORT_HOME, reportPath);
-		}
-
-		// Set org.compiere.report.path because it is used in reports which refer to subreports
-		if (reportFile != null)
-		{
-			System.setProperty("org.compiere.report.path", reportFile.getParentFile().getAbsolutePath());
-		}
-		return reportFile;
-	}
-
-	/**
-	 * @param reportPath
-	 * @return
-	 * @throws Exception
-	 */
-	private File getFileAsResource(String reportPath) throws Exception {
-		File reportFile;
-		String name = reportPath.substring("resource:".length()).trim();
-		String localName = name.replace('/', '_');
-		log.info("reportPath = " + reportPath);
-		log.info("getting resource from = " + getClass().getClassLoader().getResource(name));
-		InputStream inputStream = getClass().getClassLoader().getResourceAsStream(name);
-		String localFile = System.getProperty("java.io.tmpdir") + System.getProperty("file.separator") + localName;
-		log.info("localFile = " + localFile);
-		reportFile = new File(localFile);
-
-		OutputStream out = null;
-		out = new FileOutputStream(reportFile);
-		if (out != null){
-			byte buf[]=new byte[1024];
-			int len;
-			while((len=inputStream.read(buf))>0)
-				out.write(buf,0,len);
-			out.close();
-			inputStream.close();
-		}
-
-		return reportFile;
-	}
-
-	/**
-	 * Download db attachment
-	 * @param reportPath must of syntax attachment:filename
-	 * @return File
-	 */
-	private File downloadAttachment(String reportPath) {
-		File reportFile = null;
-		String name = reportPath.substring("attachment:".length()).trim();
-		MProcess process = new MProcess(Env.getCtx(), processInfo.getAD_Process_ID(), processInfo.getTransactionName());
-		attachment = process.getAttachment();
-		if (attachment != null) {
-			MAttachmentEntry[] entries = attachment.getEntries();
-			MAttachmentEntry entry = null;
-			for (int i = 0; i < entries.length; i++) {
-				if (entries[i].getName().equals(name)) {
-					entry = entries[i];
-					break;
-				}
-			}
-			if (entry != null) {
-				reportFile = getAttachmentEntryFile(entry);
-			}
-		}
-		return reportFile;
-	}
-
-	/**
-	 * Download db attachment to local file
-	 * @param entry
-	 * @return File
-	 */
-	private File getAttachmentEntryFile(MAttachmentEntry entry) {
-		String localFile = System.getProperty("java.io.tmpdir") + System.getProperty("file.separator") + entry.getName();
-		String downloadedLocalFile = System.getProperty("java.io.tmpdir") + System.getProperty("file.separator")+"TMP" + entry.getName();
-		File reportFile = new File(localFile);
-		if (reportFile.exists()) {
-			String localMD5hash = DigestOfFile.GetLocalMD5Hash(reportFile);
-			String entryMD5hash = DigestOfFile.getMD5Hash(entry.getData());
-			if (localMD5hash.equals(entryMD5hash))
-			{
-				log.info(" no need to download: local report is up-to-date");
-			}
-			else
-			{
-				log.info(" report on server is different that local one, download and replace");
-				File downloadedFile = new File(downloadedLocalFile);
-				entry.getFile(downloadedFile);
-				if (! reportFile.delete()) {
-					throw new AdempiereException("Cannot delete temporary file " + reportFile.toString());
-				}
-				if (! downloadedFile.renameTo(reportFile)) {
-					throw new AdempiereException("Cannot rename temporary file " + downloadedFile.toString() + " to " + reportFile.toString());
-				}
-			}
-		} else {
-			entry.getFile(reportFile);
-		}
-		return reportFile;
-	}
-
-	/**
-	 * Update AD_PInstance result and error message
-     * @author rlemeill
-     * @param AD_PInstance_ID
-     * @param errMsg error message or null if there is no error
-     */
-    protected void reportResult(int AD_PInstance_ID, String errMsg, String trxName)
-    {
-        int result = (errMsg == null ? 1 : 0);
-        String sql = "UPDATE AD_PInstance SET Result=?, ErrorMsg=?"
-                     +" WHERE AD_PInstance_ID="+AD_PInstance_ID;
-        DB.executeUpdateEx(sql, new Object[]{result, errMsg}, trxName);
-    }
-
-    /**
-     * @author rlemeill
-     * @param reportFile
-     * @return
-     */
-    protected JasperData processReport( File reportFile) {
-        log.info( "reportFile.getAbsolutePath() = "+reportFile.getAbsolutePath());
-        JasperReport jasperReport = null;
-
-        String jasperName = reportFile.getName();
-        int pos = jasperName.indexOf('.');
-        if (pos!=-1) jasperName = jasperName.substring(0, pos);
-        File reportDir = reportFile.getParentFile();
-
-        //test if the compiled report exists
-        File jasperFile = new File( reportDir.getAbsolutePath(), jasperName+".jasper");
-        if (jasperFile.exists()) { // test time
-            if (reportFile.lastModified() == jasperFile.lastModified()) {
-            	log.info(" no need to compile use "+jasperFile.getAbsolutePath());
-                try {
-                    jasperReport = (JasperReport)JRLoader.loadObject(jasperFile.getAbsolutePath());
-                } catch (JRException e) {
-                    jasperReport = null;
-                    log.severe("Can not load report - "+ e.getMessage());
-                }
-            } else {
-                jasperReport = compileReport( reportFile, jasperFile);
-            }
-        } else { // create new jasper file
-            jasperReport = compileReport( reportFile, jasperFile);
-        }
-
-        return new JasperData( jasperReport, reportDir, jasperName, jasperFile);
-    }
-
-    /**
-     * Load Process Parameters into given params map
-     * @param AD_PInstance_ID
-     * @param params
-     * @param trxName
-     */
-    private static void addProcessParameters(int AD_PInstance_ID, Map<String, Object> params, String trxName)
-    {
-        final String sql = "SELECT "
-        				+" "+X_AD_PInstance_Para.COLUMNNAME_ParameterName
-        				+","+X_AD_PInstance_Para.COLUMNNAME_P_String
-                        +","+X_AD_PInstance_Para.COLUMNNAME_P_String_To
-                        +","+X_AD_PInstance_Para.COLUMNNAME_P_Number
-                        +","+X_AD_PInstance_Para.COLUMNNAME_P_Number_To
-                        +","+X_AD_PInstance_Para.COLUMNNAME_P_Date
-                        +","+X_AD_PInstance_Para.COLUMNNAME_P_Date_To
-                        +","+X_AD_PInstance_Para.COLUMNNAME_Info
-                        +","+X_AD_PInstance_Para.COLUMNNAME_Info_To
-                    +" FROM "+X_AD_PInstance_Para.Table_Name
-                    +" WHERE "+X_AD_PInstance_Para.COLUMNNAME_AD_PInstance_ID+"=?";
-        PreparedStatement pstmt = null;
-        ResultSet rs = null;
-        try
-        {
-            pstmt = DB.prepareStatement(sql, ResultSet.TYPE_FORWARD_ONLY, ResultSet.CONCUR_READ_ONLY, trxName);
-            pstmt.setInt(1, AD_PInstance_ID);
-            rs = pstmt.executeQuery();
-            while (rs.next())
-            {
-                String name = rs.getString(1);
-                String pStr = rs.getString(2);
-                String pStrTo = rs.getString(3);
-                BigDecimal pNum = rs.getBigDecimal(4);
-                BigDecimal pNumTo = rs.getBigDecimal(5);
-
-                Timestamp pDate = rs.getTimestamp(6);
-                Timestamp pDateTo = rs.getTimestamp(7);
-                if (pStr != null) {
-                    if (pStrTo!=null) {
-                        params.put( name+"1", pStr);
-                        params.put( name+"2", pStrTo);
-                    } else {
-                        params.put( name, pStr);
-                    }
-                } else if (pDate != null) {
-                    if (pDateTo!=null) {
-                        params.put( name+"1", pDate);
-                        params.put( name+"2", pDateTo);
-                    } else {
-                        params.put( name, pDate);
-                    }
-                } else if (pNum != null) {
-                    if (pNumTo!=null) {
-                        params.put( name+"1", pNum);
-                        params.put( name+"2", pNumTo);
-                    } else {
-                        params.put( name, pNum);
-                    }
-                }
-                //
-                // Add parameter info - teo_sarca FR [ 2581145 ]
-                String info = rs.getString(8);
-                String infoTo = rs.getString(9);
-        		params.put(name+"_Info1", (info != null ? info : ""));
-        		params.put(name+"_Info2", (infoTo != null ? infoTo : ""));
-            }
-        }
-        catch (SQLException e)
-        {
-//            log.severe("Execption; sql = "+sql+"; e.getMessage() = " +e.getMessage());
-            throw new DBException(e, sql);
-        }
-        finally
-        {
-            DB.close(rs, pstmt);
-            rs = null; pstmt = null;
-        }
-    }
-
-    private void addProcessInfoParameters(Map<String, Object> params, ProcessInfoParameter[] para)
-    {
-    	if (para != null) {
-			for (int i = 0; i < para.length; i++) {
-				if (para[i].getParameter_To() == null) {
-					params.put(para[i].getParameterName(), para[i].getParameter());
-				} else {
-	                params.put( para[i].getParameterName()+"1", para[i].getParameter());
-	                params.put( para[i].getParameterName()+"2", para[i].getParameter_To());
-				}
-			}
-    	}
-	}
-
-    /**
-     * @author rlemeill
-     * Correct the class path if loaded from java web start
-     */
-    private void JWScorrectClassPath()
-    {
-		URL jasperreportsAbsoluteURL = Thread.currentThread().getContextClassLoader().getResource("net/sf/jasperreports/engine");
-		String jasperreportsAbsolutePath = "";
-
-		if(jasperreportsAbsoluteURL.toString().startsWith("jar:http:") || jasperreportsAbsoluteURL.toString().startsWith("jar:https:"))
-		{
-			// Jasper classes are deployed to a webserver (Java Webstart)
-			jasperreportsAbsolutePath = jasperreportsAbsoluteURL.toString().split("!")[0].split("jar:")[1];
-
-			// Download the required jasper libraries if they are not already existing
-			File reqLib = new File(System.getProperty("java.io.tmpdir"), "CompiereJasperReqs.jar");
-			if(!reqLib.exists() && !(reqLib.length() > 0))
-			{
-				try{
-					URL reqLibURL = new URL(jasperreportsAbsolutePath);
-					InputStream in = reqLibURL.openStream();
-
-					FileOutputStream fout = new FileOutputStream(reqLib);
-
-					byte buf[] = new byte[1024];
-					int s = 0;
-
-					while((s = in.read(buf, 0, 1024)) > 0)
-						fout.write(buf, 0, s);
-
-					in.close();
-					fout.flush();
-					fout.close();
-				} catch (FileNotFoundException e) {
-					log.warning("Required library not found "+ e.getMessage());
-					reqLib.delete();
-					reqLib = null;
-				} catch (IOException e) {
-					log.severe("I/O error downloading required library from server "+ e.getMessage());
-					reqLib.delete();
-					reqLib = null;
-				}
-			}
-
-			jasperreportsAbsolutePath = reqLib.getAbsolutePath();
-		}
-		else
-		{
-			// Jasper classes are locally available (Local client)
-			jasperreportsAbsolutePath = jasperreportsAbsoluteURL.toString().split("!")[0].split("file:")[1];
-		}
-
-		if(jasperreportsAbsolutePath != null && !jasperreportsAbsolutePath.trim().equals(""))
-		{
-			// Check whether the current CLASSPATH already contains our
-			// jasper libraries and dependencies or not.
-			if(System.getProperty("java.class.path").indexOf(jasperreportsAbsolutePath) < 0)
-			{
-			System.setProperty("java.class.path",
-					System.getProperty("java.class.path") +
-					System.getProperty("path.separator") +
-					jasperreportsAbsolutePath);
-			log.info("Classpath has been corrected to " + System.getProperty("java.class.path"));
-			}
-		}
-    }
-
-    /**
-     * @author rlemeill
-     * @param reportFile
-     * @param jasperFile
-     * @return compiled JasperReport
-     */
-    private JasperReport compileReport( File reportFile, File jasperFile)
-    {
-    	JWScorrectClassPath();
-        JasperReport compiledJasperReport = null;
-        try {
-          	JasperCompileManager.compileReportToFile ( reportFile.getAbsolutePath(), jasperFile.getAbsolutePath() );
-            jasperFile.setLastModified( reportFile.lastModified()); //Synchronize Dates
-            compiledJasperReport =  (JasperReport)JRLoader.loadObject(jasperFile);
-        } catch (JRException e) {
-            log.log(Level.SEVERE, "Error", e);
-        }
-        return compiledJasperReport;
-    }
-
-    /**
-     * @author rlemeill
-     * @param ProcessInfo
-     * @return ReportData or null if no data found
-     */
-    public ReportData getReportData (ProcessInfo pi, String trxName)
-    {
-    	log.info("");
-        String sql = "SELECT pr.JasperReport, pr.IsDirectPrint "
-        		   + "FROM AD_Process pr, AD_PInstance pi "
-                   + "WHERE pr.AD_Process_ID = pi.AD_Process_ID "
-                   + " AND pi.AD_PInstance_ID=?";
-        PreparedStatement pstmt = null;
-        ResultSet rs = null;
-        try
-        {
-            pstmt = DB.prepareStatement(sql, ResultSet.TYPE_FORWARD_ONLY, ResultSet.CONCUR_READ_ONLY, trxName);
-            pstmt.setInt(1, pi.getAD_PInstance_ID());
-            rs = pstmt.executeQuery();
-            String path = null;
-            boolean	directPrint = false;
-            boolean isPrintPreview = pi.isPrintPreview();
-            if (rs.next()) {
-                path = rs.getString(1);
-
-				if ("Y".equalsIgnoreCase(rs.getString(2)) && !Ini.isPropertyBool(Ini.P_PRINTPREVIEW)
-						&& !isPrintPreview )
-					directPrint = true;
-            } else {
-                log.severe("data not found; sql = "+sql);
-				return null;
-            }
-
-            return new ReportData( path, directPrint);
-        }
-        catch (SQLException e)
-        {
-        	throw new DBException(e, sql);
-//        	log.severe("sql = "+sql+"; e.getMessage() = "+ e.getMessage());
-//        	return null;
-        }
-        finally
-        {
-            DB.close(rs, pstmt);
-            rs = null; pstmt = null;
-        }
-    }
-
-    /**
-     * Set jasper report viewer provider.
-     * @param provider
-     */
-    public static void setReportViewerProvider(JRViewerProvider provider) {
-    	if (provider == null)
-    		throw new IllegalArgumentException("Cannot set report viewer provider to null");
-    	viewerProvider = provider;
-    }
-
-    /**
-     * Get the current jasper report viewer provider
-     * @return JRViewerProvider
-     */
-    public static JRViewerProvider getReportViewerProvider() {
-    	return viewerProvider;
-    }
-
-    class ReportData {
-        private String reportFilePath;
-        private boolean directPrint;
-
-        public ReportData(String reportFilePath, boolean directPrint) {
-            this.reportFilePath = reportFilePath;
-            this.directPrint = directPrint;
-        }
-
-        public String getReportFilePath() {
-            return reportFilePath;
-        }
-
-        public boolean isDirectPrint() {
-            return directPrint;
-        }
-    }
-
-    public static class JasperData
-    implements Serializable
-    {
-		/**
-		 *
-		 */
-		private static final long serialVersionUID = 4375195020654531202L;
-		private JasperReport jasperReport;
-        private File reportDir;
-        private String jasperName;
-        private File jasperFile;
-
-        public JasperData(JasperReport jasperReport, File reportDir, String jasperName, File jasperFile) {
-            this.jasperReport = jasperReport;
-            this.reportDir = reportDir;
-            this.jasperName = jasperName;
-            this.jasperFile = jasperFile;
-        }
-
-        public JasperReport getJasperReport() {
-            return jasperReport;
-        }
-
-        public File getReportDir() {
-            return reportDir;
-        }
-
-        public String getJasperName() {
-            return jasperName;
-        }
-
-        public File getJasperFile() {
-            return jasperFile;
-        }
-    }
-
-    class FileFilter implements FilenameFilter {
-        private String reportStart;
-        private File directory;
-        private String extension;
-
-        public FileFilter(String reportStart, File directory, String extension) {
-            this.reportStart = reportStart;
-            this.directory = directory;
-            this.extension = extension;
-        }
-
-        public boolean accept(File file, String name) {
-            if (file.equals( directory)) {
-                if (name.startsWith( reportStart)) {
-                    int pos = name.lastIndexOf( extension);
-                    if ( (pos!=-1) && (pos==(name.length()-extension.length()))) return true;
-                }
-            }
-            return false;
-        }
-    }
-
+/******************************************************************************
+ * Product: Adempiere ERP & CRM Smart Business Solution                       *
+ * This program is free software; you can redistribute it and/or modify it    *
+ * under the terms version 2 of the GNU General Public License as published   *
+ * by the Free Software Foundation. This program is distributed in the hope   *
+ * that it will be useful, but WITHOUT ANY WARRANTY; without even the implied *
+ * warranty of MERCHANTABILITY or FITNESS FOR A PARTICULAR PURPOSE.           *
+ * See the GNU General Public License for more details.                       *
+ * You should have received a copy of the GNU General Public License along    *
+ * with this program; if not, write to the Free Software Foundation, Inc.,    *
+ * 59 Temple Place, Suite 330, Boston, MA 02111-1307 USA.                     *
+ * For the text or an alternative of this public license, you may reach us    *                      *
+ *****************************************************************************/
+package org.compiere.report;
+
+import java.awt.print.PrinterJob;
+import java.io.File;
+import java.io.FileInputStream;
+import java.io.FileNotFoundException;
+import java.io.FileOutputStream;
+import java.io.FilenameFilter;
+import java.io.IOException;
+import java.io.InputStream;
+import java.io.OutputStream;
+import java.io.Serializable;
+import java.math.BigDecimal;
+import java.net.InetAddress;
+import java.net.MalformedURLException;
+import java.net.URI;
+import java.net.URISyntaxException;
+import java.net.URL;
+import java.net.UnknownHostException;
+import java.sql.Connection;
+import java.sql.PreparedStatement;
+import java.sql.ResultSet;
+import java.sql.SQLException;
+import java.sql.Timestamp;
+import java.util.ArrayList;
+import java.util.HashMap;
+import java.util.Hashtable;
+import java.util.Locale;
+import java.util.Map;
+import java.util.Properties;
+import java.util.PropertyResourceBundle;
+import java.util.logging.Level;
+
+import javax.naming.InitialContext;
+import javax.naming.NamingException;
+import javax.print.attribute.HashPrintRequestAttributeSet;
+import javax.print.attribute.PrintRequestAttributeSet;
+import javax.print.attribute.standard.Copies;
+import javax.print.attribute.standard.JobName;
+
+import net.sf.jasperreports.engine.JRException;
+import net.sf.jasperreports.engine.JRExporterParameter;
+import net.sf.jasperreports.engine.JRParameter;
+import net.sf.jasperreports.engine.JasperCompileManager;
+import net.sf.jasperreports.engine.JasperExportManager;
+import net.sf.jasperreports.engine.JasperFillManager;
+import net.sf.jasperreports.engine.JasperPrint;
+import net.sf.jasperreports.engine.JasperReport;
+import net.sf.jasperreports.engine.export.JRPrintServiceExporter;
+import net.sf.jasperreports.engine.export.JRPrintServiceExporterParameter;
+import net.sf.jasperreports.engine.util.JRLoader;
+
+import org.adempiere.exceptions.AdempiereException;
+import org.adempiere.exceptions.DBException;
+import org.compiere.db.CConnection;
+import org.compiere.interfaces.MD5;
+import org.compiere.model.MAttachment;
+import org.compiere.model.MAttachmentEntry;
+import org.compiere.model.MBPartner;
+import org.compiere.model.MProcess;
+import org.compiere.model.PrintInfo;
+import org.compiere.model.X_AD_PInstance_Para;
+import org.compiere.print.MPrintFormat;
+import org.compiere.print.PrintUtil;
+import org.compiere.print.ReportCtl;
+import org.compiere.print.ServerReportCtl;
+import org.compiere.process.ClientProcess;
+import org.compiere.process.ProcessCall;
+import org.compiere.process.ProcessInfo;
+import org.compiere.process.ProcessInfoParameter;
+import org.compiere.util.CLogger;
+import org.compiere.util.DB;
+import org.compiere.util.Env;
+import org.compiere.util.Ini;
+import org.compiere.util.Language;
+import org.compiere.util.Trx;
+import org.compiere.util.Util;
+import org.compiere.utils.DigestOfFile;
+
+/**
+ * @author rlemeill
+ * Originally coming from an application note from compiere.co.uk
+ * ---
+ * Modifications: Allow Jasper Reports to be able to be run on VPN profile (i.e: no direct connection to DB).
+ *                Implemented ClientProcess for it to run on client.
+ * @author Ashley Ramdass
+ * @author victor.perez@e-evolution.com
+ * @see FR 1906632 http://sourceforge.net/tracker/?func=detail&atid=879335&aid=1906632&group_id=176962
+ * @author Teo Sarca, www.arhipac.ro
+ * 			<li>FR [ 2581145 ] Jasper: Provide parameters info
+ * @author Cristina Ghita, www.arhipac.ro
+ * 			<li>BF [ 2778472 ] Subreport bug
+ */
+public class ReportStarter implements ProcessCall, ClientProcess
+{
+	/** Logger */
+	private static CLogger log = CLogger.getCLogger(ReportStarter.class);
+	private static File REPORT_HOME = null;
+
+	private static JRViewerProvider viewerProvider = new SwingJRViewerProvider();
+	private static JasperPrint jasperPrint;
+
+    static {
+        String reportPath = System.getProperty("org.compiere.report.path");
+        if (reportPath == null) {
+        	REPORT_HOME = new File(Ini.getAdempiereHome() + File.separator + "reports");
+        } else {
+			REPORT_HOME = new File(reportPath);
+        }
+    }
+
+	private ProcessInfo processInfo;
+	private MAttachment attachment;
+
+
+    /**
+     * @param requestURL
+     * @return true if the report is on the same ip address than Application Server
+     */
+    private boolean isRequestedonAS(URL requestURL)
+    {
+    	boolean tBool = false;
+    	try{
+    		InetAddress[] request_iaddrs = InetAddress.getAllByName(requestURL.getHost());
+    		InetAddress as_iaddr = InetAddress.getByName(CConnection.get().getAppsHost());
+    		for(int i=0;i<request_iaddrs.length;i++)
+    		{
+    			log.info("Got "+request_iaddrs[i].toString()+" for "+requestURL+" as address #"+i);
+    			if(request_iaddrs[i].equals(as_iaddr))
+    			{
+    				log.info("Requested report is on application server host");
+    				tBool = true;
+    				break;
+    			}
+    		}
+    	}
+    	catch (UnknownHostException e) {
+    		log.severe("Unknown dns lookup error");
+    		return false;
+    	}
+    	return tBool;
+
+    }
+
+    /**
+     * @return true if the class org.compiere.interfaces.MD5Home is present
+     */
+    private boolean isMD5HomeInterfaceAvailable()
+    {
+    	try
+		{
+    		Class.forName("org.compiere.interfaces.MD5");
+    		log.info("EJB client for MD5 remote hashing is present");
+    		return true;
+		}
+    	catch (ClassNotFoundException e)
+		{
+    		log.warning("EJB Client for MD5 remote hashing absent\nyou need the class org.compiere.interfaces.MD5 - from webEJB-client.jar - in classpath");
+    		return false;
+		}
+    }
+
+    /**
+     * @param requestedURLString
+     * @return md5 hash of remote file computed directly on application server
+     * 			null if problem or if report doesn't seem to be on AS (different IP or 404)
+     */
+    private String ejbGetRemoteMD5(String requestedURLString)
+    {
+		InitialContext context = null;
+		String md5Hash = null;
+    	try {
+    		URL requestURL = new URL(requestedURLString);
+    		//String requestURLHost = requestURL.getHost();
+    		Hashtable<String, String> env = new Hashtable<String, String>();
+    		env.put(InitialContext.INITIAL_CONTEXT_FACTORY, "org.jnp.interfaces.NamingContextFactory");
+    		env.put(InitialContext.URL_PKG_PREFIXES, "org.jboss.naming:org.jnp.interfaces");
+    		env.put(InitialContext.PROVIDER_URL, requestURL.getHost() + ":" + CConnection.get().getAppsPort());
+    		context = new InitialContext(env);
+    		if (isRequestedonAS(requestURL) && isMD5HomeInterfaceAvailable())
+    		{
+    			MD5 md5 = (MD5) context.lookup(MD5.JNDI_NAME);
+    			md5Hash = md5.getFileMD5(requestedURLString);
+    			log.info("MD5 for " + requestedURLString + " is " + md5Hash);
+    		}
+
+    	}
+    	catch (MalformedURLException e) {
+    		log.severe("URL is invalid: "+ e.getMessage());
+    		return null;
+    	}
+    	catch (NamingException e){
+    		log.warning("Unable to create jndi context did you deployed webApp.ear package?\nRemote hashing is impossible");
+    		return null;
+    	}
+    	return md5Hash;
+    }
+
+    /**
+     * @author rlemeill
+     * @param reportLocation http://applicationserver/webApp/standalone.jrxml for example
+     * @param localPath Where to put the http downloaded file
+     * @return abstract File which represent the downloaded file
+     */
+    private File getRemoteFile(String reportLocation, String localPath)
+    {
+    	try{
+    		URL reportURL = new URL(reportLocation);
+			InputStream in = reportURL.openStream();
+
+    		File downloadedFile = new File(localPath);
+
+    		if (downloadedFile.exists())
+    		{
+    			downloadedFile.delete();
+    		}
+
+    		FileOutputStream fout = new FileOutputStream(downloadedFile);
+
+			byte buf[] = new byte[1024];
+			int s = 0;
+ 			while((s = in.read(buf, 0, 1024)) > 0)
+				fout.write(buf, 0, s);
+
+    		in.close();
+    		fout.flush();
+    		fout.close();
+    		return downloadedFile;
+    	} catch (FileNotFoundException e) {
+			if(reportLocation.indexOf("Subreport") == -1) // Only show the warning if it is not a subreport
+				log.warning("404 not found: Report cannot be found on server "+ e.getMessage());
+    		return null;
+    	} catch (IOException e) {
+			log.severe("I/O error when trying to download (sub)report from server "+ e.getMessage());
+    		return null;
+    	}
+    }
+
+	/**
+	 * Search for additional subreports deployed to a webcontext if
+	 * the parent report is located there
+	 * @author deathmeat
+	 * @param reportName The original report name
+	 * @param reportPath The full path to the parent report
+	 * @param fileExtension The file extension of the parent report
+	 * @return An Array of File objects referencing to the downloaded subreports
+	 */
+	private File[] getHttpSubreports(String reportName, String reportPath, String fileExtension)
+	{
+		ArrayList<File> subreports = new ArrayList<File>();
+		String remoteDir = reportPath.substring(0, reportPath.lastIndexOf("/"));
+
+		// Currently check hardcoded for max. 10 subreports
+		for(int i=1; i<10; i++)
+		{
+			// Check if subreport number i exists
+			File subreport = httpDownloadedReport(remoteDir + "/" + reportName + i + fileExtension);
+			if(subreport == null) // Subreport doesn't exist, abort further approaches
+				break;
+
+			subreports.add(subreport);
+		}
+
+		File[] subreportsTemp = new File[0];
+		subreportsTemp = subreports.toArray(subreportsTemp);
+		return subreportsTemp;
+	}
+
+    /**
+     * @author rlemeill
+     * @param reportLocation http string url ex: http://adempiereserver.domain.com/webApp/standalone.jrxml
+     * @return downloaded File (or already existing one)
+     */
+    private File httpDownloadedReport(String reportLocation)
+    {
+    	File reportFile = null;
+    	File downloadedFile = null;
+    	log.info(" report deployed to " + reportLocation);
+    	try {
+
+
+    		String[] tmps = reportLocation.split("/");
+    		String cleanFile = tmps[tmps.length-1];
+    		String localFile = System.getProperty("java.io.tmpdir") + System.getProperty("file.separator") + cleanFile;
+    		String downloadedLocalFile = System.getProperty("java.io.tmpdir") + System.getProperty("file.separator")+"TMP" + cleanFile;
+
+    		reportFile = new File(localFile);
+
+
+    		if (reportFile.exists())
+    		{
+    			String localMD5hash = DigestOfFile.GetLocalMD5Hash(reportFile);
+    			String remoteMD5Hash = ejbGetRemoteMD5(reportLocation);
+    			log.info("MD5 for local file is "+localMD5hash );
+    			if ( remoteMD5Hash != null)
+    			{
+    				if (localMD5hash.equals(remoteMD5Hash))
+    				{
+    					log.info(" no need to download: local report is up-to-date");
+    				}
+    				else
+    				{
+    					log.info(" report on server is different that local one, download and replace");
+    					downloadedFile = getRemoteFile(reportLocation, downloadedLocalFile);
+    					reportFile.delete();
+    					downloadedFile.renameTo(reportFile);
+    				}
+    			}
+    			else
+    			{
+    				log.warning("Remote hashing is not available did you deployed webApp.ear?");
+    				downloadedFile = getRemoteFile(reportLocation, downloadedLocalFile);
+    				//    				compare hash of existing and downloaded
+    				if ( DigestOfFile.md5localHashCompare(reportFile,downloadedFile) )
+    				{
+    					//nothing file are identical
+    					log.info(" no need to replace your existing report");
+    				}
+    				else
+    				{
+    					log.info(" report on server is different that local one, replacing");
+    					reportFile.delete();
+    					downloadedFile.renameTo(reportFile);
+    				}
+    			}
+    		}
+    		else
+    		{
+    			reportFile = getRemoteFile(reportLocation,localFile);
+    		}
+
+    	}
+    	catch (Exception e) {
+    		log.severe("Unknown exception: "+ e.getMessage());
+    		return null;
+    	}
+    	return reportFile;
+    }
+
+    /**
+     * Returns the Server Connection if direct connection is not available
+     * (VPN, WAN, Terminal) and thus query has to be run on server only else return
+     * a direct connection to DB.
+     *
+     * Notes: Need to refactor and integrate in DB if confirmed to be working as
+     * expected.
+     *
+     * @author Ashley Ramdass
+     * @return Connection DB Connection
+     */
+    protected Connection getConnection()
+    {
+    	return DB.getConnectionRW();
+    }
+
+    /**
+	 *  Start the process.
+	 *  Called then pressing the Process button in R_Request.
+	 *  It should only return false, if the function could not be performed
+	 *  as this causes the process to abort.
+	 *  @author rlemeill
+	 *  @param ctx context
+	 *  @param pi standard process info
+	 *  @param trx
+	 *  @return true if success
+	 */
+    public boolean startProcess(Properties ctx, ProcessInfo pi, Trx trx)
+    {
+    	processInfo = pi;
+		String Name=pi.getTitle();
+        int AD_PInstance_ID=pi.getAD_PInstance_ID();
+        int Record_ID=pi.getRecord_ID();
+        
+        log.info( "Name="+Name+"  AD_PInstance_ID="+AD_PInstance_ID+" Record_ID="+Record_ID);
+        String trxName = null;
+        if (trx != null) {
+        	trxName = trx.getTrxName();
+        }
+        ReportData reportData = getReportData(pi, trxName);
+        if (reportData == null) {
+            reportResult(AD_PInstance_ID, "Can not find report data", trxName);
+            return false;
+        }
+
+        String reportPath = reportData.getReportFilePath();
+        if (Util.isEmpty(reportPath, true))
+		{
+            reportResult(AD_PInstance_ID, "Can not find report", trxName);
+            return false;
+        }
+
+		JasperData data = null;
+		File reportFile = null;
+		String fileExtension = "";
+		HashMap<String, Object> params = new HashMap<String, Object>();
+
+		addProcessParameters(AD_PInstance_ID, params, trxName);
+		addProcessInfoParameters(params, pi.getParameter());
+
+		reportFile = getReportFile(reportPath, (String)params.get("ReportType"));
+		if (reportFile == null || reportFile.exists() == false)
+		{
+			log.severe("No report file found for given type, falling back to " + reportPath);
+			reportFile = getReportFile(reportPath);
+		}
+
+		if (reportFile == null || reportFile.exists() == false)
+		{
+			String tmp = "Can not find report file at path - " + reportPath;
+			log.severe(tmp);
+			reportResult(AD_PInstance_ID, tmp, trxName);
+		}
+
+		if (reportFile != null)
+		{
+			data = processReport(reportFile);
+			fileExtension = reportFile.getName().substring(reportFile.getName().lastIndexOf("."),
+					reportFile.getName().length());
+		}
+		else
+		{
+			return false;
+		}
+
+		JasperReport jasperReport = data.getJasperReport();
+        String jasperName = data.getJasperName();
+        String name =  jasperReport.getName();
+        File reportDir = data.getReportDir();
+        
+       	// Add reportDir to class path
+		ClassLoader scl = ClassLoader.getSystemClassLoader();
+		try {
+			java.net.URLClassLoader ucl = new java.net.URLClassLoader(new java.net.URL[]{reportDir.toURI().toURL()}, scl);
+			net.sf.jasperreports.engine.util.JRResourcesUtil.setThreadClassLoader(ucl);
+		} catch (MalformedURLException me) {
+			log.warning("Could not add report directory to classpath: "+ me.getMessage());
+		}
+
+        if (jasperReport != null) {
+			File[] subreports;
+
+            // Subreports
+			if(reportPath.startsWith("http://") || reportPath.startsWith("https://"))
+			{
+				// Locate and download subreports from remote webcontext
+				subreports = getHttpSubreports(jasperName + "Subreport", reportPath, fileExtension);
+			}
+			else if (reportPath.startsWith("attachment:"))
+			{
+				subreports = getAttachmentSubreports(reportPath);
+			}
+			else if (reportPath.startsWith("resource:"))
+			{
+				subreports = getResourceSubreports(name+ "Subreport", reportPath, fileExtension);
+			}
+			// TODO: Implement file:/ lookup for subreports
+			else
+			{
+				// Locate subreports from local/remote filesystem
+				subreports = reportDir.listFiles( new FileFilter( jasperName+"Subreport", reportDir, fileExtension));
+			}
+
+            for( int i=0; i<subreports.length; i++) {
+                JasperData subData = processReport( subreports[i]);
+                if (subData.getJasperReport()!=null) {
+                    params.put( subData.getJasperName(), subData.getJasperFile().getAbsolutePath());
+                }
+            }
+
+            if (Record_ID > 0)
+            	params.put("RECORD_ID", new Integer( Record_ID));
+
+            // contribution from Ricardo (ralexsander)
+            // in iReports you can 'SELECT' AD_Client_ID, AD_Org_ID and AD_User_ID using only AD_PINSTANCE_ID
+            params.put("AD_PINSTANCE_ID", new Integer( AD_PInstance_ID));
+
+        	Language currLang = Env.getLanguage(Env.getCtx());
+        	String printerName = null;
+        	MPrintFormat printFormat = null;
+        	PrintInfo printInfo = null;
+        	ProcessInfoParameter[] pip = pi.getParameter();
+        	// Get print format and print info parameters
+        	if (pip!=null) {
+        		for (int i=0; i<pip.length; i++) {
+        			if (ServerReportCtl.PARAM_PRINT_FORMAT.equalsIgnoreCase(pip[i].getParameterName())) {
+        				printFormat = (MPrintFormat)pip[i].getParameter();
+        			}
+        			if (ServerReportCtl.PARAM_PRINT_INFO.equalsIgnoreCase(pip[i].getParameterName())) {
+        				printInfo = (PrintInfo)pip[i].getParameter();
+        			}
+        			if (ServerReportCtl.PARAM_PRINTER_NAME.equalsIgnoreCase(pip[i].getParameterName())) {
+        				printerName = (String)pip[i].getParameter();
+        			}
+        		}
+        	}
+        	if (printFormat!=null) {
+        		if (printInfo!=null) {
+        			// Set the language of the print format if we're printing a document
+	        		if (printInfo.isDocument()) {
+	        			currLang = printFormat.getLanguage();
+	        		}
+        		}
+        		// Set printer name unless already set.
+        		if (printerName==null) {
+        			printerName = printFormat.getPrinterName();
+        		}
+        	}
+        	
+           	params.put("CURRENT_LANG", currLang.getAD_Language());
+           	params.put(JRParameter.REPORT_LOCALE, currLang.getLocale());
+           	
+            // Resources
+            File resFile = null;
+            if (reportPath.startsWith("attachment:") && attachment != null) {
+            	resFile = getAttachmentResourceFile(jasperName, currLang);
+            } else if (reportPath.startsWith("resource:")) {
+                	resFile = getResourcesForResourceFile(jasperName, currLang);
+            // TODO: Implement file:/ for resources
+            } else {
+            	resFile = new File(jasperName+"_"+currLang.getLocale().getLanguage()+".properties");
+            	if (!resFile.exists()) {
+            		resFile = null;
+            	}
+            	if (resFile == null) {
+            		resFile = new File(jasperName+".properties");
+            		if (!resFile.exists()) {
+            			resFile = null;
+            		}
+            	}
+            }
+            if (resFile!=null) {
+                try {
+                    PropertyResourceBundle res = new PropertyResourceBundle( new FileInputStream(resFile));
+                    params.put("RESOURCE", res);
+                } catch (IOException e) {
+                    ;
+                }
+            }
+
+            Connection conn = null;
+            try {
+            	conn = getConnection();
+                jasperPrint = JasperFillManager.fillReport( jasperReport, params, conn);
+                if (reportData.isDirectPrint() || !processInfo.isPrintPreview())
+                {
+                    log.info( "ReportStarter.startProcess print report -" + jasperPrint.getName());
+                    //RF 1906632
+                    if (!processInfo.isBatch()) {
+                    	
+                    	// Get printer job
+                    	PrinterJob printerJob = org.compiere.print.CPrinter.getPrinterJob(printerName);
+                    	// Set print request attributes
+                    	
+                		//	Paper Attributes:
+                		PrintRequestAttributeSet prats = new HashPrintRequestAttributeSet();
+ 
+                		//	add:				copies, job-name, priority
+                		if (printInfo.isDocumentCopy() || printInfo.getCopies() < 1)
+                			prats.add (new Copies(1));
+                		else
+                			prats.add (new Copies(printInfo.getCopies()));
+                		Locale locale = Language.getLoginLanguage().getLocale();
+                		prats.add(new JobName(printFormat.getName() + "_" + pi.getRecord_ID(), locale));
+                		prats.add(PrintUtil.getJobPriority(jasperPrint.getPages().size() , printInfo.getCopies(), true));
+
+                		// Create print service exporter
+                    	JRPrintServiceExporter exporter = new JRPrintServiceExporter();;
+                    	// Set parameters
+                    	exporter.setParameter(JRExporterParameter.JASPER_PRINT, jasperPrint);
+                    	exporter.setParameter(JRPrintServiceExporterParameter.PRINT_SERVICE, printerJob.getPrintService());
+                    	exporter.setParameter(JRPrintServiceExporterParameter.PRINT_SERVICE_ATTRIBUTE_SET, printerJob.getPrintService().getAttributes());
+                    	exporter.setParameter(JRPrintServiceExporterParameter.PRINT_REQUEST_ATTRIBUTE_SET, prats);
+                    	exporter.setParameter(JRPrintServiceExporterParameter.DISPLAY_PAGE_DIALOG, Boolean.FALSE);
+                    	exporter.setParameter(JRPrintServiceExporterParameter.DISPLAY_PRINT_DIALOG, Boolean.FALSE);
+                    	// Print report / document
+                    	exporter.exportReport();
+                    	
+                    }
+                    else
+                    {
+                    	// You can use JasperPrint to create PDF
+                    	// Used For the PH
+                    	try
+                    	{
+                    		File PDF = File.createTempFile("mail", ".pdf");
+                    		JasperExportManager.exportReportToPdfFile(jasperPrint, PDF.getAbsolutePath());
+                    		processInfo.setPDFReport(PDF);
+                    	}
+                    	catch (IOException e)
+                    	{
+                    		log.severe("ReportStarter.startProcess: Can not make PDF File - "+ e.getMessage());
+                    	}
+                }
+
+                    // You can use JasperPrint to create PDF
+//                        JasperExportManager.exportReportToPdfFile(jasperPrint, "BasicReport.pdf");
+                } else {
+                    log.info( "ReportStarter.startProcess run report -"+jasperPrint.getName());
+                    JRViewerProvider viewerLauncher = getReportViewerProvider();
+                    viewerLauncher.openViewer(jasperPrint, pi.getTitle()+" - " + reportPath);
+                }
+            } catch (JRException e) {
+                log.severe("ReportStarter.startProcess: Can not run report - "+ e.getMessage());
+            } finally {
+            	if (conn != null)
+					try {
+						conn.close();
+					} catch (SQLException e) {
+					}
+            }
+        }
+
+        reportResult( AD_PInstance_ID, null, trxName);
+        return true;
+    }
+
+	public static JasperPrint getJasperPrint()
+	{
+		return jasperPrint;
+	}
+
+
+	/**
+     * Get .property resource file from process attachment
+     * @param jasperName
+     * @param currLang
+     * @return File
+     */
+    private File getAttachmentResourceFile(String jasperName, Language currLang) {
+    	File resFile = null;
+    	MAttachmentEntry[] entries = attachment.getEntries();
+    	// try baseName + "_" + language
+        for( int i=0; i<entries.length; i++) {
+            if ( entries[i].getName().equals( jasperName+currLang.getLocale().getLanguage()+".properties")) {
+                resFile = getAttachmentEntryFile(entries[i]);
+                break;
+            }
+        }
+        if (resFile==null) {
+            // try baseName only
+            for( int i=0; i<entries.length; i++) {
+                if ( entries[i].getName().equals( jasperName+".properties")) {
+                	resFile = getAttachmentEntryFile(entries[i]);
+                    break;
+                }
+            }
+        }
+		return resFile;
+	}
+
+	/**
+     * Get .property resource file from resources
+     * @param jasperName
+     * @param currLang
+     * @return File
+     */
+    private File getResourcesForResourceFile(String jasperName, Language currLang) {
+    	File resFile = null;
+		try {
+			resFile = getFileAsResource(jasperName+currLang.getLocale().getLanguage()+".properties");
+		} catch (Exception e) {
+			// ignore exception - file couldn't exist
+		}
+		return resFile;
+	}
+
+	/**
+     * Get subreports from attachment. Assume all other jasper attachment is subreport.
+     * @param reportPath
+     * @return File[]
+     */
+    private File[] getAttachmentSubreports(String reportPath) {
+		String name = reportPath.substring("attachment:".length()).trim();
+		ArrayList<File> subreports = new ArrayList<File>();
+		MAttachmentEntry[] entries = attachment.getEntries();
+		for(int i = 0; i < entries.length; i++) {
+			if (!entries[i].getName().equals(name) &&
+				(entries[i].getName().toLowerCase().endsWith(".jrxml") || entries[i].getName().toLowerCase().endsWith(".jasper"))) {
+				File reportFile = getAttachmentEntryFile(entries[i]);
+				if (reportFile != null)
+					subreports.add(reportFile);
+			}
+		}
+ 		File[] subreportsTemp = new File[0];
+		subreportsTemp = subreports.toArray(subreportsTemp);
+		return subreportsTemp;
+	}
+
+	/**
+	 * Search for additional subreports deployed as resources
+	 * @param reportName The original report name
+	 * @param reportPath The full path to the parent report
+	 * @param fileExtension The file extension of the parent report
+	 * @return An Array of File objects referencing to the downloaded subreports
+	 */
+	private File[] getResourceSubreports(String reportName, String reportPath, String fileExtension)
+	{
+		ArrayList<File> subreports = new ArrayList<File>();
+		String remoteDir = reportPath.substring(0, reportPath.lastIndexOf("/"));
+
+		// Currently check hardcoded for max. 10 subreports
+		for(int i=1; i<10; i++)
+		{
+			// Check if subreport number i exists
+			File subreport = null;
+			try {
+				subreport = getFileAsResource(remoteDir + "/" + reportName + i + fileExtension);
+			} catch (Exception e) {
+				// just ignore it
+			}
+			if(subreport == null) // Subreport doesn't exist, abort further approaches
+				break;
+
+			subreports.add(subreport);
+		}
+		
+		File[] subreportsTemp = new File[subreports.size()];
+		subreportsTemp = subreports.toArray(subreportsTemp);
+		return subreportsTemp;
+	}
+
+	/**
+     * @author alinv
+     * @param reportPath
+     * @param reportType
+     * @return the abstract file corresponding to typed report
+     */
+	protected File getReportFile(String reportPath, String reportType) {
+
+		if (reportType != null)
+		{
+			int cpos = reportPath.lastIndexOf('.');
+			reportPath = reportPath.substring(0, cpos) + "_" + reportType + reportPath.substring(cpos, reportPath.length());
+		}
+
+		return getReportFile(reportPath);
+	}
+
+	/**
+	 * @author alinv
+	 * @param reportPath
+	 * @return the abstract file corresponding to report
+	 */
+	protected File getReportFile(String reportPath)
+	{
+		File reportFile = null;
+
+		// Reports deployment on web server Thanks to Alin Vaida
+		if (reportPath.startsWith("http://") || reportPath.startsWith("https://")) {
+			reportFile = httpDownloadedReport(reportPath);
+		} else if (reportPath.startsWith("attachment:")) {
+			//report file from process attachment
+			reportFile = downloadAttachment(reportPath);
+		} else if (reportPath.startsWith("/")) {
+			reportFile = new File(reportPath);
+		} else if (reportPath.startsWith("file:/")) {
+			try {
+				reportFile = new File(new URI(reportPath));
+			} catch (URISyntaxException e) {
+				log.warning(e.getLocalizedMessage());
+				reportFile = null;
+			}
+		} else if (reportPath.startsWith("resource:")) {
+			try {
+				reportFile = getFileAsResource(reportPath);
+			} catch (Exception e) {
+				log.warning(e.getLocalizedMessage());
+				reportFile = null;
+			}
+		} else {
+			reportFile = new File(REPORT_HOME, reportPath);
+		}
+
+		// Set org.compiere.report.path because it is used in reports which refer to subreports
+		if (reportFile != null)
+		{
+			System.setProperty("org.compiere.report.path", reportFile.getParentFile().getAbsolutePath());
+		}
+		return reportFile;
+	}
+
+	/**
+	 * @param reportPath
+	 * @return
+	 * @throws Exception
+	 */
+	private File getFileAsResource(String reportPath) throws Exception {
+		File reportFile;
+		String name = reportPath.substring("resource:".length()).trim();
+		String localName = name.replace('/', '_');
+		log.info("reportPath = " + reportPath);
+		log.info("getting resource from = " + getClass().getClassLoader().getResource(name));
+		InputStream inputStream = getClass().getClassLoader().getResourceAsStream(name);
+		String localFile = System.getProperty("java.io.tmpdir") + System.getProperty("file.separator") + localName;
+		log.info("localFile = " + localFile);
+		reportFile = new File(localFile);
+
+		OutputStream out = null;
+		out = new FileOutputStream(reportFile);
+		if (out != null){
+			byte buf[]=new byte[1024];
+			int len;
+			while((len=inputStream.read(buf))>0)
+				out.write(buf,0,len);
+			out.close();
+			inputStream.close();
+		}
+
+		return reportFile;
+	}
+
+	/**
+	 * Download db attachment
+	 * @param reportPath must of syntax attachment:filename
+	 * @return File
+	 */
+	private File downloadAttachment(String reportPath) {
+		File reportFile = null;
+		String name = reportPath.substring("attachment:".length()).trim();
+		MProcess process = new MProcess(Env.getCtx(), processInfo.getAD_Process_ID(), processInfo.getTransactionName());
+		attachment = process.getAttachment();
+		if (attachment != null) {
+			MAttachmentEntry[] entries = attachment.getEntries();
+			MAttachmentEntry entry = null;
+			for (int i = 0; i < entries.length; i++) {
+				if (entries[i].getName().equals(name)) {
+					entry = entries[i];
+					break;
+				}
+			}
+			if (entry != null) {
+				reportFile = getAttachmentEntryFile(entry);
+			}
+		}
+		return reportFile;
+	}
+
+	/**
+	 * Download db attachment to local file
+	 * @param entry
+	 * @return File
+	 */
+	private File getAttachmentEntryFile(MAttachmentEntry entry) {
+		String localFile = System.getProperty("java.io.tmpdir") + System.getProperty("file.separator") + entry.getName();
+		String downloadedLocalFile = System.getProperty("java.io.tmpdir") + System.getProperty("file.separator")+"TMP" + entry.getName();
+		File reportFile = new File(localFile);
+		if (reportFile.exists()) {
+			String localMD5hash = DigestOfFile.GetLocalMD5Hash(reportFile);
+			String entryMD5hash = DigestOfFile.getMD5Hash(entry.getData());
+			if (localMD5hash.equals(entryMD5hash))
+			{
+				log.info(" no need to download: local report is up-to-date");
+			}
+			else
+			{
+				log.info(" report on server is different that local one, download and replace");
+				File downloadedFile = new File(downloadedLocalFile);
+				entry.getFile(downloadedFile);
+				if (! reportFile.delete()) {
+					throw new AdempiereException("Cannot delete temporary file " + reportFile.toString());
+				}
+				if (! downloadedFile.renameTo(reportFile)) {
+					throw new AdempiereException("Cannot rename temporary file " + downloadedFile.toString() + " to " + reportFile.toString());
+				}
+			}
+		} else {
+			entry.getFile(reportFile);
+		}
+		return reportFile;
+	}
+
+	/**
+	 * Update AD_PInstance result and error message
+     * @author rlemeill
+     * @param AD_PInstance_ID
+     * @param errMsg error message or null if there is no error
+     */
+    protected void reportResult(int AD_PInstance_ID, String errMsg, String trxName)
+    {
+        int result = (errMsg == null ? 1 : 0);
+        String sql = "UPDATE AD_PInstance SET Result=?, ErrorMsg=?"
+                     +" WHERE AD_PInstance_ID="+AD_PInstance_ID;
+        DB.executeUpdateEx(sql, new Object[]{result, errMsg}, trxName);
+    }
+
+    /**
+     * @author rlemeill
+     * @param reportFile
+     * @return
+     */
+    protected JasperData processReport( File reportFile) {
+        log.info( "reportFile.getAbsolutePath() = "+reportFile.getAbsolutePath());
+        JasperReport jasperReport = null;
+
+        String jasperName = reportFile.getName();
+        int pos = jasperName.indexOf('.');
+        if (pos!=-1) jasperName = jasperName.substring(0, pos);
+        File reportDir = reportFile.getParentFile();
+
+        //test if the compiled report exists
+        File jasperFile = new File( reportDir.getAbsolutePath(), jasperName+".jasper");
+        if (jasperFile.exists()) { // test time
+            if (reportFile.lastModified() == jasperFile.lastModified()) {
+            	log.info(" no need to compile use "+jasperFile.getAbsolutePath());
+                try {
+                    jasperReport = (JasperReport)JRLoader.loadObject(jasperFile.getAbsolutePath());
+                } catch (JRException e) {
+                    jasperReport = null;
+                    log.severe("Can not load report - "+ e.getMessage());
+                }
+            } else {
+                jasperReport = compileReport( reportFile, jasperFile);
+            }
+        } else { // create new jasper file
+            jasperReport = compileReport( reportFile, jasperFile);
+        }
+
+        return new JasperData( jasperReport, reportDir, jasperName, jasperFile);
+    }
+
+    /**
+     * Load Process Parameters into given params map
+     * @param AD_PInstance_ID
+     * @param params
+     * @param trxName
+     */
+    private static void addProcessParameters(int AD_PInstance_ID, Map<String, Object> params, String trxName)
+    {
+        final String sql = "SELECT "
+        				+" "+X_AD_PInstance_Para.COLUMNNAME_ParameterName
+        				+","+X_AD_PInstance_Para.COLUMNNAME_P_String
+                        +","+X_AD_PInstance_Para.COLUMNNAME_P_String_To
+                        +","+X_AD_PInstance_Para.COLUMNNAME_P_Number
+                        +","+X_AD_PInstance_Para.COLUMNNAME_P_Number_To
+                        +","+X_AD_PInstance_Para.COLUMNNAME_P_Date
+                        +","+X_AD_PInstance_Para.COLUMNNAME_P_Date_To
+                        +","+X_AD_PInstance_Para.COLUMNNAME_Info
+                        +","+X_AD_PInstance_Para.COLUMNNAME_Info_To
+                    +" FROM "+X_AD_PInstance_Para.Table_Name
+                    +" WHERE "+X_AD_PInstance_Para.COLUMNNAME_AD_PInstance_ID+"=?";
+        PreparedStatement pstmt = null;
+        ResultSet rs = null;
+        try
+        {
+            pstmt = DB.prepareStatement(sql, ResultSet.TYPE_FORWARD_ONLY, ResultSet.CONCUR_READ_ONLY, trxName);
+            pstmt.setInt(1, AD_PInstance_ID);
+            rs = pstmt.executeQuery();
+            while (rs.next())
+            {
+                String name = rs.getString(1);
+                String pStr = rs.getString(2);
+                String pStrTo = rs.getString(3);
+                BigDecimal pNum = rs.getBigDecimal(4);
+                BigDecimal pNumTo = rs.getBigDecimal(5);
+
+                Timestamp pDate = rs.getTimestamp(6);
+                Timestamp pDateTo = rs.getTimestamp(7);
+                if (pStr != null) {
+                    if (pStrTo!=null) {
+                        params.put( name+"1", pStr);
+                        params.put( name+"2", pStrTo);
+                    } else {
+                        params.put( name, pStr);
+                    }
+                } else if (pDate != null) {
+                    if (pDateTo!=null) {
+                        params.put( name+"1", pDate);
+                        params.put( name+"2", pDateTo);
+                    } else {
+                        params.put( name, pDate);
+                    }
+                } else if (pNum != null) {
+                    if (pNumTo!=null) {
+                        params.put( name+"1", pNum);
+                        params.put( name+"2", pNumTo);
+                    } else {
+                        params.put( name, pNum);
+                    }
+                }
+                //
+                // Add parameter info - teo_sarca FR [ 2581145 ]
+                String info = rs.getString(8);
+                String infoTo = rs.getString(9);
+        		params.put(name+"_Info1", (info != null ? info : ""));
+        		params.put(name+"_Info2", (infoTo != null ? infoTo : ""));
+            }
+        }
+        catch (SQLException e)
+        {
+//            log.severe("Execption; sql = "+sql+"; e.getMessage() = " +e.getMessage());
+            throw new DBException(e, sql);
+        }
+        finally
+        {
+            DB.close(rs, pstmt);
+            rs = null; pstmt = null;
+        }
+    }
+
+    private void addProcessInfoParameters(Map<String, Object> params, ProcessInfoParameter[] para)
+    {
+    	if (para != null) {
+			for (int i = 0; i < para.length; i++) {
+				if (para[i].getParameter_To() == null) {
+					params.put(para[i].getParameterName(), para[i].getParameter());
+				} else {
+	                params.put( para[i].getParameterName()+"1", para[i].getParameter());
+	                params.put( para[i].getParameterName()+"2", para[i].getParameter_To());
+				}
+			}
+    	}
+	}
+
+    /**
+     * @author rlemeill
+     * Correct the class path if loaded from java web start
+     */
+    private void JWScorrectClassPath()
+    {
+		URL jasperreportsAbsoluteURL = Thread.currentThread().getContextClassLoader().getResource("net/sf/jasperreports/engine");
+		String jasperreportsAbsolutePath = "";
+
+		if(jasperreportsAbsoluteURL.toString().startsWith("jar:http:") || jasperreportsAbsoluteURL.toString().startsWith("jar:https:"))
+		{
+			// Jasper classes are deployed to a webserver (Java Webstart)
+			jasperreportsAbsolutePath = jasperreportsAbsoluteURL.toString().split("!")[0].split("jar:")[1];
+
+			// Download the required jasper libraries if they are not already existing
+			File reqLib = new File(System.getProperty("java.io.tmpdir"), "CompiereJasperReqs.jar");
+			if(!reqLib.exists() && !(reqLib.length() > 0))
+			{
+				try{
+					URL reqLibURL = new URL(jasperreportsAbsolutePath);
+					InputStream in = reqLibURL.openStream();
+
+					FileOutputStream fout = new FileOutputStream(reqLib);
+
+					byte buf[] = new byte[1024];
+					int s = 0;
+
+					while((s = in.read(buf, 0, 1024)) > 0)
+						fout.write(buf, 0, s);
+
+					in.close();
+					fout.flush();
+					fout.close();
+				} catch (FileNotFoundException e) {
+					log.warning("Required library not found "+ e.getMessage());
+					reqLib.delete();
+					reqLib = null;
+				} catch (IOException e) {
+					log.severe("I/O error downloading required library from server "+ e.getMessage());
+					reqLib.delete();
+					reqLib = null;
+				}
+			}
+
+			jasperreportsAbsolutePath = reqLib.getAbsolutePath();
+		}
+		else
+		{
+			// Jasper classes are locally available (Local client)
+			jasperreportsAbsolutePath = jasperreportsAbsoluteURL.toString().split("!")[0].split("file:")[1];
+		}
+
+		if(jasperreportsAbsolutePath != null && !jasperreportsAbsolutePath.trim().equals(""))
+		{
+			// Check whether the current CLASSPATH already contains our
+			// jasper libraries and dependencies or not.
+			if(System.getProperty("java.class.path").indexOf(jasperreportsAbsolutePath) < 0)
+			{
+			System.setProperty("java.class.path",
+					System.getProperty("java.class.path") +
+					System.getProperty("path.separator") +
+					jasperreportsAbsolutePath);
+			log.info("Classpath has been corrected to " + System.getProperty("java.class.path"));
+			}
+		}
+    }
+
+    /**
+     * @author rlemeill
+     * @param reportFile
+     * @param jasperFile
+     * @return compiled JasperReport
+     */
+    private JasperReport compileReport( File reportFile, File jasperFile)
+    {
+    	JWScorrectClassPath();
+        JasperReport compiledJasperReport = null;
+        try {
+          	JasperCompileManager.compileReportToFile ( reportFile.getAbsolutePath(), jasperFile.getAbsolutePath() );
+            jasperFile.setLastModified( reportFile.lastModified()); //Synchronize Dates
+            compiledJasperReport =  (JasperReport)JRLoader.loadObject(jasperFile);
+        } catch (JRException e) {
+            log.log(Level.SEVERE, "Error", e);
+        }
+        return compiledJasperReport;
+    }
+
+    /**
+     * @author rlemeill
+     * @param ProcessInfo
+     * @return ReportData or null if no data found
+     */
+    public ReportData getReportData (ProcessInfo pi, String trxName)
+    {
+    	log.info("");
+        String sql = "SELECT pr.JasperReport, pr.IsDirectPrint "
+        		   + "FROM AD_Process pr, AD_PInstance pi "
+                   + "WHERE pr.AD_Process_ID = pi.AD_Process_ID "
+                   + " AND pi.AD_PInstance_ID=?";
+        PreparedStatement pstmt = null;
+        ResultSet rs = null;
+        try
+        {
+            pstmt = DB.prepareStatement(sql, ResultSet.TYPE_FORWARD_ONLY, ResultSet.CONCUR_READ_ONLY, trxName);
+            pstmt.setInt(1, pi.getAD_PInstance_ID());
+            rs = pstmt.executeQuery();
+            String path = null;
+            boolean	directPrint = false;
+            boolean isPrintPreview = pi.isPrintPreview();
+            if (rs.next()) {
+                path = rs.getString(1);
+
+				if ("Y".equalsIgnoreCase(rs.getString(2)) && !Ini.isPropertyBool(Ini.P_PRINTPREVIEW)
+						&& !isPrintPreview )
+					directPrint = true;
+            } else {
+                log.severe("data not found; sql = "+sql);
+				return null;
+            }
+
+            return new ReportData( path, directPrint);
+        }
+        catch (SQLException e)
+        {
+        	throw new DBException(e, sql);
+//        	log.severe("sql = "+sql+"; e.getMessage() = "+ e.getMessage());
+//        	return null;
+        }
+        finally
+        {
+            DB.close(rs, pstmt);
+            rs = null; pstmt = null;
+        }
+    }
+
+    /**
+     * Set jasper report viewer provider.
+     * @param provider
+     */
+    public static void setReportViewerProvider(JRViewerProvider provider) {
+    	if (provider == null)
+    		throw new IllegalArgumentException("Cannot set report viewer provider to null");
+    	viewerProvider = provider;
+    }
+
+    /**
+     * Get the current jasper report viewer provider
+     * @return JRViewerProvider
+     */
+    public static JRViewerProvider getReportViewerProvider() {
+    	return viewerProvider;
+    }
+
+    class ReportData {
+        private String reportFilePath;
+        private boolean directPrint;
+
+        public ReportData(String reportFilePath, boolean directPrint) {
+            this.reportFilePath = reportFilePath;
+            this.directPrint = directPrint;
+        }
+
+        public String getReportFilePath() {
+            return reportFilePath;
+        }
+
+        public boolean isDirectPrint() {
+            return directPrint;
+        }
+    }
+
+    public static class JasperData
+    implements Serializable
+    {
+		/**
+		 *
+		 */
+		private static final long serialVersionUID = 4375195020654531202L;
+		private JasperReport jasperReport;
+        private File reportDir;
+        private String jasperName;
+        private File jasperFile;
+
+        public JasperData(JasperReport jasperReport, File reportDir, String jasperName, File jasperFile) {
+            this.jasperReport = jasperReport;
+            this.reportDir = reportDir;
+            this.jasperName = jasperName;
+            this.jasperFile = jasperFile;
+        }
+
+        public JasperReport getJasperReport() {
+            return jasperReport;
+        }
+
+        public File getReportDir() {
+            return reportDir;
+        }
+
+        public String getJasperName() {
+            return jasperName;
+        }
+
+        public File getJasperFile() {
+            return jasperFile;
+        }
+    }
+
+    class FileFilter implements FilenameFilter {
+        private String reportStart;
+        private File directory;
+        private String extension;
+
+        public FileFilter(String reportStart, File directory, String extension) {
+            this.reportStart = reportStart;
+            this.directory = directory;
+            this.extension = extension;
+        }
+
+        public boolean accept(File file, String name) {
+            if (file.equals( directory)) {
+                if (name.startsWith( reportStart)) {
+                    int pos = name.lastIndexOf( extension);
+                    if ( (pos!=-1) && (pos==(name.length()-extension.length()))) return true;
+                }
+            }
+            return false;
+        }
+    }
+
 }