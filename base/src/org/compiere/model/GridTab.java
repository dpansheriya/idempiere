/******************************************************************************
 * Product: Adempiere ERP & CRM Smart Business Solution                       *
 * Copyright (C) 1999-2006 ComPiere, Inc. All Rights Reserved.                *
 * This program is free software; you can redistribute it and/or modify it    *
 * under the terms version 2 of the GNU General Public License as published   *
 * by the Free Software Foundation. This program is distributed in the hope   *
 * that it will be useful, but WITHOUT ANY WARRANTY; without even the implied *
 * warranty of MERCHANTABILITY or FITNESS FOR A PARTICULAR PURPOSE.           *
 * See the GNU General Public License for more details.                       *
 * You should have received a copy of the GNU General Public License along    *
 * with this program; if not, write to the Free Software Foundation, Inc.,    *
 * 59 Temple Place, Suite 330, Boston, MA 02111-1307 USA.                     *
 * For the text or an alternative of this public license, you may reach us    *
 * ComPiere, Inc., 2620 Augustine Dr. #245, Santa Clara, CA 95054, USA        *
 * or via info@compiere.org or http://www.compiere.org/license.html           *
 * @contributor Victor Perez , e-Evolution.SC FR [ 1757088 ]                  *
 *              Teo Sarca, www.arhipac.ro                                     *
 *****************************************************************************/
package org.compiere.model;

import java.beans.PropertyChangeListener;
import java.beans.PropertyChangeSupport;
import java.io.Serializable;
import java.math.BigDecimal;
import java.sql.PreparedStatement;
import java.sql.ResultSet;
import java.sql.SQLException;
import java.sql.Timestamp;
import java.text.MessageFormat;
import java.util.ArrayList;
import java.util.HashMap;
import java.util.List;
import java.util.Properties;
import java.util.StringTokenizer;
import java.util.logging.Level;

import javax.script.ScriptEngine;
import javax.swing.event.EventListenerList;

import org.adempiere.base.Core;
import org.adempiere.base.IColumnCallout;
import org.adempiere.base.Service;
import org.compiere.util.CLogMgt;
import org.compiere.util.CLogger;
import org.compiere.util.DB;
import org.compiere.util.DisplayType;
import org.compiere.util.Env;
import org.compiere.util.Evaluatee;
import org.compiere.util.Evaluator;
import org.compiere.util.Msg;
import org.compiere.util.Util;
import org.compiere.util.ValueNamePair;

/**
 *	Tab Model.
 *  - a combination of AD_Tab (the display attributes) and AD_Table information.
 *  <p>
 *  The Tab owns also it's Table model
 *  and listens to data changes to update the Field values.
 *
 *  <p>
 *  The Tab maintains the bound property: CurrentRow
 *
 *  <pre>
 *  Event Hierarchies:
 *      - dataChanged (from MTable)
 *          - setCurrentRow
 *              - Update all Field Values
 *
 *      - setValue
 *          - Update Field Value
 *          - Callout
 *  </pre>
 *  @author 	Jorg Janke
 *  @version 	$Id: GridTab.java,v 1.10 2006/10/02 05:18:39 jjanke Exp $
 *
 *  @author Teo Sarca, SC ARHIPAC SERVICE SRL
 *  			<li>BF [ 1742159 ] Editable number field for inactive record
 *  			<li>BF [ 1968598 ] Callout is not called if tab is processed
 *  			<li>BF [ 2104022 ] GridTab.processCallout: throws NPE if callout returns null
 *  			<li>FR [ 2846871 ] Add method org.compiere.model.GridTab.getIncludedTabs
 *  				https://sourceforge.net/tracker/?func=detail&aid=2846871&group_id=176962&atid=879335
 *  @author Teo Sarca, teo.sarca@gmail.com
 *  			<li>BF [ 2873323 ] ABP: Do not concatenate strings in SQL queries
 *  				https://sourceforge.net/tracker/?func=detail&aid=2873323&group_id=176962&atid=879332
 *  			<li>BF [ 2874109 ] Tab ORDER BY clause is not supporting context variables
 *  				https://sourceforge.net/tracker/?func=detail&aid=2874109&group_id=176962&atid=879332
 *  			<li>BF [ 2905287 ] GridTab query is not build correctly
 *  				https://sourceforge.net/tracker/?func=detail&aid=2905287&group_id=176962&atid=879332
<<<<<<< HEAD
 *  			<li>BF [ 3007342 ] Included tab context conflict issue
 *  				https://sourceforge.net/tracker/?func=detail&aid=3007342&group_id=176962&atid=879332
 *  @author Victor Perez , e-Evolution.SC 
=======
 *  @author Victor Perez , e-Evolution.SC
>>>>>>> 4e53264e
 *  		<li>FR [1877902] Implement JSR 223 Scripting APIs to Callout
 *  		<li>BF [ 2910358 ] Error in context when a field is found in different tabs.
 *  			https://sourceforge.net/tracker/?func=detail&aid=2910358&group_id=176962&atid=879332
 *     		<li>BF [ 2910368 ] Error in context when IsActive field is found in different
 *  			https://sourceforge.net/tracker/?func=detail&aid=2910368&group_id=176962&atid=879332
 *  @author Carlos Ruiz, qss FR [1877902]
 *  @see  http://sourceforge.net/tracker/?func=detail&atid=879335&aid=1877902&group_id=176962 to FR [1877902]
 *  @author Cristina Ghita, www.arhipac.ro FR [2870645] Set null value for an ID
 *  @see  https://sourceforge.net/tracker/?func=detail&atid=879335&aid=2870645&group_id=176962
 *  @author Paul Bowden, phib BF 2900767 Zoom to child tab - inefficient queries
 *  @see https://sourceforge.net/tracker/?func=detail&aid=2900767&group_id=176962&atid=879332
 */
public class GridTab implements DataStatusListener, Evaluatee, Serializable
{
	/**
	 *
	 */
	private static final long serialVersionUID = -8055500064230704903L;

	public static final String DEFAULT_STATUS_MESSAGE = "NavigateOrUpdate";

	/**
	 *	Create Tab (Model) from Value Object.
	 *  <p>
	 *  MTab provides a property listener for changed rows and a
	 *  DataStatusListener for communicating changes of the underlying data
	 *  @param vo Value Object
	 *  @param w
	 */
	public GridTab(GridTabVO vo, GridWindow w)
	{
		this(vo, w, false);
	}

	/**
	 *	Create Tab (Model) from Value Object.
	 *  <p>
	 *  MTab provides a property listener for changed rows and a
	 *  DataStatusListener for communicating changes of the underlying data
	 *  @param vo Value Object
	 *  @param w
	 *  @param virtual
	 */
	public GridTab(GridTabVO vo, GridWindow w, boolean virtual)
	{
		m_window = w;
		m_vo = vo;
		//  Create MTable
		m_mTable = new GridTable (m_vo.ctx, m_vo.AD_Table_ID, m_vo.TableName, m_vo.WindowNo, m_vo.TabNo, true, virtual);
		m_mTable.setReadOnly(m_vo.IsReadOnly || m_vo.IsView);
		m_mTable.setDeleteable(m_vo.IsDeleteable);
		//  Load Tab
		//initTab(false);
	}	//	GridTab

	/** Value Object                    */
	private GridTabVO          	m_vo;

	// The window of this tab
	private GridWindow			m_window;

	/** The Table Model for Query   */
	private GridTable          	m_mTable = null;

	private String 				m_keyColumnName = "";
	private String 				m_linkColumnName = "";

	private String m_parentColumnName = "";
	private String				m_extendedWhere;
	/** Attachments         */
	private HashMap<Integer,Integer>	m_Attachments = null;
	/** Chats				*/
	private HashMap<Integer,Integer>	m_Chats = null;
	/** Locks		        */
	private ArrayList<Integer>	m_Lock = null;

	/** Current Row         */
	private int					m_currentRow = -1;

	/** Property Change     */
	private PropertyChangeSupport m_propertyChangeSupport = new PropertyChangeSupport(this);
	/** Property Change Type    */
	public static final String  PROPERTY = "CurrentRow";
    /** A list of event listeners for this component.	*/
    protected EventListenerList m_listenerList = new EventListenerList();
    /** Current Data Status Event						*/
	private DataStatusEvent 	m_DataStatusEvent = null;
	/**	Query							*/
	private MQuery 				m_query = new MQuery();
	private String 				m_oldQuery = "0=9";
	private String 				m_linkValue = "999999";

	/** Order By Array if SortNo 1..3   */
	private String[]	    	m_OrderBys = new String[3];
	/** List of Key Parents     */
	private ArrayList<String>	m_parents = new ArrayList<String>(2);

	/** Map of ColumnName of source field (key) and the dependent field (value) */
	private MultiMap<String,GridField>	m_depOnField = new MultiMap<String,GridField>();

	/** Async Loader            */
	private Loader              m_loader = null;
	/** Async Loading complete  */
	private volatile boolean    m_loadComplete = false;
	/** Is Tab Included in other Tab  */
	private boolean    			m_included = false;

	/**	Logger			*/
	protected CLogger	log = CLogger.getCLogger(getClass());

	private boolean m_parentNeedSave = false;

	private long m_lastDataStatusEventTime;

	private DataStatusEvent m_lastDataStatusEvent;

	// Context property names:
	public static final String CTX_KeyColumnName = "_TabInfo_KeyColumnName";
	public static final String CTX_LinkColumnName = "_TabInfo_LinkColumnName";
	public static final String CTX_TabLevel = "_TabInfo_TabLevel";
	public static final String CTX_AccessLevel = "_TabInfo_AccessLevel";
	public static final String CTX_AD_Tab_ID = "_TabInfo_AD_Tab_ID";
	public static final String CTX_Name = "_TabInfo_Name";
	public static final String CTX_AD_Table_ID = "_TabInfo_AD_Table_ID";
	public static final String CTX_FindSQL = "_TabInfo_FindSQL";
	public static final String CTX_SQL = "_TabInfo_SQL";



	/**************************************************************************
	 *  Tab loader for Tabs > 0
	 */
	class Loader extends Thread
	{
		/**
		 *  Async Loading of Tab > 0
		 */
		public void run()
		{
			loadTab();
		}   //  run
	}   //  Loader

	/**
	 *  Wait until load is complete
	 */
	private void waitLoadCompete()
	{
		if (m_loadComplete)
			return;
		//
		m_loader.setPriority(Thread.NORM_PRIORITY);
		log.config ("");
		while (m_loader.isAlive())
		{
			try
			{
				Thread.sleep(100);     //  1/10 sec
			}
			catch (Exception e)
			{
				log.log(Level.SEVERE, "", e);
			}
		}
		log.config ("fini");
	}   //  waitLoadComplete

	public boolean isLoadComplete()
	{
		return m_loadComplete;
	}

	/**
	 *	Initialize Tab with record from AD_Tab_v
	 *  @param async async
	 *	@return true, if correctly initialized (ignored)
	 */
	public boolean initTab (boolean async)
	{
		log.fine("#" + m_vo.TabNo + " - Async=" + async + " - Where=" + m_vo.WhereClause);
		if (isLoadComplete()) return true;

		if (m_loader != null && m_loader.isAlive())
		{
			waitLoadCompete();
			if (isLoadComplete())
				return true;
		}

		if (async)
		{
			m_loader = new Loader();
			m_loader.start();
			return false;
		}
		else
		{
			return loadTab();
		}
	}	//	initTab

	protected boolean loadTab()
	{
		m_extendedWhere = m_vo.WhereClause;

		//	Get Field Data
		if (!loadFields())
		{
			m_loadComplete = true;
			return false;
		}

		//  Order By
		m_mTable.setOrderClause(getOrderByClause(m_vo.onlyCurrentRows));

		m_loadComplete = true;
		return true;
	}

	/**
	 *	Dispose - clean up resources
	 */
	protected void dispose()
	{
		log.fine("#" + m_vo.TabNo);
		m_OrderBys = null;
		//
		m_parents.clear();
		m_parents = null;
		//
		m_mTable.close (true);  //  also disposes Fields
		m_mTable = null;
		//
		m_depOnField.clear();
		m_depOnField = null;
		if (m_Attachments != null)
			m_Attachments.clear();
		m_Attachments = null;
		if (m_Chats != null)
			m_Chats.clear();
		m_Chats = null;
		//
		if (m_vo.isInitFields())
			m_vo.getFields().clear();
		//m_vo.Fields = null;
		m_vo = null;
		if (m_loader != null)
		{
			if (m_loader.isAlive()) m_loader.interrupt();
			m_loader = null;
		}
	}	//	dispose


	/**
	 *	Get Field data and add to MTable, if it's required or displayed.
	 *  Required fields are keys, parents, or standard Columns
	 *  @return true if fields loaded
	 */
	private boolean loadFields()
	{
		log.fine("#" + m_vo.TabNo);

		if (m_vo.getFields() == null)
			return false;

		//  Add Fields
		for (int f = 0; f < m_vo.getFields().size(); f++)
		{
			GridFieldVO voF = (GridFieldVO)m_vo.getFields().get(f);
			//	Add Fields to Table
			if (voF != null)
			{
				GridField field = new GridField (voF);
				field.setGridTab(this);
				String columnName = field.getColumnName();
				//FR [ 1757088 ] - this create Bug [ 1866793 ]
				/*
				if(this.isReadOnly()) {
				   voF.IsReadOnly = true;
				}*/
				//	Record Info
				if (field.isKey()) {
					setKeyColumnName(columnName);
				}
				//	Parent Column(s)
				if (field.isParentColumn())
					m_parents.add(columnName);
				//	Order By
				int sortNo = field.getSortNo();
				if (sortNo == 0)
					;
				else if (Math.abs(sortNo) == 1)
				{
					m_OrderBys[0] = columnName;
					if (sortNo < 0)
						m_OrderBys[0] += " DESC";
				}
				else if (Math.abs(sortNo) == 2)
				{
					m_OrderBys[1] = columnName;
					if (sortNo < 0)
						m_OrderBys[1] += " DESC";
				}
				else if (Math.abs(sortNo) == 3)
				{
					m_OrderBys[2] = columnName;
					if (sortNo < 0)
						m_OrderBys[2] += " DESC";
				}
				//  Add field
				m_mTable.addField(field);

				//  List of ColumnNames, this field is dependent on
				ArrayList<String> list = field.getDependentOn();
				for (int i = 0; i < list.size(); i++)
					m_depOnField.put(list.get(i), field);   //  ColumnName, Field
				//  Add fields all fields are dependent on
				if (columnName.equals("IsActive")
					|| columnName.equals("Processed")
					|| columnName.equals("Processing"))
					m_depOnField.put(columnName, null);
			}
		}   //  for all fields

		if (! m_mTable.getTableName().equals(X_AD_PInstance_Log.Table_Name)) { // globalqss, bug 1662433
			//  Add Standard Fields
			if (m_mTable.getField("Created") == null)
			{
				GridField created = new GridField (GridFieldVO.createStdField(m_vo.ctx,
					m_vo.WindowNo, m_vo.TabNo,
					m_vo.AD_Window_ID, m_vo.AD_Tab_ID, false, true, true));
				m_mTable.addField(created);
			}
			if (m_mTable.getField("CreatedBy") == null)
			{
				GridField createdBy = new GridField (GridFieldVO.createStdField(m_vo.ctx,
					m_vo.WindowNo, m_vo.TabNo,
					m_vo.AD_Window_ID, m_vo.AD_Tab_ID, false, true, false));
				m_mTable.addField(createdBy);
			}
			if (m_mTable.getField("Updated") == null)
			{
				GridField updated = new GridField (GridFieldVO.createStdField(m_vo.ctx,
					m_vo.WindowNo, m_vo.TabNo,
					m_vo.AD_Window_ID, m_vo.AD_Tab_ID, false, false, true));
				m_mTable.addField(updated);
			}
			if (m_mTable.getField("UpdatedBy") == null)
			{
				GridField updatedBy = new GridField (GridFieldVO.createStdField(m_vo.ctx,
					m_vo.WindowNo, m_vo.TabNo,
					m_vo.AD_Window_ID, m_vo.AD_Tab_ID, false, false, false));
				m_mTable.addField(updatedBy);
			}
		}
		return true;
	}	//	loadFields

	/**
	 *  Get a list of variables, this tab is dependent on.
	 *  - for display purposes
	 *  @return ArrayList
	 */
	public ArrayList<String> getDependentOn()
	{
		ArrayList<String> list = new ArrayList<String>();
		//  Display
		Evaluator.parseDepends(list, m_vo.DisplayLogic);
		//
		if (list.size() > 0 && CLogMgt.isLevelFiner())
		{
			StringBuffer sb = new StringBuffer();
			for (int i = 0; i < list.size(); i++)
				sb.append(list.get(i)).append(" ");
			log.finer("(" + m_vo.Name + ") " + sb.toString());
		}
		return list;
	}   //  getDependentOn

	/**
	 * 	Get Display Logic
	 *	@return display logic
	 */
	public String getDisplayLogic()
	{
		return m_vo.DisplayLogic;
	}	//	getDisplayLogic

	/**
	 *  Get TableModel.
	 *  <B>Do not directly communicate with the table model,
	 *  but through the methods of this class</B>
	 *  @return Table Model
	 */
	public GridTable getTableModel()
	{
		if (!m_loadComplete) initTab(false);
		return m_mTable;
	}   //  getTableModel

	/**
	 *  Get Tab Icon
	 *  @return Icon
	 */
	public javax.swing.Icon getIcon()
	{
		if (m_vo.AD_Image_ID == 0)
			return null;
		//
		MImage mImage = MImage.get(m_vo.ctx, m_vo.AD_Image_ID);
		return mImage.getIcon();
	}   //  getIcon


	/**************************************************************************
	 *  Has this field dependents ?
	 *  @param columnName column name
	 *  @return true if column has dependent
	 */
	public boolean hasDependants (String columnName)
	{
	//	m_depOnField.printToLog();
		return m_depOnField.containsKey(columnName);
	}   //  isDependentOn

	/**
	 *  Get dependents fields of columnName
	 *  @param columnName column name
	 *  @return ArrayList with GridFields dependent on columnName
	 */
	public ArrayList<GridField> getDependantFields (String columnName)
	{
		return m_depOnField.getValues(columnName);
	}   //  getDependentFields


	/**************************************************************************
	 *	Set Query
	 *  @param query query
	 */
	public void setQuery(MQuery query)
	{
		if (query == null)
			m_query = new MQuery();
		else
			m_query = query;
	}	//	setQuery

	/**
	 *	Get Query
	 *  @return query
	 */
	public MQuery getQuery()
	{
		return m_query;
	}	//	getQuery

	/**
	 *	Is Query Active
	 *  @return true if query active
	 */
	public boolean isQueryActive()
	{
		if (m_query != null)
			return m_query.isActive();
		return false;
	}	//	isQueryActive

	/**
	 *	Is Query New Record
	 *  @return true if query active
	 */
	public boolean isQueryNewRecord()
	{
		if (m_query != null)
			return m_query.isNewRecordQuery();
		return false;
	}	//	isQueryNewRecord

	/**
	 *  Enable Events - enable data events of tabs (add listeners)
	 */
	public void enableEvents()
	{
		//  Setup Events
		m_mTable.addDataStatusListener(this);
	//	m_mTable.addTableModelListener(this);
	}   //  enableEvents

	/**
	 *	Assemble whereClause and query MTable and position to row 0.
	 *  <pre>
	 *		Scenarios:
	 *		- Never opened 					(full query)
	 *		- query changed 				(full query)
	 *		- Detail link value changed		(full query)
	 *		- otherwise 					(refreshAll)
	 *  </pre>
	 *  @param onlyCurrentRows only current rows (1 day)
	 */
	public void query (boolean onlyCurrentRows)
	{
		query (onlyCurrentRows, 0, 0);
	}	//	query

	/**
	 *	Assemble whereClause and query MTable and position to row 0.
	 *  <pre>
	 *		Scenarios:
	 *		- Never opened 					(full query)
	 *		- query changed 				(full query)
	 *		- Detail link value changed		(full query)
	 *		- otherwise 					(refreshAll)
	 *  </pre>
	 *  @param onlyCurrentRows only current rows
	 *  @param onlyCurrentDays if only current row, how many days back
	 *  @param maxRows maximum rows or 0 for all
	 */
	public void query (boolean onlyCurrentRows, int onlyCurrentDays, int maxRows)
	{
		if (!m_loadComplete) initTab(false);

		log.fine("#" + m_vo.TabNo
			+ " - Only Current Rows=" + onlyCurrentRows
			+ ", Days=" + onlyCurrentDays + ", Detail=" + isDetail());
		//	is it same query?
		boolean refresh = m_oldQuery.equals(m_query.getWhereClause())
			&& m_vo.onlyCurrentRows == onlyCurrentRows && m_vo.onlyCurrentDays == onlyCurrentDays;
		m_oldQuery = m_query.getWhereClause();
		m_vo.onlyCurrentRows = onlyCurrentRows;
		m_vo.onlyCurrentDays = onlyCurrentDays;

		/**
		 *	Set Where Clause
		 */
		//	Tab Where Clause
		StringBuffer where = new StringBuffer(m_vo.WhereClause);
		if (m_vo.onlyCurrentDays > 0)
		{
			if (where.length() > 0)
				where.append(" AND ");
			where.append("Created >= ");
			where.append("SysDate-").append(m_vo.onlyCurrentDays);
		}
		//	Detail Query
		if (isDetail())
		{
			m_parentNeedSave = false;
			String lc = getLinkColumnName();
			if (lc.equals("")) {
				log.warning ("No link column");
				where.append (" 2=3");
			}
			else
			{
				String value = null;
				if ( m_parentColumnName.length() > 0 )
				{
					// explicit parent link defined
					value = Env.getContext(m_vo.ctx, m_vo.WindowNo, getParentTabNo(), m_parentColumnName, true);
					if (value == null || value.length() == 0)
						value = Env.getContext(m_vo.ctx, m_vo.WindowNo, m_parentColumnName, true); // back compatibility
				} else {
					value = Env.getContext(m_vo.ctx, m_vo.WindowNo, getParentTabNo(), lc, true);
					if (value == null || value.length() == 0)
						value = Env.getContext(m_vo.ctx, m_vo.WindowNo, lc, true); // back compatibility
				}

				//	Same link value?
				if (refresh)
					refresh = m_linkValue.equals(value);
				m_linkValue = value;
				//	Check validity
				if (value.length() == 0)
				{
					//log.severe ("No value for link column " + lc);
					//parent is new, can't retrieve detail
					m_parentNeedSave = true;
					if (where.length() != 0)
						where.append(" AND ");
					// where.append(lc).append(" is null ");
					// as opened by this fix [ 1881480 ] Navigation problem between tabs
					// it's safer to avoid retrieving details at all if there is no parent value
					where.append (" 2=3");
				}
				else
				{
					//	we have column and value
					if (where.length() != 0)
						where.append(" AND ");
					where.append(getTableName()).append(".").append(lc).append("=");
					if (lc.endsWith("_ID"))
						where.append(DB.TO_NUMBER(new BigDecimal(value), DisplayType.ID));
					else
						where.append(DB.TO_STRING(value));
				}
			}
		}	//	isDetail

		m_extendedWhere = where.toString();

		//	Final Query
		if (m_query.isActive())
		{
			String q = validateQuery(m_query);
			if (q != null)
			{
				if (where.length() > 0 )
					where.append(" AND ");
				where.append(" (").append(q).append(")");
			}
		}

		/**
		 *	Query
		 */
		log.fine("#" + m_vo.TabNo + " - " + where);
		if (m_mTable.isOpen())
		{
			if (refresh)
				m_mTable.dataRefreshAll();
			else
				m_mTable.dataRequery(where.toString(), m_vo.onlyCurrentRows && !isDetail(), onlyCurrentDays);
		}
		else
		{
			m_mTable.setSelectWhereClause(where.toString(), m_vo.onlyCurrentRows && !isDetail(), onlyCurrentDays);
			m_mTable.open(maxRows);
		}
		//  Go to Record 0
		setCurrentRow(0, true);
	}	//	query

	/**
	 * 	Validate Query.
	 *  If query column is not a tab column create EXISTS query
	 * 	@param query query
	 * 	@return where clause
	 */
	private String validateQuery (MQuery query)
	{
		if (query == null || query.getRestrictionCount() == 0)
			return null;

		//	Check: only one restriction
		if (query.getRestrictionCount() != 1)
		{
			log.fine("Ignored(More than 1 Restriction): " + query);
			return query.getWhereClause();
		}

		String colName = query.getColumnName(0);
		if (colName == null)
		{
			log.fine("Ignored(No Column): " + query);
			return query.getWhereClause();
		}
		//	a '(' in the name = function - don't try to resolve
		if (colName.indexOf('(') != -1)
		{
			log.fine("Ignored(Function): " + colName);
			return query.getWhereClause();
		}
		//	OK - Query is valid

		//	Zooms to the same Window (Parents, ..)
		String refColName = null;
		if (colName.equals("R_RequestRelated_ID"))
			refColName = "R_Request_ID";
		else if (colName.startsWith("C_DocType"))
			refColName = "C_DocType_ID";
		if (refColName != null)
		{
			query.setColumnName(0, refColName);
			if (getField(refColName) != null)
			{
				log.fine("Column " + colName + " replaced with synonym " + refColName);
				return query.getWhereClause();
			}
			refColName = null;
		}

		//	Simple Query.
		if (getField(colName) != null)
		{
			log.fine("Field Found: " + colName);
			return query.getWhereClause();
		}

		//	Find Reference Column e.g. BillTo_ID -> C_BPartner_Location_ID
		String sql = "SELECT cc.ColumnName "
			+ "FROM AD_Column c"
			+ " INNER JOIN AD_Ref_Table r ON (c.AD_Reference_Value_ID=r.AD_Reference_ID)"
			+ " INNER JOIN AD_Column cc ON (r.AD_Key=cc.AD_Column_ID) "
			+ "WHERE c.AD_Reference_ID IN (18,30)" 	//	Table/Search
			+ " AND c.ColumnName=?";
		try
		{
			PreparedStatement pstmt = DB.prepareStatement(sql, null);
			pstmt.setString(1, colName);
			ResultSet rs = pstmt.executeQuery();
			if (rs.next())
				refColName = rs.getString(1);
			rs.close();
			pstmt.close();
		}
		catch (SQLException e)
		{
			log.log(Level.SEVERE, "(ref) - Column=" + colName, e);
			return query.getWhereClause();
		}
		//	Reference Column found
		if (refColName != null)
		{
			query.setColumnName(0, refColName);
			if (getField(refColName) != null)
			{
				log.fine("Column " + colName + " replaced with " + refColName);
				return query.getWhereClause();
			}
			colName = refColName;
		}

		//	Column NOT in Tab - create EXISTS subquery
		String tableName = null;
		String tabKeyColumn = getKeyColumnName();
		//	Column=SalesRep_ID, Key=AD_User_ID, Query=SalesRep_ID=101

		sql = "SELECT t.TableName "
			+ "FROM AD_Column c"
			+ " INNER JOIN AD_Table t ON (c.AD_Table_ID=t.AD_Table_ID) "
			+ "WHERE c.ColumnName=? AND IsKey='Y'"		//	#1 Link Column
			+ " AND EXISTS (SELECT * FROM AD_Column cc"
			+ " WHERE cc.AD_Table_ID=t.AD_Table_ID AND cc.ColumnName=?)";	//	#2 Tab Key Column
		try
		{
			PreparedStatement pstmt = DB.prepareStatement(sql, null);
			pstmt.setString(1, colName);
			pstmt.setString(2, tabKeyColumn);
			ResultSet rs = pstmt.executeQuery();
			if (rs.next())
				tableName = rs.getString(1);
			rs.close();
			pstmt.close();
		}
		catch (SQLException e)
		{
			log.log(Level.SEVERE, "Column=" + colName + ", Key=" + tabKeyColumn, e);
			return null;
		}

		//	Special Reference Handling
		if (tabKeyColumn.equals("AD_Reference_ID"))
		{
			//	Column=AccessLevel, Key=AD_Reference_ID, Query=AccessLevel='6'
			sql = "SELECT AD_Reference_ID FROM AD_Column WHERE ColumnName=?";
			int AD_Reference_ID = DB.getSQLValue(null, sql, colName);
			return "AD_Reference_ID=" + AD_Reference_ID;
		}

		//	Causes could be functions in query
		//	e.g. Column=UPPER(Name), Key=AD_Element_ID, Query=UPPER(AD_Element.Name) LIKE '%CUSTOMER%'
		if (tableName == null)
		{
			log.info ("Not successfull - Column="
				+ colName + ", Key=" + tabKeyColumn
				+ ", Query=" + query);
			return query.getWhereClause();
		}

		query.setTableName("xx");
		// use IN instead of EXISTS as subquery should be highly selective
		StringBuffer result = new StringBuffer (getTableName()).append(".").append(tabKeyColumn)
			.append(" IN (SELECT xx.").append(tabKeyColumn)
			.append(" FROM ")
			.append(tableName).append(" xx WHERE ")
			.append(query.getWhereClause(true))
			.append(")");
		log.fine(result.toString());
		return result.toString();
	}	//	validateQuery


	/**************************************************************************
	 *  Refresh all data
	 */
	public void dataRefreshAll ()
	{
		dataRefreshAll(true);
	}

	/**************************************************************************
	 *  Refresh all data
	 *  @param fireEvent
	 */
	public void dataRefreshAll (boolean fireEvent)
	{
		log.fine("#" + m_vo.TabNo);
		/** @todo does not work with alpha key */
		int keyNo = m_mTable.getKeyID(m_currentRow);
		m_mTable.dataRefreshAll(fireEvent);
		//  Should use RowID - not working for tables with multiple keys
		if (keyNo != -1)
		{
			if (keyNo != m_mTable.getKeyID(m_currentRow))   //  something changed
			{
				int size = getRowCount();
				for (int i = 0; i < size; i++)
				{
					if (keyNo == m_mTable.getKeyID(i))
					{
						m_currentRow = i;
						break;
					}
				}
			}
		}
		setCurrentRow(m_currentRow, fireEvent);
		if (fireEvent)
			fireStateChangeEvent(new StateChangeEvent(this, StateChangeEvent.DATA_REFRESH_ALL));
	}   //  dataRefreshAll

	/**
	 *  Refresh current row data
	 */
	public void dataRefresh ()
	{
		dataRefresh(true);
	}

	/**
	 *  Refresh current row data
	 *  @param fireEvent
	 */
	public void dataRefresh (boolean fireEvent)
	{
		dataRefresh (m_currentRow, fireEvent);
	}   //  dataRefresh

	/**
	 *  Refresh row data
	 *  @param row index
	 */
	public void dataRefresh (int row)
	{
		dataRefresh(row, true);
	}

	/**
	 *  Refresh row data
	 *  @param row index
	 *  @param fireEvent
	 */
	public void dataRefresh (int row, boolean fireEvent)
	{
		log.fine("#" + m_vo.TabNo + " - row=" + row);
		m_mTable.dataRefresh(row, fireEvent);
		setCurrentRow(row, fireEvent);
		if (fireEvent)
			fireStateChangeEvent(new StateChangeEvent(this, StateChangeEvent.DATA_REFRESH));
	}   //  dataRefresh


	/**************************************************************************
	 *  Unconditionally Save data
	 *  @param manualCmd if true, no vetoable PropertyChange will be fired for save confirmation from MTable
	 *  @return true if save complete (or nor required)
	 */
	public boolean dataSave(boolean manualCmd)
	{
		log.fine("#" + m_vo.TabNo + " - row=" + m_currentRow);
		try
		{
			if (hasChangedCurrentTabAndParents())
<<<<<<< HEAD
			{
				// Fail only if it's a true change - teo_sarca [ 3017560 ]
				if (manualCmd || m_mTable.hasChanged(m_currentRow))
					return false;
			}
			
=======
				return false;

>>>>>>> 4e53264e
			boolean retValue = (m_mTable.dataSave(manualCmd) == GridTable.SAVE_OK);
			if (manualCmd)
			{
				setCurrentRow(m_currentRow, false);
				if (m_lastDataStatusEvent != null && m_lastDataStatusEvent.getCurrentRow() == m_currentRow
					&& ((m_lastDataStatusEvent.Record_ID != null && m_lastDataStatusEvent.Record_ID instanceof Integer
					&& (Integer) m_lastDataStatusEvent.Record_ID == 0) || m_lastDataStatusEvent.Record_ID == null))
				{
					updateDataStatusEventProperties(m_lastDataStatusEvent);
				}
			}
			fireStateChangeEvent(new StateChangeEvent(this, StateChangeEvent.DATA_SAVE));

			if (retValue) {
				// refresh parent tabs
				refreshParents();
			}

			return retValue;
		}
		catch (Exception e)
		{
			log.log(Level.SEVERE, "#" + m_vo.TabNo + " - row=" + m_currentRow, e);
		}
		return false;
	}   //  dataSave

	// Validate if the current tab record has changed in database or any parent record
	// Return if there are changes
	public boolean hasChangedCurrentTabAndParents() {
		String msg = null;
		// Carlos Ruiz / globalqss - [ adempiere-Bugs-1985481 ] Processed documents can be edited
		// Validate that current record has not changed and validate that every parent above has not changed
		if (m_mTable.hasChanged(m_currentRow)) {
			// return error stating that current record has changed and it cannot be saved
			msg = Msg.getMsg(Env.getCtx(), "CurrentRecordModified");
			log.saveError("CurrentRecordModified", msg, false);
			return true;
		}
		if (isDetail()) {
			// get parent tab
			// the parent tab is the first tab above with level = this_tab_level-1
			int level = m_vo.TabLevel;
			for (int i = m_window.getTabIndex(this) - 1; i >= 0; i--) {
				GridTab parentTab = m_window.getTab(i);
				if (parentTab.m_vo.TabLevel == level-1) {
					// this is parent tab
					if (parentTab.m_mTable.hasChanged(parentTab.m_currentRow)) {
						// return error stating that current record has changed and it cannot be saved
						msg = Msg.getMsg(Env.getCtx(), "ParentRecordModified") + ": " + parentTab.getName();
						log.saveError("ParentRecordModified", msg, false);
						return true;
					} else {
						// search for the next parent
						if (parentTab.isDetail()) {
							level = parentTab.m_vo.TabLevel;
						} else {
							break;
						}
					}
				}
			}
		}
		return false;
	}

	private void refreshParents() {
		if (isDetail()) {
			// get parent tab
			// the parent tab is the first tab above with level = this_tab_level-1
			int level = m_vo.TabLevel;
			for (int i = m_window.getTabIndex(this) - 1; i >= 0; i--) {
				GridTab parentTab = m_window.getTab(i);
				if (parentTab.m_vo.TabLevel == level-1) {
					parentTab.dataRefresh(false);
					// search for the next parent
					if (parentTab.isDetail()) {
						level = parentTab.m_vo.TabLevel;
					} else {
						break;
					}
				}
			}
			// refresh this tab
			dataRefresh(false);
		}
	}

	/**
	 *  Do we need to Save?
	 *  @param rowChange row change
	 *  @param  onlyRealChange if true the value of a field was actually changed
	 *  (e.g. for new records, which have not been changed) - default false
	 *	@return true it needs to be saved
	 */
	public boolean needSave (boolean rowChange, boolean onlyRealChange)
	{
		if (rowChange)
		{
			return m_mTable.needSave(-2, onlyRealChange);
		}
		else
		{
			if (onlyRealChange)
				return m_mTable.needSave();
			else
				return m_mTable.needSave(onlyRealChange);
		}
	}   //  isDataChanged

	/**
	 *  Ignore data changes
	 */
	public void dataIgnore()
	{
		log.fine("#" + m_vo.TabNo);
		m_mTable.dataIgnore();
		setCurrentRow(m_currentRow, false);    //  re-load data

		fireStateChangeEvent(new StateChangeEvent(this, StateChangeEvent.DATA_IGNORE));
		log.fine("#" + m_vo.TabNo + "- fini");
	}   //  dataIgnore


	/**
	 *  Create (copy) new Row
	 *  and process Callouts
	 *  @param copy copy
	 *  @return true if copied/new
	 */
	public boolean dataNew (boolean copy)
	{
		log.fine("#" + m_vo.TabNo);
		if (!isInsertRecord())
		{
			log.warning ("Inset Not allowed in TabNo=" + m_vo.TabNo);
			return false;
		}
		//	Prevent New Where Main Record is processed
		//	but not apply for TabLevel=0 - teo_sarca [ 1673902 ]
		if (m_vo.TabLevel > 0 && m_vo.TabNo > 0)
		{
			boolean processed = "Y".equals(Env.getContext(m_vo.ctx, m_vo.WindowNo, "Processed"));
		//	boolean active = "Y".equals(Env.getContext(m_vo.ctx, m_vo.WindowNo, "IsActive"));
			if (processed)
			{
				log.warning ("Not allowed in TabNo=" + m_vo.TabNo + " -> Processed=" + processed);
				return false;
			}
			log.finest("Processed=" + processed);
		}
<<<<<<< HEAD
		
		//hengsin, don't create new when parent is empty
=======

		//hengsin, dont create new when parent is empty
>>>>>>> 4e53264e
		if (isDetail() && m_parentNeedSave)
			return false;

		/**
		 * temporary set currentrow to point to the new row to ensure even cause by m_mTable.dataNew
		 * is handle properly.
		 */
		int oldCurrentRow = m_currentRow;
		m_currentRow = m_currentRow + 1;
		boolean retValue = m_mTable.dataNew (oldCurrentRow, copy);
		m_currentRow = oldCurrentRow;
		if (!retValue)
			return retValue;
		setCurrentRow(m_currentRow + 1, true);

		//  process all Callouts (no dependency check - assumed that settings are valid)
		for (int i = 0; i < getFieldCount(); i++)
			processCallout(getField(i));
		//  check validity of defaults
		for (int i = 0; i < getFieldCount(); i++)
		{
			getField(i).refreshLookup();
			getField(i).validateValue();
		}
		m_mTable.setChanged(false);

		fireStateChangeEvent(new StateChangeEvent(this, StateChangeEvent.DATA_NEW));
		return retValue;
	}   //  dataNew

	/**
	 *  Delete current Row
	 *  @return true if deleted
	 */
	public boolean dataDelete()
	{
		log.fine("#" + m_vo.TabNo + " - row=" + m_currentRow);
		boolean retValue = m_mTable.dataDelete(m_currentRow);
		setCurrentRow(m_currentRow, true);
		fireStateChangeEvent(new StateChangeEvent(this, StateChangeEvent.DATA_DELETE));
		return retValue;
	}   //  dataDelete


	/**
	 *	Get Name of Tab
	 *  @return name
	 */
	public String getName()
	{
		return m_vo.Name;
	}	//	getName

	/**
	 *	Get Description of Tab
	 *  @return description
	 */
	public String getDescription()
	{
		return m_vo.Description;
	}	//	getDescription

	/**
	 *	Get Help of Tab
	 *  @return help
	 */
	public String getHelp()
	{
		return m_vo.Help;
	}	//	getHelp

	/**
	 *  Get Tab Level
	 *  @return tab level
	 */
	public int getTabLevel()
	{
		return m_vo.TabLevel;
	}   //  getTabLevel

	/**
	 *  Get Commit Warning
	 *  @return commit warning
	 */
	public String getCommitWarning()
	{
		return m_vo.CommitWarning;
	}   //  getCommitWarning

	/**
	 *	Return Table Model
	 *  @return MTable
	 */
	protected GridTable getMTable()
	{
		return m_mTable;
	}	//	getMTable

	/**
	 *	Return the name of the key column - may be ""
	 *  @return key column name
	 */
	public String getKeyColumnName()
	{
		return m_keyColumnName;
	}	//	getKeyColumnName

	/**
	 * Set Name of the Key Column
	 * @param keyColumnName
	 */
	private void setKeyColumnName(String keyColumnName) {
		this.m_keyColumnName = keyColumnName;
		Env.setContext(m_vo.ctx, m_vo.WindowNo, m_vo.TabNo, CTX_KeyColumnName, m_keyColumnName);
	}

	/**
	 *	Return Name of link column
	 *  @return link column name
	 */
	public String getLinkColumnName()
	{
		return m_linkColumnName;
	}	//	getLinkColumnName

	/**
	 *	Set Name of link column.
	 * 	Set from MWindow.loadTabData
	 *  Used in MTab.isCurreny, (.setCurrentRow) .query - APanel.cmd_report
	 *    and MField.isEditable and .isDefault via context
	 *	@param linkColumnName	name of column - or sets name to AD_Column_ID, if exists
	 */
	public void setLinkColumnName (String linkColumnName)
	{
		// set parent column name
		String sql = "SELECT ColumnName FROM AD_Column WHERE AD_Column_ID=?";
		m_parentColumnName = DB.getSQLValueString(null, sql, m_vo.Parent_Column_ID );
		if ( m_parentColumnName == null )
			m_parentColumnName = "";



		if (linkColumnName != null)
			m_linkColumnName = linkColumnName;
		else
		{
			if (m_vo.AD_Column_ID == 0)
				return;
			//	we have a link column identified (primary parent column)
			else
			{
				String SQL = "SELECT ColumnName FROM AD_Column WHERE AD_Column_ID=?";
				try
				{
					PreparedStatement pstmt = DB.prepareStatement(SQL, null);
					pstmt.setInt(1, m_vo.AD_Column_ID);		//	Parent Link Column
					ResultSet rs = pstmt.executeQuery();
					if (rs.next())
						m_linkColumnName = rs.getString(1);
					rs.close();
					pstmt.close();
				}
				catch (SQLException e)
				{
					log.log(Level.SEVERE, "", e);
				}
				log.fine("AD_Column_ID=" + m_vo.AD_Column_ID + " - " + m_linkColumnName);
			}
		}
		Env.setContext(m_vo.ctx, m_vo.WindowNo, m_vo.TabNo, CTX_LinkColumnName, m_linkColumnName);
	}	//	setLinkColumnName

	/**
	 *	Is the tab current?.
	 *  <pre>
	 *	Yes 	- Table must be open
	 *			- Query String is the same
	 *			- Not Detail
	 *			- Old link column value is same as current one
	 *  </pre>
	 *  @return true if current
	 */
	public boolean isCurrent()
	{
		//	Open?
		if (!m_mTable.isOpen())
			return false;
		//	Same Query
		if (!m_oldQuery.equals(m_query.getWhereClause()))
			return false;
		//	Detail?
		if (!isDetail())
			return true;
		//	Same link column value
		String value = Env.getContext(m_vo.ctx, m_vo.WindowNo, getLinkColumnName());
		return m_linkValue.equals(value);
	}	//	isCurrent

	/**
	 *	Is the tab/table currently open
	 *  @return true if open
	 */
	public boolean isOpen()
	{
		//	Open?
		if (m_mTable != null)
			return m_mTable.isOpen();
		return false;
	}	//	isCurrent


	/**
	 *  Is Tab Included in other Tab
	 *  @return true if included
	 */
	public boolean isIncluded()
	{
		return m_included;
	}   //  isIncluded

	/**
	 *  Is Tab Included in other Tab
	 *  @param isIncluded true if included
	 */
	public void setIncluded(boolean isIncluded)
	{
		m_included = isIncluded;
	}   //  setIncluded

	/**
	 *  Are Only Current Rows displayed
	 *  @return true if no history
	 */
	public boolean isOnlyCurrentRows()
	{
		return m_vo.onlyCurrentRows;
	}   //  isOnlyCurrentRows
	/**
	 *	Return Parent ArrayList
	 *  @return parent column names
	 */
	public ArrayList<String> getParentColumnNames()
	{
		return m_parents;
	}	//	getParentColumnNames

	/**
	 *	Get Tree ID of this tab
	 *  @return ID
	 */

	/**
	 *	Returns true if this is a detail record
	 *  @return true if not parent tab
	 */
	public boolean isDetail()
	{
		// First Tab Level is not a detail
		if (m_vo.TabLevel == 0)
			return false;
		//	We have IsParent columns and/or a link column
		if (m_parents.size() > 0 || m_vo.AD_Column_ID != 0)
			return true;
		return false;
	}	//	isDetail

	/**
	 *	Is Printed (Document can be printed)
	 *  @return true if printing
	 */
	public boolean isPrinted()
	{
		return m_vo.AD_Process_ID != 0;
	}	//	isPrinted

	/**
	 *	Get WindowNo
	 *  @return window no
	 */
	public int getWindowNo()
	{
		return m_vo.WindowNo;
	}	//	getWindowNo

	/**
	 *	Get TabNo
	 *  @return tab no
	 */
	public int getTabNo()
	{
		return m_vo.TabNo;
	}	//	getTabNo

	/**
	 *	Get Process ID
	 *  @return Process ID
	 */
	public int getAD_Process_ID()
	{
		return m_vo.AD_Process_ID;
	}	//	getAD_Process_ID

	/**
	 *	Is High Volume?
	 *  @return true if high volume table
	 */
	public boolean isHighVolume()
	{
		return m_vo.IsHighVolume;
	}	//	isHighVolume

	/**
	 *	Is Read Only?
	 *  @return true if read only
	 */
	public boolean isReadOnly()
	{
		if (m_vo.IsReadOnly)
			return true;

		//hengsin, make detail readonly when parent is empty
		if (m_parentNeedSave) return true;

		//  no restrictions
		if (m_vo.ReadOnlyLogic == null || m_vo.ReadOnlyLogic.equals(""))
			return m_vo.IsReadOnly;

		//  ** dynamic content **  uses get_ValueAsString
		boolean retValue = Evaluator.evaluateLogic(this, m_vo.ReadOnlyLogic);
		log.finest(m_vo.Name
			+ " (" + m_vo.ReadOnlyLogic + ") => " + retValue);
		return retValue;
	}	//	isReadOnly

	/**
	 * 	Tab contains Always Update Field
	 *	@return true if field with always updateable
	 */
	public boolean isAlwaysUpdateField()
	{
		for (int i = 0; i < m_mTable.getColumnCount(); i++)
		{
			GridField field = m_mTable.getField(i);
			if (field.isAlwaysUpdateable())
				return true;
		}
		return false;
	}	//	isAlwaysUpdateField

	/**
	 *	Can we Insert Records?
	 *  @return true not read only and allowed
	 */
	public boolean isInsertRecord()
	{
		if (isReadOnly())
			return false;
		return m_vo.IsInsertRecord;
	}	//	isInsertRecord

	/**
	 *	Is the Tab Visible.
	 *	Called when constructing the window.
	 *  @return true, if displayed
	 */
	public boolean isDisplayed ()
	{
		//  no restrictions
		String dl = m_vo.DisplayLogic;
		if (dl == null || dl.equals(""))
			return true;

		//  ** dynamic content **
		String parsed = Env.parseContext (m_vo.ctx, 0, dl, false, false).trim();
		if (parsed.length() == 0)
			return true;
		boolean retValue = Evaluator.evaluateLogic(this, dl);
		log.config(m_vo.Name + " (" + dl + ") => " + retValue);
		return retValue;
	}	//	isDisplayed

	/**
	 * 	Get Variable Value (Evaluatee)
	 *	@param variableName name
	 *	@return value
	 */
	public String get_ValueAsString (String variableName)
	{
		return Env.getContext (m_vo.ctx, m_vo.WindowNo, m_vo.TabNo, variableName, false, true);
	}	//	get_ValueAsString

	/**
	 *  Is Single Row
	 *  @return true if single row
	 */
	public boolean isSingleRow()
	{
		return m_vo.IsSingleRow;
	}   //  isSingleRow;

	/**
	 *  Set Single Row.
	 *  Temporary store of current value
	 *  @param isSingleRow toggle
	 */
	public void setSingleRow (boolean isSingleRow)
	{
		m_vo.IsSingleRow = isSingleRow;
	}   //  setSingleRow


	/**
	 *  Has Tree
	 *  @return true if tree exists
	 */
	public boolean isTreeTab()
	{
		return m_vo.HasTree;
	}   //  isTreeTab

	/**
	 *	Get Tab ID
	 *  @return Tab ID
	 */
	public int getAD_Tab_ID()
	{
		return m_vo.AD_Tab_ID;
	}	//	getAD_Tab_ID

	/**
	 *	Get Table ID
	 *  @return Table ID
	 */
	public int getAD_Table_ID()
	{
		return m_vo.AD_Table_ID;
	}	//	getAD_Table_ID

	/**
	 *	Get Window ID
	 *  @return Window ID
	 */
	public int getAD_Window_ID()
	{
		return m_vo.AD_Window_ID;
	}	//	getAD_Window_ID

	/**
	 *	Get Included Tab ID
	 *  @return Included_Tab_ID
	 */
	public int getIncluded_Tab_ID()
	{
		return m_vo.Included_Tab_ID;
	}	//	getIncluded_Tab_ID

	/**
	 *	Get TableName
	 *  @return Table Name
	 */
	public String getTableName()
	{
		return m_vo.TableName;
	}	//	getTableName

	/**
	 *	Get Tab Where Clause
	 *  @return where clause
	 */
	public String getWhereClause()
	{
		return m_vo.WhereClause;
	}	//	getWhereClause

	/**
	 * 	Is Sort Tab
	 * 	@return true if sort tab
	 */
	public boolean isSortTab()
	{
		return m_vo.IsSortTab;
	}	//	isSortTab

	/**
	 * 	Get Order column for sort tab
	 * 	@return AD_Column_ID
	 */
	public int getAD_ColumnSortOrder_ID()
	{
		return m_vo.AD_ColumnSortOrder_ID;
	}	//	getAD_ColumnSortOrder_ID

	/**
	 * 	Get Yes/No column for sort tab
	 * 	@return AD_Column_ID
	 */
	public int getAD_ColumnSortYesNo_ID()
	{
		return m_vo.AD_ColumnSortYesNo_ID;
	}	//	getAD_ColumnSortYesNo_ID


	/**************************************************************************
	 *	Get extended Where Clause (parent link)
	 *  @return parent link
	 */
	public String getWhereExtended()
	{
		return m_extendedWhere;
	}	//	getWhereExtended

	/**
	 *	Get Order By Clause
	 *  @param onlyCurrentRows only current rows
	 *  @return Order By Clause
	 */
	private String getOrderByClause(boolean onlyCurrentRows)
	{
		//	First Prio: Tab Order By
		if (m_vo.OrderByClause.length() > 0)
		{
			String orderBy = Env.parseContext(m_vo.ctx, m_vo.WindowNo, m_vo.OrderByClause, false, false);
			return orderBy;
		}

		//	Second Prio: Fields (save it)
		m_vo.OrderByClause = "";
		for (int i = 0; i < 3; i++)
		{
			String order = m_OrderBys[i];
			if (order != null && order.length() > 0)
			{
				if (m_vo.OrderByClause.length() > 0)
					m_vo.OrderByClause += ",";
				m_vo.OrderByClause += order;
			}
		}
		if (m_vo.OrderByClause.length() > 0)
			return m_vo.OrderByClause;

		//	Third Prio: onlyCurrentRows
		m_vo.OrderByClause = "Created";
		if (onlyCurrentRows && !isDetail())	//	first tab only
			m_vo.OrderByClause += " DESC";
		return m_vo.OrderByClause;
	}	//	getOrderByClause


	/**************************************************************************
	 *	Transaction support.
	 *	Depending on Table returns transaction info
	 *  @return info
	 */
	public String getTrxInfo()
	{
		//	InvoiceBatch
		if (m_vo.TableName.startsWith("C_InvoiceBatch"))
		{
			int Record_ID = Env.getContextAsInt(m_vo.ctx, m_vo.WindowNo, "C_InvoiceBatch_ID");
			log.fine(m_vo.TableName + " - " + Record_ID);
			MessageFormat mf = null;
			try
			{
				mf = new MessageFormat(Msg.getMsg(Env.getAD_Language(m_vo.ctx), "InvoiceBatchSummary"), Env.getLanguage(m_vo.ctx).getLocale());
			}
			catch (Exception e)
			{
				log.log(Level.SEVERE, "InvoiceBatchSummary=" + Msg.getMsg(Env.getAD_Language(m_vo.ctx), "InvoiceBatchSummary"), e);
			}
			if (mf == null)
				return " ";
			/**********************************************************************
			 *	** Message: ExpenseSummary **
			 *	{0} Line(s) {1,number,#,##0.00}  - Total: {2,number,#,##0.00}
			 *
			 *	{0} - Number of lines
			 *	{1} - Total
			 *	{2} - Currency
			 */
			Object[] arguments = new Object[3];
			boolean filled = false;
			//
			String sql = "SELECT COUNT(*), NVL(SUM(LineNetAmt),0), NVL(SUM(LineTotalAmt),0) "
				+ "FROM C_InvoiceBatchLine "
				+ "WHERE C_InvoiceBatch_ID=? AND IsActive='Y'";
			//
			try
			{
				PreparedStatement pstmt = DB.prepareStatement(sql, null);
				pstmt.setInt(1, Record_ID);
				ResultSet rs = pstmt.executeQuery();
				if (rs.next())
				{
					//	{0} - Number of lines
					Integer lines = new Integer(rs.getInt(1));
					arguments[0] = lines;
					//	{1} - Line net
					Double net = new Double(rs.getDouble(2));
					arguments[1] = net;
					//	{2} - Line net
					Double total = new Double(rs.getDouble(3));
					arguments[2] = total;
					filled = true;
				}
				rs.close();
				pstmt.close();
			}
			catch (SQLException e)
			{
				log.log(Level.SEVERE, m_vo.TableName + "\nSQL=" + sql, e);
			}
			if (filled)
				return mf.format (arguments);
			return " ";
		}	//	InvoiceBatch

		//	Order || Invoice
		else if (m_vo.TableName.startsWith("C_Order") || m_vo.TableName.startsWith("C_Invoice"))
		{
			int Record_ID;
			boolean isOrder = m_vo.TableName.startsWith("C_Order");
			//
			StringBuffer sql = new StringBuffer("SELECT COUNT(*) AS Lines,c.ISO_Code,o.TotalLines,o.GrandTotal,"
				+ "currencyBase(o.GrandTotal,o.C_Currency_ID,o.DateAcct, o.AD_Client_ID,o.AD_Org_ID) AS ConvAmt ");
			if (isOrder)
			{
				Record_ID = Env.getContextAsInt(m_vo.ctx, m_vo.WindowNo, "C_Order_ID");
				sql.append("FROM C_Order o"
					+ " INNER JOIN C_Currency c ON (o.C_Currency_ID=c.C_Currency_ID)"
					+ " INNER JOIN C_OrderLine l ON (o.C_Order_ID=l.C_Order_ID) "
					+ "WHERE o.C_Order_ID=? ");
			}
			else
			{
				Record_ID = Env.getContextAsInt(m_vo.ctx, m_vo.WindowNo, "C_Invoice_ID");
				sql.append("FROM C_Invoice o"
					+ " INNER JOIN C_Currency c ON (o.C_Currency_ID=c.C_Currency_ID)"
					+ " INNER JOIN C_InvoiceLine l ON (o.C_Invoice_ID=l.C_Invoice_ID) "
					+ "WHERE o.C_Invoice_ID=? ");
			}
			sql.append("GROUP BY o.C_Currency_ID, c.ISO_Code, o.TotalLines, o.GrandTotal, o.DateAcct, o.AD_Client_ID, o.AD_Org_ID");

			log.fine(m_vo.TableName + " - " + Record_ID);
			MessageFormat mf = null;
			try
			{
				mf = new MessageFormat(Msg.getMsg(Env.getAD_Language(m_vo.ctx), "OrderSummary"), Env.getLanguage(m_vo.ctx).getLocale());
			}
			catch (Exception e)
			{
				log.log(Level.SEVERE, "OrderSummary=" + Msg.getMsg(Env.getAD_Language(m_vo.ctx), "OrderSummary"), e);
			}
			if (mf == null)
				return " ";
			/**********************************************************************
			 *	** Message: OrderSummary **
			 *	{0} Line(s) - {1,number,#,##0.00} - Total: {2,number,#,##0.00} {3} = {4,number,#,##0.00}
			 *
			 *	{0} - Number of lines
			 *	{1} - Line total
			 *	{2} - Grand total (including tax, etc.)
			 *	{3} - Currency
			 *	(4) - Grand total converted to local currency
			 */
			Object[] arguments = new Object[5];
			boolean filled = false;
			PreparedStatement pstmt = null;
			ResultSet rs = null;
			//
			try
			{
				pstmt = DB.prepareStatement(sql.toString(), null);
				pstmt.setInt(1, Record_ID);
				rs = pstmt.executeQuery();
				if (rs.next())
				{
					//	{0} - Number of lines
					Integer lines = new Integer(rs.getInt(1));
					arguments[0] = lines;
					//	{1} - Line toral
					Double lineTotal = new Double(rs.getDouble(3));
					arguments[1] = lineTotal;
					//	{2} - Grand total (including tax, etc.)
					Double grandTotal = new Double(rs.getDouble(4));
					arguments[2] = grandTotal;
					//	{3} - Currency
					String currency = rs.getString(2);
					arguments[3] = currency;
					//	(4) - Grand total converted to Euro
					Double grandEuro = new Double(rs.getDouble(5));
					arguments[4] = grandEuro;
					filled = true;
				}
			}
			catch (SQLException e)
			{
				log.log(Level.SEVERE, m_vo.TableName + "\nSQL=" + sql, e);
			}
			finally
			{
				DB.close(rs, pstmt);
				rs = null; pstmt = null;
			}

			if (filled)
				return mf.format (arguments);
			return " ";
		}	//	Order || Invoice

		//	Expense Report
		else if (m_vo.TableName.startsWith("S_TimeExpense") && m_vo.TabNo == 0)
		{
			int Record_ID = Env.getContextAsInt(m_vo.ctx, m_vo.WindowNo, "S_TimeExpense_ID");
			log.fine(m_vo.TableName + " - " + Record_ID);
			MessageFormat mf = null;
			try
			{
				mf = new MessageFormat(Msg.getMsg(Env.getAD_Language(m_vo.ctx), "ExpenseSummary"), Env.getLanguage(m_vo.ctx).getLocale());
			}
			catch (Exception e)
			{
				log.log(Level.SEVERE, "ExpenseSummary=" + Msg.getMsg(Env.getAD_Language(m_vo.ctx), "ExpenseSummary"), e);
			}
			if (mf == null)
				return " ";
			/**********************************************************************
			 *	** Message: ExpenseSummary **
			 *	{0} Line(s) - Total: {1,number,#,##0.00} {2}
			 *
			 *	{0} - Number of lines
			 *	{1} - Total
			 *	{2} - Currency
			 */
			Object[] arguments = new Object[3];
			boolean filled = false;
			//
			String SQL = "SELECT COUNT(*) AS Lines, SUM(ConvertedAmt*Qty) "
				+ "FROM S_TimeExpenseLine "
				+ "WHERE S_TimeExpense_ID=?";

			//
			PreparedStatement pstmt = null;
			ResultSet rs = null;
			try
			{
				pstmt = DB.prepareStatement(SQL, null);
				pstmt.setInt(1, Record_ID);
				rs = pstmt.executeQuery();
				if (rs.next())
				{
					//	{0} - Number of lines
					Integer lines = new Integer(rs.getInt(1));
					arguments[0] = lines;
					//	{1} - Line total
					Double total = new Double(rs.getDouble(2));
					arguments[1] = total;
					//	{3} - Currency
					arguments[2] = " ";
					filled = true;
				}
			}
			catch (SQLException e)
			{
				log.log(Level.SEVERE, m_vo.TableName + "\nSQL=" + SQL, e);
			}
			finally
			{
				DB.close(rs, pstmt);
				rs = null; pstmt = null;
			}

			if (filled)
				return mf.format (arguments);
			return " ";
		}	//	S_TimeExpense


		//	Default - No Trx Info
		return null;
	}	//	getTrxInfo

	/**
	 *  Load Dependent Information
	 */
	private void loadDependentInfo()
	{
		/**
		 * Load Order Type from C_DocTypeTarget_ID
		 */
		if (m_vo.TableName.equals("C_Order"))
		{
			int C_DocTyp_ID = 0;
			Integer target = (Integer)getValue("C_DocTypeTarget_ID");
			if (target != null)
				C_DocTyp_ID = target.intValue();
			if (C_DocTyp_ID == 0)
				return;

			String sql = "SELECT DocSubTypeSO FROM C_DocType WHERE C_DocType_ID=?";
			PreparedStatement pstmt = null;
			ResultSet rs = null;
			try
			{
				pstmt = DB.prepareStatement(sql, null);
				pstmt.setInt(1, C_DocTyp_ID);
				rs = pstmt.executeQuery();
				if (rs.next())
					Env.setContext(m_vo.ctx, m_vo.WindowNo, "OrderType", rs.getString(1));
 			}
			catch (SQLException e)
			{
				log.log(Level.SEVERE, sql, e);
			}
			finally
			{
				DB.close(rs, pstmt);
				rs = null; pstmt = null;
			}
		}   //  loadOrderInfo

		// Set the Phone Format on BPartnerLocation based on Country
		if (m_vo.TableName.equals("C_BPartner_Location"))
		{
			Integer location_int = (Integer) getValue(X_C_BPartner_Location.COLUMNNAME_C_Location_ID);
			String phone_frm = null;
			if (location_int != null)
				// take the phone format from country
				phone_frm = DB.getSQLValueString(null, "SELECT ExpressionPhone FROM C_Country c, C_Location l WHERE c.C_Country_ID = l.C_Country_ID AND l.C_location_ID = ?", location_int);
			GridField fPhone = getField(X_C_BPartner_Location.COLUMNNAME_Phone);
			MColumn colPhone = null;
			if (fPhone != null)
				colPhone = MColumn.get(Env.getCtx(), fPhone.getAD_Column_ID());
			GridField fPhone2 = getField(X_C_BPartner_Location.COLUMNNAME_Phone2);
			MColumn colPhone2 = null;
			if (fPhone2 != null)
				colPhone2 = MColumn.get(Env.getCtx(), fPhone2.getAD_Column_ID());
			GridField fFax = getField(X_C_BPartner_Location.COLUMNNAME_Fax);
			MColumn colFax = null;
			if (fFax != null)
				colFax = MColumn.get(Env.getCtx(), fFax.getAD_Column_ID());
			// Apply the country format if the column doesn't have format
			if (colPhone != null && (colPhone.getVFormat() == null || colPhone.getVFormat().length() == 0))
				fPhone.setVFormat(phone_frm);
			if (colPhone2 != null && (colPhone2.getVFormat() == null || colPhone2.getVFormat().length() == 0))
				fPhone2.setVFormat(phone_frm);
			if (colFax != null && (colFax.getVFormat() == null || colFax.getVFormat().length() == 0))
				fFax.setVFormat(phone_frm);
		}

	}   //  loadDependentInfo


	/**************************************************************************
	 *	Load Attachments for this table
	 */
	public void loadAttachments()
	{
		log.fine("#" + m_vo.TabNo);
		if (!canHaveAttachment())
			return;

		String SQL = "SELECT AD_Attachment_ID, Record_ID FROM AD_Attachment "
			+ "WHERE AD_Table_ID=?";
		try
		{
			if (m_Attachments == null)
				m_Attachments = new HashMap<Integer,Integer>();
			else
				m_Attachments.clear();
			PreparedStatement pstmt = DB.prepareStatement(SQL, null);
			pstmt.setInt(1, m_vo.AD_Table_ID);
			ResultSet rs = pstmt.executeQuery();
			while (rs.next())
			{
				Integer key = new Integer(rs.getInt(2));
				Integer value = new Integer(rs.getInt(1));
				m_Attachments.put(key, value);
			}
			rs.close();
			pstmt.close();
		}
		catch (SQLException e)
		{
			log.log(Level.SEVERE, "loadAttachments", e);
		}
		log.config("#" + m_Attachments.size());
	}	//	loadAttachment

	/**
	 *	Can this tab have Attachments?.
	 *  <p>
	 *  It can have an attachment if it has a key column ending with _ID.
	 *  The key column is empty, if there is no single identifying key.
	 *  @return true if record can have attachment
	 */
	public boolean canHaveAttachment()
	{
		if (getKeyColumnName().endsWith("_ID"))
			return true;
		return false;
	}   //	canHaveAttachment

	/**
	 *	Returns true, if current row has an Attachment
	 *  @return true if record has attachment
	 */
	public boolean hasAttachment()
	{
		if (m_Attachments == null)
			loadAttachments();
		if (m_Attachments == null || m_Attachments.isEmpty())
			return false;
		//
		Integer key = new Integer(m_mTable.getKeyID (m_currentRow));
		return m_Attachments.containsKey(key);
	}	//	hasAttachment

	/**
	 *	Get Attachment_ID for current record.
	 *	@return ID or 0, if not found
	 */
	public int getAD_AttachmentID()
	{
		if (m_Attachments == null)
			loadAttachments();
		if (m_Attachments.isEmpty())
			return 0;
		//
		Integer key = new Integer(m_mTable.getKeyID (m_currentRow));
		Integer value = (Integer)m_Attachments.get(key);
		if (value == null)
			return 0;
		else
			return value.intValue();
	}	//	getAttachmentID

	/**************************************************************************
	 *	Load Chats for this table
	 */
	public void loadChats()
	{
		log.fine("#" + m_vo.TabNo);
		if (!canHaveAttachment())
			return;

		String sql = "SELECT CM_Chat_ID, Record_ID FROM CM_Chat "
			+ "WHERE AD_Table_ID=?";
		try
		{
			if (m_Chats == null)
				m_Chats = new HashMap<Integer,Integer>();
			else
				m_Chats.clear();
			PreparedStatement pstmt = DB.prepareStatement(sql, null);
			pstmt.setInt(1, m_vo.AD_Table_ID);
			ResultSet rs = pstmt.executeQuery();
			while (rs.next())
			{
				Integer key = new Integer(rs.getInt(2));	//	Record_ID
				Integer value = new Integer(rs.getInt(1));	//	CM_Chat_ID
				m_Chats.put(key, value);
			}
			rs.close();
			pstmt.close();
		}
		catch (SQLException e)
		{
			log.log(Level.SEVERE, sql, e);
		}
		log.config("#" + m_Chats.size());
	}	//	loadChats

	/**
	 *	Returns true, if current row has a Chat
	 *  @return true if record has chat
	 */
	public boolean hasChat()
	{
		if (m_Chats == null)
			loadChats();
		if (m_Chats == null || m_Chats.isEmpty())
			return false;
		//
		Integer key = new Integer(m_mTable.getKeyID (m_currentRow));
		return m_Chats.containsKey(key);
	}	//	hasChat

	/**
	 *	Get Chat_ID for this record.
	 *	@return ID or 0, if not found
	 */
	public int getCM_ChatID()
	{
		if (m_Chats == null)
			loadChats();
		if (m_Chats.isEmpty())
			return 0;
		//
		Integer key = new Integer(m_mTable.getKeyID (m_currentRow));
		Integer value = (Integer)m_Chats.get(key);
		if (value == null)
			return 0;
		else
			return value.intValue();
	}	//	getCM_ChatID


	/**************************************************************************
	 * 	Load Locks for Table and User
	 */
	public void loadLocks()
	{
		int AD_User_ID = Env.getContextAsInt(Env.getCtx(), "#AD_User_ID");
		log.fine("#" + m_vo.TabNo + " - AD_User_ID=" + AD_User_ID);
		if (!canHaveAttachment())
			return;

		String sql = "SELECT Record_ID "
			+ "FROM AD_Private_Access "
			+ "WHERE AD_User_ID=? AND AD_Table_ID=? AND IsActive='Y' "
			+ "ORDER BY Record_ID";
		try
		{
			if (m_Lock == null)
				m_Lock = new ArrayList<Integer>();
			else
				m_Lock.clear();
			PreparedStatement pstmt = DB.prepareStatement(sql, null);
			pstmt.setInt(1, AD_User_ID);
			pstmt.setInt(2, m_vo.AD_Table_ID);
			ResultSet rs = pstmt.executeQuery();
			while (rs.next())
			{
				Integer key = new Integer(rs.getInt(1));
				m_Lock.add(key);
			}
			rs.close();
			pstmt.close();
		}
		catch (SQLException e)
		{
			log.log(Level.SEVERE, sql, e);
		}
		log.fine("#" + m_Lock.size());
	}	//	loadLooks

	/**
	 * 	Record Is Locked
	 * 	@return true if locked
	 */
	public boolean isLocked()
	{
		if (!MRole.getDefault(m_vo.ctx, false).isPersonalLock())
			return false;
		if (m_Lock == null)
			loadLocks();
		if (m_Lock == null || m_Lock.isEmpty())
			return false;
		//
		Integer key = new Integer(m_mTable.getKeyID (m_currentRow));
		return m_Lock.contains(key);
	}	//	isLocked

	/**
	 * 	Lock Record
	 * 	@param ctx context
	 *	@param Record_ID id
	 *	@param lock true if lock, otherwise unlock
	 */
	public void lock (Properties ctx, int Record_ID, boolean lock)
	{
		int AD_User_ID = Env.getContextAsInt(ctx, "#AD_User_ID");
		log.fine("Lock=" + lock + ", AD_User_ID=" + AD_User_ID
			+ ", AD_Table_ID=" + m_vo.AD_Table_ID + ", Record_ID=" + Record_ID);
		MPrivateAccess access = MPrivateAccess.get (ctx, AD_User_ID, m_vo.AD_Table_ID, Record_ID);
		if (access == null)
			access = new MPrivateAccess (ctx, AD_User_ID, m_vo.AD_Table_ID, Record_ID);
		access.setIsActive(lock);
		access.save();
		//
		loadLocks();
	}	//	lock


	/**************************************************************************
	 *	Data Status Listener from MTable.
	 *  - get raw info and add current row information
	 *  - update the current row
	 *  - redistribute (fire) Data Status event
	 *  @param e event
	 */
	public void dataStatusChanged (DataStatusEvent e)
	{
		log.fine("#" + m_vo.TabNo + " - " + e.toString());
		int oldCurrentRow = e.getCurrentRow();
		m_DataStatusEvent = e;          //  save it
		//  when sorted set current row to 0
		String msg = m_DataStatusEvent.getAD_Message();
		if (msg != null && msg.equals("Sorted"))
			setCurrentRow(0, true);
		//  set current row
		m_DataStatusEvent = e;          //  setCurrentRow clear it, need to save again
		m_DataStatusEvent.setCurrentRow(m_currentRow);
		//  Same row - update value
		if (oldCurrentRow == m_currentRow)
		{
			GridField field = m_mTable.getField(e.getChangedColumn());
			if (field != null)
			{
				Object value = m_mTable.getValueAt(m_currentRow, e.getChangedColumn());
				field.setValue(value, m_mTable.isInserting());
			}
		}
		else    //  Redistribute Info with current row info
			fireDataStatusChanged(m_DataStatusEvent);

		//reset
		m_lastDataStatusEventTime = System.currentTimeMillis();
		m_lastDataStatusEvent = m_DataStatusEvent;
		m_DataStatusEvent = null;
	//	log.fine("dataStatusChanged #" + m_vo.TabNo + "- fini", e.toString());
	}	//	dataStatusChanged

	/**
	 *	Inform Listeners and build WHO info
	 *  @param e event
	 */
	private void fireDataStatusChanged (DataStatusEvent e)
	{
		DataStatusListener[] listeners = m_listenerList.getListeners(DataStatusListener.class);
		if (listeners.length == 0)
			return;
		log.fine(e.toString());
		//  WHO Info
		if (e.getCurrentRow() >= 0)
		{
			updateDataStatusEventProperties(e);
		}
		e.setInserting(m_mTable.isInserting());
		//  Distribute/fire it
        for (int i = 0; i < listeners.length; i++)
        	listeners[i].dataStatusChanged(e);
	//	log.fine("fini - " + e.toString());
	}	//	fireDataStatusChanged

	private void updateDataStatusEventProperties(DataStatusEvent e) {
		e.Created = (Timestamp)getValue("Created");
		e.CreatedBy = (Integer)getValue("CreatedBy");
		e.Updated = (Timestamp)getValue("Updated");
		e.UpdatedBy = (Integer)getValue("UpdatedBy");
		e.Record_ID = getValue(m_keyColumnName);
		//  Info
		StringBuffer info = new StringBuffer(getTableName());
		//  We have a key column
		if (m_keyColumnName != null && m_keyColumnName.length() > 0)
		{
			info.append(" - ")
				.append(m_keyColumnName).append("=").append(e.Record_ID);
		}
		else    //  we have multiple parents
		{
			for (int i = 0; i < m_parents.size(); i++)
			{
				String keyCol = (String)m_parents.get(i);
				info.append(" - ")
					.append(keyCol).append("=").append(getValue(keyCol));
			}
		}
		e.Info = info.toString();
	}

	/**
	 *  Create and fire Data Status Error Event
	 *  @param AD_Message message
	 *  @param info info
	 *  @param isError if not true, it is a Warning
	 */
	public void fireDataStatusEEvent(String AD_Message, String info, boolean isError)
	{
		m_mTable.fireDataStatusEEvent(AD_Message, info, isError);
	}   //  fireDataStatusEvent

	/**
	 *  Create and fire Data Status Error Event (from Error Log)
	 *  @param errorLog log
	 */
	public void fireDataStatusEEvent (ValueNamePair errorLog)
	{
		if (errorLog != null)
			m_mTable.fireDataStatusEEvent(errorLog);
	}   //  fireDataStatusEvent

	/**
	 *  Get Current Row
	 *  @return current row
	 */
	public int getCurrentRow()
	{
		if (m_currentRow != verifyRow(m_currentRow))
			setCurrentRow(m_mTable.getRowCount()-1, true);
		return m_currentRow;
	}   //  getCurrentRow

	/**
	 *  Get Current Table Key ID
	 *  @return Record_ID
	 */
	public int getRecord_ID()
	{
		return m_mTable.getKeyID(m_currentRow);
	}   //  getRecord_ID

	/**
	 *  Get Key ID of row
	 *  @param  row row number
	 *  @return The Key ID of the row or -1 if not found
	 */
	public int getKeyID (int row)
	{
		return m_mTable.getKeyID (row);
	}   //  getCurrentKeyID

	/**
	 *  Navigate absolute - goto Row - (zero based).
	 *  - does nothing, if in current row
	 *  - saves old row if required
	 *  @param targetRow target row
	 *  @return current row
	 */
	public int navigate (int targetRow)
	{
		//  nothing to do
		if (targetRow == m_currentRow)
			return m_currentRow;
		log.info ("Row=" + targetRow);

		//  Row range check
		int newRow = verifyRow(targetRow);

		//  Check, if we have old uncommitted data
		if (m_mTable.dataSave(newRow, false) == false)
			return m_currentRow;

		//remove/ignore new and unchange row
		if (m_mTable.isInserting())
		{
			if (newRow > m_currentRow)
				newRow--;
			dataIgnore();
		}

		//  new position
		return setCurrentRow(newRow, true);
	}   //  navigate

	/**
	 *  Navigate relatively - i.e. plus/minus from current position
	 *  @param rowChange row change
	 *  @return current row
	 */
	public int navigateRelative (int rowChange)
	{
		return navigate (m_currentRow + rowChange);
	}   //  navigateRelative

	/**
	 *  Navigate to current now (reload)
	 *  @return current row
	 */
	public int navigateCurrent()
	{
		log.info("Row=" + m_currentRow);
		return setCurrentRow(m_currentRow, true);
	}   //  navigateCurrent

	/**
	 *  Row Range check
	 *  @param targetRow target row
	 *  @return checked row
	 */
	private int verifyRow (int targetRow)
	{
		int newRow = targetRow;
		//  Table Open?
		if (!m_mTable.isOpen())
		{
			log.severe ("Table not open");
			return -1;
		}
		//  Row Count
		int rows = getRowCount();
		if (rows == 0)
		{
			log.fine("No Rows");
			return -1;
		}
		if (newRow >= rows)
		{
			newRow = rows-1;
			log.fine("Set to max Row: " + newRow);
		}
		else if (newRow < 0)
		{
			newRow = 0;
			log.fine("Set to first Row");
		}
		return newRow;
	}   //  verifyRow

	/**
	 *  Set current row and load data into fields.
	 *  If there is no row - load nulls
	 *  @param newCurrentRow new current row
	 *  @param fireEvents fire events
	 *  @return current row
	 */
	private int setCurrentRow (int newCurrentRow, boolean fireEvents)
	{
		int oldCurrentRow = m_currentRow;
		m_currentRow = verifyRow (newCurrentRow);
		log.fine("Row=" + m_currentRow + " - fire=" + fireEvents);

		//  Update Field Values
		int size = m_mTable.getColumnCount();
		for (int i = 0; i < size; i++)
		{
			GridField mField = m_mTable.getField(i);
			//  get Value from Table
			if (m_currentRow >= 0)
			{
				Object value = m_mTable.getValueAt(m_currentRow, i);
				mField.setValue(value, m_mTable.isInserting());
				if (m_mTable.isInserting())		//	set invalid values to null
					mField.validateValue();
			}
			else
			{   //  no rows - set to a reasonable value - not updateable
//				Object value = null;
//				if (mField.isKey() || mField.isParent() || mField.getColumnName().equals(m_linkColumnName))
//					value = mField.getDefault();

				// CarlosRuiz - globalqss [ 1881480 ] Navigation problem between tabs
				// the implementation of linking with window context variables is very weak
				// you must be careful when defining a column in a detail tab with a field
				// with the same column name as some of the links of the tabs above
				// this can cause bad behavior of linking
				if (mField.isKey())
					mField.setValueAndUpdateContext();
				else
					mField.setValue();
			}
		}
		loadDependentInfo();

		if (!fireEvents)    //  prevents informing twice
			return m_currentRow;

		//  inform VTable/..    -> rowChanged
		m_propertyChangeSupport.firePropertyChange(PROPERTY, oldCurrentRow, m_currentRow);

		//check last data status event
		long since = System.currentTimeMillis() - m_lastDataStatusEventTime;
		if (since <= 500 && m_lastDataStatusEvent != null)
		{
			m_DataStatusEvent = m_lastDataStatusEvent;
		}

		//  inform APanel/..    -> dataStatus with row updated
		if (m_DataStatusEvent == null)
			m_DataStatusEvent = new DataStatusEvent(this, getRowCount(),
				m_mTable.isInserting(),		//	changed
				Env.isAutoCommit(Env.getCtx(), m_vo.WindowNo), m_mTable.isInserting());
		//
		m_DataStatusEvent.setCurrentRow(m_currentRow);
		String status = m_DataStatusEvent.getAD_Message();
		if (status == null || status.length() == 0)
			 m_DataStatusEvent.setInfo(DEFAULT_STATUS_MESSAGE, null, false,false);
		fireDataStatusChanged(m_DataStatusEvent);

		//reset
		m_DataStatusEvent = null;

		return m_currentRow;
	}   //  setCurrentRow


	/**
	 *  Set current row - used for deleteSelection
	 *  @return current row
	 */
	public void setCurrentRow(int row){
			setCurrentRow(row, false);
	}


	/**************************************************************************
	 *  Get RowCount
	 *  @return row count
	 */
	public int getRowCount()
	{
		int count = m_mTable.getRowCount();
		//  Wait a bit if currently loading
		if (count == 0 && m_mTable.isLoading())
		{
			try
			{
				Thread.sleep(100);      //  .1 sec
			}
			catch (Exception e) {}
			count = m_mTable.getRowCount();
		}
		return count;
	}   //  getRowCount

	/**
	 *  Get Column/Field Count
	 *  @return field count
	 */
	public int getFieldCount()
	{
		return m_mTable.getColumnCount();
	}   //  getFieldCount

	/**
	 *  Get Field by index
	 *  @param index index
	 *  @return MField
	 */
	public GridField getField (int index)
	{
		return (index >= 0 ? m_mTable.getField(index) : null);
	}   //  getField

	/**
	 *  Get Field by DB column name
	 *  @param columnName column name
	 *  @return MField
	 */
	public GridField getField (String columnName)
	{
		return m_mTable.getField(columnName);
	}   //  getField

	/**
	 *  Get all Fields
	 *  @return MFields
	 */
	public GridField[] getFields ()
	{
		return m_mTable.getFields();
	}   //  getField

	/**
	 *  Set New Value & call Callout
	 *  @param columnName database column name
	 *  @param value value
	 *  @return error message or ""
	 */
	public String setValue (String columnName, Object value)
	{
		if (columnName == null)
			return "NoColumn";
		return setValue(m_mTable.getField(columnName), value);
	}   //  setValue

	/**
	 *  Set New Value & call Callout
	 *  @param field field
	 *  @param value value
	 *  @return error message or ""
	 */
	public String setValue (GridField field, Object value)
	{
		if (field == null)
			return "NoField";

		log.fine(field.getColumnName() + "=" + value + " - Row=" + m_currentRow);

		if (DisplayType.isID(field.getDisplayType()) && value instanceof Integer && ((Integer)value).intValue() < 0)
			value = null;

		int col = m_mTable.findColumn(field.getColumnName());
		m_mTable.setValueAt(value, m_currentRow, col, false);
		//
		return ""; // processFieldChange (field); // here we don't need to call processFieldChange, it was called on GridController.dataStatusChanged
	}   //  setValue

	/**
	 * 	Is Processed
	 *	@return true if current record is processed
	 */
	public boolean isProcessed()
	{
		return getValueAsBoolean("Processed");
	}	//	isProcessed

	/**
	 * Is the current record active
	 * @return true if current record is active
	 * @author Teo Sarca - BF [ 1742159 ]
	 */
	public boolean isActive()
	{
		return getValueAsBoolean("IsActive");
	}	//	isProcessed

	/**
	 *  Process Field Change - evaluate Dependencies and process Callouts.
	 *
	 *  called from MTab.setValue or GridController.dataStatusChanged
	 *  @param changedField changed field
	 *  @return error message or ""
	 */
	public String processFieldChange (GridField changedField)
	{
		processDependencies (changedField);
		return processCallout (changedField);
	}   //  processFieldChange

	/**
	 *  Evaluate Dependencies
	 *  @param changedField changed field
	 */
	private void processDependencies (GridField changedField)
	{
		String columnName = changedField.getColumnName();
	//	log.trace(log.l4_Data, "Changed Column", columnName);

		//  when column name is not in list of DependentOn fields - fini
		if (!hasDependants(columnName))
			return;

		//  Get dependent MFields (may be because of display or dynamic lookup)
		ArrayList<GridField> list = getDependantFields(columnName);
		for (int i = 0; i < list.size(); i++)
		{
			GridField dependentField = (GridField)list.get(i);
		//	log.trace(log.l5_DData, "Dependent Field", dependentField==null ? "null" : dependentField.getColumnName());
			//  if the field has a lookup
			if (dependentField != null && dependentField.getLookup() instanceof MLookup)
			{
				MLookup mLookup = (MLookup)dependentField.getLookup();
			//	log.trace(log.l6_Database, "Lookup Validation", mLookup.getValidation());
				//  if the lookup is dynamic (i.e. contains this columnName as variable)
				if (mLookup.getValidation().indexOf("@"+columnName+"@") != -1)
				{
					log.fine(columnName + " changed - "
						+ dependentField.getColumnName() + " set to null");
					//  invalidate current selection
					setValue(dependentField, null);
				}
			}
		}   //  for all dependent fields
	}   //  processDependencies


	private List<String> activeCallouts = new ArrayList<String>();
	private List<Callout> activeCalloutInstance = new ArrayList<Callout>();

	/**
	 *
	 * @return list of active call out for this tab
	 */
	public String[] getActiveCallouts()
	{
		String[] list = new String[activeCallouts.size()];
		return activeCallouts.toArray(list);
	}

	/**
	 *
	 * @return list of active call out instance for this tab
	 */
	public Callout[] getActiveCalloutInstance()
	{
		Callout[] list = new Callout[activeCalloutInstance.size()];
		return activeCalloutInstance.toArray(list);
	}

	/**************************************************************************
	 *  Process Callout(s).
	 *  <p>
	 *  The Callout is in the string of
	 *  "class.method;class.method;"
	 * If there is no class name, i.e. only a method name, the class is regarded
	 * as CalloutSystem.
	 * The class needs to comply with the Interface Callout.
	 *
	 * For a limited time, the old notation of Sx_matheod / Ux_menthod is maintained.
	 *
	 * @param field field
	 * @return error message or ""
	 * @see org.compiere.model.Callout
	 */
	public String processCallout (GridField field)
	{
		//
		if (isProcessed() && !field.isAlwaysUpdateable())		//	only active records
			return "";			//	"DocProcessed";

		Object value = field.getValue();
		Object oldValue = field.getOldValue();
		List<IColumnCallout> callouts = Core.findCallout(getTableName(), field.getColumnName());
		if (callouts != null && !callouts.isEmpty()) {
			for(IColumnCallout co : callouts)
			{
				String retValue = "";

				String cmd = co.getClass().getName();
				//detect infinite loop
				if (activeCallouts.contains(cmd)) continue;
				try
				{
					activeCallouts.add(cmd);
					retValue = co.start(m_vo.ctx, m_vo.WindowNo, this, field, value, oldValue);
				}
				catch (Exception e)
				{
					log.log(Level.SEVERE, "start", e);
					retValue = 	"Callout Invalid: " + e.toString();
					return retValue;
				}
				finally
				{
					activeCallouts.remove(cmd);
				}
				if (!Util.isEmpty(retValue))		//	interrupt on first error
				{
					log.severe (retValue);
					return retValue;
				}
			}
		}

		String callout = field.getCallout();
		if (callout.length() == 0)
			return "";

		log.fine(field.getColumnName() + "=" + value
			+ " (" + callout + ") - old=" + oldValue);

		StringTokenizer st = new StringTokenizer(callout, ";,", false);
		while (st.hasMoreTokens())      //  for each callout
		{
			String cmd = st.nextToken().trim();

			//detect infinite loop
			if (activeCallouts.contains(cmd)) continue;

			String retValue = "";
			// FR [1877902]
			// CarlosRuiz - globalqss - implement beanshell callout
			// Victor Perez  - vpj-cd implement JSR 223 Scripting
			if (cmd.toLowerCase().startsWith(MRule.SCRIPT_PREFIX)) {

				MRule rule = MRule.get(m_vo.ctx, cmd.substring(MRule.SCRIPT_PREFIX.length()));
				if (rule == null) {
					retValue = "Callout " + cmd + " not found";
					log.log(Level.SEVERE, retValue);
					return retValue;
				}
				if ( !  (rule.getEventType().equals(MRule.EVENTTYPE_Callout)
					  && rule.getRuleType().equals(MRule.RULETYPE_JSR223ScriptingAPIs))) {
					retValue = "Callout " + cmd
						+ " must be of type JSR 223 and event Callout";
					log.log(Level.SEVERE, retValue);
					return retValue;
				}

				ScriptEngine engine = rule.getScriptEngine();

				// Window context are    W_
				// Login context  are    G_
				MRule.setContext(engine, m_vo.ctx, m_vo.WindowNo);
				// now add the callout parameters windowNo, tab, field, value, oldValue to the engine
				// Method arguments context are A_
				engine.put(MRule.ARGUMENTS_PREFIX + "WindowNo", m_vo.WindowNo);
				engine.put(MRule.ARGUMENTS_PREFIX + "Tab", this);
				engine.put(MRule.ARGUMENTS_PREFIX + "Field", field);
				engine.put(MRule.ARGUMENTS_PREFIX + "Value", value);
				engine.put(MRule.ARGUMENTS_PREFIX + "OldValue", oldValue);
				engine.put(MRule.ARGUMENTS_PREFIX + "Ctx", m_vo.ctx);

				try
				{
					activeCallouts.add(cmd);
					retValue = engine.eval(rule.getScript()).toString();
				}
				catch (Exception e)
				{
					log.log(Level.SEVERE, "", e);
					retValue = 	"Callout Invalid: " + e.toString();
					return retValue;
				}
				finally
				{
					activeCallouts.remove(cmd);
				}

			} else {

				Callout call = null;
				String method = null;
				int methodStart = cmd.lastIndexOf('.');
				try
				{
					if (methodStart != -1)      //  no class
					{
						Class<?> cClass = Class.forName(cmd.substring(0,methodStart));
						call = (Callout)cClass.newInstance();
						method = cmd.substring(methodStart+1);
					}
				}
				catch (Exception e)
				{
					log.log(Level.SEVERE, "class", e);
					return "Callout Invalid: " + cmd + " (" + e.toString() + ")";
				}

				if (call == null || method == null || method.length() == 0)
					return "Callout Invalid: " + method;

				try
				{
					activeCallouts.add(cmd);
					activeCalloutInstance.add(call);
					retValue = call.start(m_vo.ctx, method, m_vo.WindowNo, this, field, value, oldValue);
				}
				catch (Exception e)
				{
					log.log(Level.SEVERE, "start", e);
					retValue = 	"Callout Invalid: " + e.toString();
					return retValue;
				}
				finally
				{
					activeCallouts.remove(cmd);
					activeCalloutInstance.remove(call);
				}

			}

			if (!Util.isEmpty(retValue))		//	interrupt on first error
			{
				log.severe (retValue);
				return retValue;
			}
		}   //  for each callout
		return "";
	}	//	processCallout

	/**
	 *  Get Value of Field with columnName
	 *  @param columnName column name
	 *  @return value
	 */
	public Object getValue (String columnName)
	{
		if (columnName == null)
			return null;
		GridField field = m_mTable.getField(columnName);
		return getValue(field);
	}   //  getValue

	/**
	 * Get Boolean Value of Field with columnName.
	 * If there is no column with the given name, the context for current window will be checked.
	 * @param columnName column name
	 * @return boolean value or false if the field was not found
	 * @author Teo Sarca
	 */
	public boolean getValueAsBoolean(String columnName)
	{
		int index = m_mTable.findColumn(columnName);
		if (index != -1)
		{
			Object oo = m_mTable.getValueAt(m_currentRow, index);
			if (oo instanceof String)
				return "Y".equals(oo);
			if (oo instanceof Boolean)
				return ((Boolean)oo).booleanValue();
		}
		return "Y".equals(Env.getContext(m_vo.ctx, m_vo.WindowNo, columnName));
	}	//	isProcessed

	/**
	 *  Get Value of Field
	 *  @param field field
	 *  @return value
	 */
	public Object getValue (GridField field)
	{
		if (field == null)
			return null;
		return field.getValue();
	}   //  getValue

	/**
	 *  Get Value of Field in row
	 *  @param row row
	 *  @param columnName column name
	 *  @return value
	 */
	public Object getValue (int row, String columnName)
	{
		int col = m_mTable.findColumn(columnName);
		if (col == -1)
			return null;
		return m_mTable.getValueAt(row, col);
	}   //  getValue

	/*
	public boolean isNeedToSaveParent()
	{
		if (isDetail())
			return m_parentNeedSave;
		else
			return false;
	}*/

	/**
	 *  toString
	 *  @return String representation
	 */
	public String toString()
	{
		String retValue = "MTab #";
		if (m_vo != null)
			retValue += m_vo.TabNo + " " + m_vo.Name + " (" + m_vo.AD_Tab_ID + ")";
		else
			retValue += "???";
		return retValue;
	}   //  toString


	/**************************************************************************
	 *  @param l listener
	 */
	public synchronized void removePropertyChangeListener(PropertyChangeListener l)
	{
		m_propertyChangeSupport.removePropertyChangeListener(l);
	}
	/**
	 *  @param l listener
	 */
	public synchronized void addPropertyChangeListener(PropertyChangeListener l)
	{
		m_propertyChangeSupport.addPropertyChangeListener(l);
	}

	/**
	 *  @param l listener
	 */
	public synchronized void removeDataStatusListener(DataStatusListener l)
	{
		m_listenerList.remove(DataStatusListener.class, l);
	}
	/**
	 *  @param l listener
	 */
	public synchronized void addDataStatusListener(DataStatusListener l)
	{
		m_listenerList.add(DataStatusListener.class, l);
	}

	/**
	 * @param l
	 */
	public synchronized void addStateChangeListener(StateChangeListener l)
	{
		m_listenerList.add(StateChangeListener.class, l);
	}

	/**
	 * @param l
	 */
	public synchronized void removeStateChangeListener(StateChangeListener l)
	{
		m_listenerList.remove(StateChangeListener.class, l);
	}

	/**
	 * Feature Request [1707462]
	 * Enable runtime change of VFormat
	 * @param Identifier field indent
	 * @param strNewFormat new mask
	 * @author fer_luck
	 */
	public void setFieldVFormat (String identifier, String strNewFormat)
	{
		m_mTable.setFieldVFormat(identifier, strNewFormat);
	}	//	setFieldVFormat

	/**
	 * Switches the line/seqNo of the two rows
	 * @param from row index
	 * @param to row index
	 * @param sortColumn column index of sort column
	 * @param ascending sorting modus
	 */
	public void switchRows(int from, int to, int sortColumn, boolean ascending) {
		log.fine(from + " - " + to + " - " + sortColumn + " - " + ascending);
		// nothing to do
		if (from == to) {
			log.finest("nothing to do - from == to");
			return;
		}
		//check if lines are editable
		if(!(m_mTable.isRowEditable(from)&& m_mTable.isRowEditable(to))){
			log.finest("row not editable - return");
			return;
		}
		// Row range check
		to = verifyRow(to);
		if (to == -1) {
			log.finest("Row range check - return");
			return;
		}

		// Check, if we have old uncommitted data
		m_mTable.dataSave(to, false);

		//find the line column
		int lineCol = m_mTable.findColumn("Line");
		if (lineCol == -1) {
			lineCol = m_mTable.findColumn("SeqNo");
		}
		if(lineCol == -1){
			//no Line, no SeqNo
			return;
		}
		//get the line/seq numbers
		Integer lineNoCurrentRow = null;
		Integer lineNoNextRow = null;
		if (m_mTable.getValueAt(from, lineCol) instanceof Integer) {
			lineNoCurrentRow = (Integer) m_mTable.getValueAt(from, lineCol);
			lineNoNextRow = (Integer) m_mTable.getValueAt(to, lineCol);
		} else if (m_mTable.getValueAt(from, lineCol) instanceof BigDecimal) {
			lineNoCurrentRow = new Integer(((BigDecimal) m_mTable.getValueAt(from, lineCol))
					.intValue());
			lineNoNextRow = new Integer(((BigDecimal) m_mTable.getValueAt(to, lineCol))
					.intValue());
		} else {
			log.fine("unknown value format - return");
			return;
		}
		//don't sort special lines like taxes
		if (lineNoCurrentRow >= 9900
				|| lineNoNextRow >= 9900) {
			log.fine("don't sort - might be special lines");
			return;
		}
		// switch the line numbers and save new values

		m_mTable.setValueAt(lineNoCurrentRow, to, lineCol);
		setCurrentRow(to, false);
		m_mTable.dataSave(true);
		m_mTable.setValueAt(lineNoNextRow, from, lineCol);
		setCurrentRow(from, false);
		m_mTable.dataSave(true);
		//resort
		if(sortColumn != -1) {
			m_mTable.sort(sortColumn, ascending);
		} else {
			m_mTable.sort(lineCol, true);
		}
		navigate(to);
	}

	private void fireStateChangeEvent(StateChangeEvent e)
	{
		StateChangeListener[] listeners = m_listenerList.getListeners(StateChangeListener.class);
		if (listeners.length == 0)
			return;
		for(int i = 0; i < listeners.length; i++) {
			listeners[i].stateChange(e);
		}

	}

	/**
	 *
	 * @return list of all tabs included in this tab
	 */
	public List<GridTab> getIncludedTabs()
	{
		List<GridTab> list = new ArrayList<GridTab>(1);
		for (GridField field : getFields())
		{
			if (field.getIncluded_Tab_ID() > 0)
			{
				for (int i = 0; i < m_window.getTabCount(); i++)
				{
					final GridTab detailTab = m_window.getTab(i);
					if (detailTab.getAD_Tab_ID() == field.getIncluded_Tab_ID())
					{
						list.add(detailTab);
						break;
					}
				}
			}
		}
		return list;
	}

	//BF [ 2910358 ]
	/**
	 * get Parent Tab No
	 * @return Tab No
	 */
	private int getParentTabNo()
	{
		int tabNo = m_vo.TabNo;
		int currentLevel = m_vo.TabLevel;
		int parentLevel = currentLevel-1;
		if (parentLevel < 0)
			return tabNo;
			while (parentLevel != currentLevel)
			{
				tabNo--;
				currentLevel = Env.getContextAsInt(m_vo.ctx, m_vo.WindowNo, tabNo, GridTab.CTX_TabLevel);
			}
		return tabNo;
	}
<<<<<<< HEAD
	
	public GridTab getParentTab()
	{
		int parentTabNo = getParentTabNo();
		if (parentTabNo < 0 || parentTabNo == m_vo.TabNo)
			return null;
		return m_window.getTab(parentTabNo);
	}
=======
>>>>>>> 4e53264e
}	//	GridTab
<|MERGE_RESOLUTION|>--- conflicted
+++ resolved
@@ -1,3177 +1,3160 @@
-/******************************************************************************
- * Product: Adempiere ERP & CRM Smart Business Solution                       *
- * Copyright (C) 1999-2006 ComPiere, Inc. All Rights Reserved.                *
- * This program is free software; you can redistribute it and/or modify it    *
- * under the terms version 2 of the GNU General Public License as published   *
- * by the Free Software Foundation. This program is distributed in the hope   *
- * that it will be useful, but WITHOUT ANY WARRANTY; without even the implied *
- * warranty of MERCHANTABILITY or FITNESS FOR A PARTICULAR PURPOSE.           *
- * See the GNU General Public License for more details.                       *
- * You should have received a copy of the GNU General Public License along    *
- * with this program; if not, write to the Free Software Foundation, Inc.,    *
- * 59 Temple Place, Suite 330, Boston, MA 02111-1307 USA.                     *
- * For the text or an alternative of this public license, you may reach us    *
- * ComPiere, Inc., 2620 Augustine Dr. #245, Santa Clara, CA 95054, USA        *
- * or via info@compiere.org or http://www.compiere.org/license.html           *
- * @contributor Victor Perez , e-Evolution.SC FR [ 1757088 ]                  *
- *              Teo Sarca, www.arhipac.ro                                     *
- *****************************************************************************/
-package org.compiere.model;
-
-import java.beans.PropertyChangeListener;
-import java.beans.PropertyChangeSupport;
-import java.io.Serializable;
-import java.math.BigDecimal;
-import java.sql.PreparedStatement;
-import java.sql.ResultSet;
-import java.sql.SQLException;
-import java.sql.Timestamp;
-import java.text.MessageFormat;
-import java.util.ArrayList;
-import java.util.HashMap;
-import java.util.List;
-import java.util.Properties;
-import java.util.StringTokenizer;
-import java.util.logging.Level;
-
-import javax.script.ScriptEngine;
-import javax.swing.event.EventListenerList;
-
-import org.adempiere.base.Core;
-import org.adempiere.base.IColumnCallout;
-import org.adempiere.base.Service;
-import org.compiere.util.CLogMgt;
-import org.compiere.util.CLogger;
-import org.compiere.util.DB;
-import org.compiere.util.DisplayType;
-import org.compiere.util.Env;
-import org.compiere.util.Evaluatee;
-import org.compiere.util.Evaluator;
-import org.compiere.util.Msg;
-import org.compiere.util.Util;
-import org.compiere.util.ValueNamePair;
-
-/**
- *	Tab Model.
- *  - a combination of AD_Tab (the display attributes) and AD_Table information.
- *  <p>
- *  The Tab owns also it's Table model
- *  and listens to data changes to update the Field values.
- *
- *  <p>
- *  The Tab maintains the bound property: CurrentRow
- *
- *  <pre>
- *  Event Hierarchies:
- *      - dataChanged (from MTable)
- *          - setCurrentRow
- *              - Update all Field Values
- *
- *      - setValue
- *          - Update Field Value
- *          - Callout
- *  </pre>
- *  @author 	Jorg Janke
- *  @version 	$Id: GridTab.java,v 1.10 2006/10/02 05:18:39 jjanke Exp $
- *
- *  @author Teo Sarca, SC ARHIPAC SERVICE SRL
- *  			<li>BF [ 1742159 ] Editable number field for inactive record
- *  			<li>BF [ 1968598 ] Callout is not called if tab is processed
- *  			<li>BF [ 2104022 ] GridTab.processCallout: throws NPE if callout returns null
- *  			<li>FR [ 2846871 ] Add method org.compiere.model.GridTab.getIncludedTabs
- *  				https://sourceforge.net/tracker/?func=detail&aid=2846871&group_id=176962&atid=879335
- *  @author Teo Sarca, teo.sarca@gmail.com
- *  			<li>BF [ 2873323 ] ABP: Do not concatenate strings in SQL queries
- *  				https://sourceforge.net/tracker/?func=detail&aid=2873323&group_id=176962&atid=879332
- *  			<li>BF [ 2874109 ] Tab ORDER BY clause is not supporting context variables
- *  				https://sourceforge.net/tracker/?func=detail&aid=2874109&group_id=176962&atid=879332
- *  			<li>BF [ 2905287 ] GridTab query is not build correctly
- *  				https://sourceforge.net/tracker/?func=detail&aid=2905287&group_id=176962&atid=879332
-<<<<<<< HEAD
- *  			<li>BF [ 3007342 ] Included tab context conflict issue
- *  				https://sourceforge.net/tracker/?func=detail&aid=3007342&group_id=176962&atid=879332
- *  @author Victor Perez , e-Evolution.SC 
-=======
- *  @author Victor Perez , e-Evolution.SC
->>>>>>> 4e53264e
- *  		<li>FR [1877902] Implement JSR 223 Scripting APIs to Callout
- *  		<li>BF [ 2910358 ] Error in context when a field is found in different tabs.
- *  			https://sourceforge.net/tracker/?func=detail&aid=2910358&group_id=176962&atid=879332
- *     		<li>BF [ 2910368 ] Error in context when IsActive field is found in different
- *  			https://sourceforge.net/tracker/?func=detail&aid=2910368&group_id=176962&atid=879332
- *  @author Carlos Ruiz, qss FR [1877902]
- *  @see  http://sourceforge.net/tracker/?func=detail&atid=879335&aid=1877902&group_id=176962 to FR [1877902]
- *  @author Cristina Ghita, www.arhipac.ro FR [2870645] Set null value for an ID
- *  @see  https://sourceforge.net/tracker/?func=detail&atid=879335&aid=2870645&group_id=176962
- *  @author Paul Bowden, phib BF 2900767 Zoom to child tab - inefficient queries
- *  @see https://sourceforge.net/tracker/?func=detail&aid=2900767&group_id=176962&atid=879332
- */
-public class GridTab implements DataStatusListener, Evaluatee, Serializable
-{
-	/**
-	 *
-	 */
-	private static final long serialVersionUID = -8055500064230704903L;
-
-	public static final String DEFAULT_STATUS_MESSAGE = "NavigateOrUpdate";
-
-	/**
-	 *	Create Tab (Model) from Value Object.
-	 *  <p>
-	 *  MTab provides a property listener for changed rows and a
-	 *  DataStatusListener for communicating changes of the underlying data
-	 *  @param vo Value Object
-	 *  @param w
-	 */
-	public GridTab(GridTabVO vo, GridWindow w)
-	{
-		this(vo, w, false);
-	}
-
-	/**
-	 *	Create Tab (Model) from Value Object.
-	 *  <p>
-	 *  MTab provides a property listener for changed rows and a
-	 *  DataStatusListener for communicating changes of the underlying data
-	 *  @param vo Value Object
-	 *  @param w
-	 *  @param virtual
-	 */
-	public GridTab(GridTabVO vo, GridWindow w, boolean virtual)
-	{
-		m_window = w;
-		m_vo = vo;
-		//  Create MTable
-		m_mTable = new GridTable (m_vo.ctx, m_vo.AD_Table_ID, m_vo.TableName, m_vo.WindowNo, m_vo.TabNo, true, virtual);
-		m_mTable.setReadOnly(m_vo.IsReadOnly || m_vo.IsView);
-		m_mTable.setDeleteable(m_vo.IsDeleteable);
-		//  Load Tab
-		//initTab(false);
-	}	//	GridTab
-
-	/** Value Object                    */
-	private GridTabVO          	m_vo;
-
-	// The window of this tab
-	private GridWindow			m_window;
-
-	/** The Table Model for Query   */
-	private GridTable          	m_mTable = null;
-
-	private String 				m_keyColumnName = "";
-	private String 				m_linkColumnName = "";
-
-	private String m_parentColumnName = "";
-	private String				m_extendedWhere;
-	/** Attachments         */
-	private HashMap<Integer,Integer>	m_Attachments = null;
-	/** Chats				*/
-	private HashMap<Integer,Integer>	m_Chats = null;
-	/** Locks		        */
-	private ArrayList<Integer>	m_Lock = null;
-
-	/** Current Row         */
-	private int					m_currentRow = -1;
-
-	/** Property Change     */
-	private PropertyChangeSupport m_propertyChangeSupport = new PropertyChangeSupport(this);
-	/** Property Change Type    */
-	public static final String  PROPERTY = "CurrentRow";
-    /** A list of event listeners for this component.	*/
-    protected EventListenerList m_listenerList = new EventListenerList();
-    /** Current Data Status Event						*/
-	private DataStatusEvent 	m_DataStatusEvent = null;
-	/**	Query							*/
-	private MQuery 				m_query = new MQuery();
-	private String 				m_oldQuery = "0=9";
-	private String 				m_linkValue = "999999";
-
-	/** Order By Array if SortNo 1..3   */
-	private String[]	    	m_OrderBys = new String[3];
-	/** List of Key Parents     */
-	private ArrayList<String>	m_parents = new ArrayList<String>(2);
-
-	/** Map of ColumnName of source field (key) and the dependent field (value) */
-	private MultiMap<String,GridField>	m_depOnField = new MultiMap<String,GridField>();
-
-	/** Async Loader            */
-	private Loader              m_loader = null;
-	/** Async Loading complete  */
-	private volatile boolean    m_loadComplete = false;
-	/** Is Tab Included in other Tab  */
-	private boolean    			m_included = false;
-
-	/**	Logger			*/
-	protected CLogger	log = CLogger.getCLogger(getClass());
-
-	private boolean m_parentNeedSave = false;
-
-	private long m_lastDataStatusEventTime;
-
-	private DataStatusEvent m_lastDataStatusEvent;
-
-	// Context property names:
-	public static final String CTX_KeyColumnName = "_TabInfo_KeyColumnName";
-	public static final String CTX_LinkColumnName = "_TabInfo_LinkColumnName";
-	public static final String CTX_TabLevel = "_TabInfo_TabLevel";
-	public static final String CTX_AccessLevel = "_TabInfo_AccessLevel";
-	public static final String CTX_AD_Tab_ID = "_TabInfo_AD_Tab_ID";
-	public static final String CTX_Name = "_TabInfo_Name";
-	public static final String CTX_AD_Table_ID = "_TabInfo_AD_Table_ID";
-	public static final String CTX_FindSQL = "_TabInfo_FindSQL";
-	public static final String CTX_SQL = "_TabInfo_SQL";
-
-
-
-	/**************************************************************************
-	 *  Tab loader for Tabs > 0
-	 */
-	class Loader extends Thread
-	{
-		/**
-		 *  Async Loading of Tab > 0
-		 */
-		public void run()
-		{
-			loadTab();
-		}   //  run
-	}   //  Loader
-
-	/**
-	 *  Wait until load is complete
-	 */
-	private void waitLoadCompete()
-	{
-		if (m_loadComplete)
-			return;
-		//
-		m_loader.setPriority(Thread.NORM_PRIORITY);
-		log.config ("");
-		while (m_loader.isAlive())
-		{
-			try
-			{
-				Thread.sleep(100);     //  1/10 sec
-			}
-			catch (Exception e)
-			{
-				log.log(Level.SEVERE, "", e);
-			}
-		}
-		log.config ("fini");
-	}   //  waitLoadComplete
-
-	public boolean isLoadComplete()
-	{
-		return m_loadComplete;
-	}
-
-	/**
-	 *	Initialize Tab with record from AD_Tab_v
-	 *  @param async async
-	 *	@return true, if correctly initialized (ignored)
-	 */
-	public boolean initTab (boolean async)
-	{
-		log.fine("#" + m_vo.TabNo + " - Async=" + async + " - Where=" + m_vo.WhereClause);
-		if (isLoadComplete()) return true;
-
-		if (m_loader != null && m_loader.isAlive())
-		{
-			waitLoadCompete();
-			if (isLoadComplete())
-				return true;
-		}
-
-		if (async)
-		{
-			m_loader = new Loader();
-			m_loader.start();
-			return false;
-		}
-		else
-		{
-			return loadTab();
-		}
-	}	//	initTab
-
-	protected boolean loadTab()
-	{
-		m_extendedWhere = m_vo.WhereClause;
-
-		//	Get Field Data
-		if (!loadFields())
-		{
-			m_loadComplete = true;
-			return false;
-		}
-
-		//  Order By
-		m_mTable.setOrderClause(getOrderByClause(m_vo.onlyCurrentRows));
-
-		m_loadComplete = true;
-		return true;
-	}
-
-	/**
-	 *	Dispose - clean up resources
-	 */
-	protected void dispose()
-	{
-		log.fine("#" + m_vo.TabNo);
-		m_OrderBys = null;
-		//
-		m_parents.clear();
-		m_parents = null;
-		//
-		m_mTable.close (true);  //  also disposes Fields
-		m_mTable = null;
-		//
-		m_depOnField.clear();
-		m_depOnField = null;
-		if (m_Attachments != null)
-			m_Attachments.clear();
-		m_Attachments = null;
-		if (m_Chats != null)
-			m_Chats.clear();
-		m_Chats = null;
-		//
-		if (m_vo.isInitFields())
-			m_vo.getFields().clear();
-		//m_vo.Fields = null;
-		m_vo = null;
-		if (m_loader != null)
-		{
-			if (m_loader.isAlive()) m_loader.interrupt();
-			m_loader = null;
-		}
-	}	//	dispose
-
-
-	/**
-	 *	Get Field data and add to MTable, if it's required or displayed.
-	 *  Required fields are keys, parents, or standard Columns
-	 *  @return true if fields loaded
-	 */
-	private boolean loadFields()
-	{
-		log.fine("#" + m_vo.TabNo);
-
-		if (m_vo.getFields() == null)
-			return false;
-
-		//  Add Fields
-		for (int f = 0; f < m_vo.getFields().size(); f++)
-		{
-			GridFieldVO voF = (GridFieldVO)m_vo.getFields().get(f);
-			//	Add Fields to Table
-			if (voF != null)
-			{
-				GridField field = new GridField (voF);
-				field.setGridTab(this);
-				String columnName = field.getColumnName();
-				//FR [ 1757088 ] - this create Bug [ 1866793 ]
-				/*
-				if(this.isReadOnly()) {
-				   voF.IsReadOnly = true;
-				}*/
-				//	Record Info
-				if (field.isKey()) {
-					setKeyColumnName(columnName);
-				}
-				//	Parent Column(s)
-				if (field.isParentColumn())
-					m_parents.add(columnName);
-				//	Order By
-				int sortNo = field.getSortNo();
-				if (sortNo == 0)
-					;
-				else if (Math.abs(sortNo) == 1)
-				{
-					m_OrderBys[0] = columnName;
-					if (sortNo < 0)
-						m_OrderBys[0] += " DESC";
-				}
-				else if (Math.abs(sortNo) == 2)
-				{
-					m_OrderBys[1] = columnName;
-					if (sortNo < 0)
-						m_OrderBys[1] += " DESC";
-				}
-				else if (Math.abs(sortNo) == 3)
-				{
-					m_OrderBys[2] = columnName;
-					if (sortNo < 0)
-						m_OrderBys[2] += " DESC";
-				}
-				//  Add field
-				m_mTable.addField(field);
-
-				//  List of ColumnNames, this field is dependent on
-				ArrayList<String> list = field.getDependentOn();
-				for (int i = 0; i < list.size(); i++)
-					m_depOnField.put(list.get(i), field);   //  ColumnName, Field
-				//  Add fields all fields are dependent on
-				if (columnName.equals("IsActive")
-					|| columnName.equals("Processed")
-					|| columnName.equals("Processing"))
-					m_depOnField.put(columnName, null);
-			}
-		}   //  for all fields
-
-		if (! m_mTable.getTableName().equals(X_AD_PInstance_Log.Table_Name)) { // globalqss, bug 1662433
-			//  Add Standard Fields
-			if (m_mTable.getField("Created") == null)
-			{
-				GridField created = new GridField (GridFieldVO.createStdField(m_vo.ctx,
-					m_vo.WindowNo, m_vo.TabNo,
-					m_vo.AD_Window_ID, m_vo.AD_Tab_ID, false, true, true));
-				m_mTable.addField(created);
-			}
-			if (m_mTable.getField("CreatedBy") == null)
-			{
-				GridField createdBy = new GridField (GridFieldVO.createStdField(m_vo.ctx,
-					m_vo.WindowNo, m_vo.TabNo,
-					m_vo.AD_Window_ID, m_vo.AD_Tab_ID, false, true, false));
-				m_mTable.addField(createdBy);
-			}
-			if (m_mTable.getField("Updated") == null)
-			{
-				GridField updated = new GridField (GridFieldVO.createStdField(m_vo.ctx,
-					m_vo.WindowNo, m_vo.TabNo,
-					m_vo.AD_Window_ID, m_vo.AD_Tab_ID, false, false, true));
-				m_mTable.addField(updated);
-			}
-			if (m_mTable.getField("UpdatedBy") == null)
-			{
-				GridField updatedBy = new GridField (GridFieldVO.createStdField(m_vo.ctx,
-					m_vo.WindowNo, m_vo.TabNo,
-					m_vo.AD_Window_ID, m_vo.AD_Tab_ID, false, false, false));
-				m_mTable.addField(updatedBy);
-			}
-		}
-		return true;
-	}	//	loadFields
-
-	/**
-	 *  Get a list of variables, this tab is dependent on.
-	 *  - for display purposes
-	 *  @return ArrayList
-	 */
-	public ArrayList<String> getDependentOn()
-	{
-		ArrayList<String> list = new ArrayList<String>();
-		//  Display
-		Evaluator.parseDepends(list, m_vo.DisplayLogic);
-		//
-		if (list.size() > 0 && CLogMgt.isLevelFiner())
-		{
-			StringBuffer sb = new StringBuffer();
-			for (int i = 0; i < list.size(); i++)
-				sb.append(list.get(i)).append(" ");
-			log.finer("(" + m_vo.Name + ") " + sb.toString());
-		}
-		return list;
-	}   //  getDependentOn
-
-	/**
-	 * 	Get Display Logic
-	 *	@return display logic
-	 */
-	public String getDisplayLogic()
-	{
-		return m_vo.DisplayLogic;
-	}	//	getDisplayLogic
-
-	/**
-	 *  Get TableModel.
-	 *  <B>Do not directly communicate with the table model,
-	 *  but through the methods of this class</B>
-	 *  @return Table Model
-	 */
-	public GridTable getTableModel()
-	{
-		if (!m_loadComplete) initTab(false);
-		return m_mTable;
-	}   //  getTableModel
-
-	/**
-	 *  Get Tab Icon
-	 *  @return Icon
-	 */
-	public javax.swing.Icon getIcon()
-	{
-		if (m_vo.AD_Image_ID == 0)
-			return null;
-		//
-		MImage mImage = MImage.get(m_vo.ctx, m_vo.AD_Image_ID);
-		return mImage.getIcon();
-	}   //  getIcon
-
-
-	/**************************************************************************
-	 *  Has this field dependents ?
-	 *  @param columnName column name
-	 *  @return true if column has dependent
-	 */
-	public boolean hasDependants (String columnName)
-	{
-	//	m_depOnField.printToLog();
-		return m_depOnField.containsKey(columnName);
-	}   //  isDependentOn
-
-	/**
-	 *  Get dependents fields of columnName
-	 *  @param columnName column name
-	 *  @return ArrayList with GridFields dependent on columnName
-	 */
-	public ArrayList<GridField> getDependantFields (String columnName)
-	{
-		return m_depOnField.getValues(columnName);
-	}   //  getDependentFields
-
-
-	/**************************************************************************
-	 *	Set Query
-	 *  @param query query
-	 */
-	public void setQuery(MQuery query)
-	{
-		if (query == null)
-			m_query = new MQuery();
-		else
-			m_query = query;
-	}	//	setQuery
-
-	/**
-	 *	Get Query
-	 *  @return query
-	 */
-	public MQuery getQuery()
-	{
-		return m_query;
-	}	//	getQuery
-
-	/**
-	 *	Is Query Active
-	 *  @return true if query active
-	 */
-	public boolean isQueryActive()
-	{
-		if (m_query != null)
-			return m_query.isActive();
-		return false;
-	}	//	isQueryActive
-
-	/**
-	 *	Is Query New Record
-	 *  @return true if query active
-	 */
-	public boolean isQueryNewRecord()
-	{
-		if (m_query != null)
-			return m_query.isNewRecordQuery();
-		return false;
-	}	//	isQueryNewRecord
-
-	/**
-	 *  Enable Events - enable data events of tabs (add listeners)
-	 */
-	public void enableEvents()
-	{
-		//  Setup Events
-		m_mTable.addDataStatusListener(this);
-	//	m_mTable.addTableModelListener(this);
-	}   //  enableEvents
-
-	/**
-	 *	Assemble whereClause and query MTable and position to row 0.
-	 *  <pre>
-	 *		Scenarios:
-	 *		- Never opened 					(full query)
-	 *		- query changed 				(full query)
-	 *		- Detail link value changed		(full query)
-	 *		- otherwise 					(refreshAll)
-	 *  </pre>
-	 *  @param onlyCurrentRows only current rows (1 day)
-	 */
-	public void query (boolean onlyCurrentRows)
-	{
-		query (onlyCurrentRows, 0, 0);
-	}	//	query
-
-	/**
-	 *	Assemble whereClause and query MTable and position to row 0.
-	 *  <pre>
-	 *		Scenarios:
-	 *		- Never opened 					(full query)
-	 *		- query changed 				(full query)
-	 *		- Detail link value changed		(full query)
-	 *		- otherwise 					(refreshAll)
-	 *  </pre>
-	 *  @param onlyCurrentRows only current rows
-	 *  @param onlyCurrentDays if only current row, how many days back
-	 *  @param maxRows maximum rows or 0 for all
-	 */
-	public void query (boolean onlyCurrentRows, int onlyCurrentDays, int maxRows)
-	{
-		if (!m_loadComplete) initTab(false);
-
-		log.fine("#" + m_vo.TabNo
-			+ " - Only Current Rows=" + onlyCurrentRows
-			+ ", Days=" + onlyCurrentDays + ", Detail=" + isDetail());
-		//	is it same query?
-		boolean refresh = m_oldQuery.equals(m_query.getWhereClause())
-			&& m_vo.onlyCurrentRows == onlyCurrentRows && m_vo.onlyCurrentDays == onlyCurrentDays;
-		m_oldQuery = m_query.getWhereClause();
-		m_vo.onlyCurrentRows = onlyCurrentRows;
-		m_vo.onlyCurrentDays = onlyCurrentDays;
-
-		/**
-		 *	Set Where Clause
-		 */
-		//	Tab Where Clause
-		StringBuffer where = new StringBuffer(m_vo.WhereClause);
-		if (m_vo.onlyCurrentDays > 0)
-		{
-			if (where.length() > 0)
-				where.append(" AND ");
-			where.append("Created >= ");
-			where.append("SysDate-").append(m_vo.onlyCurrentDays);
-		}
-		//	Detail Query
-		if (isDetail())
-		{
-			m_parentNeedSave = false;
-			String lc = getLinkColumnName();
-			if (lc.equals("")) {
-				log.warning ("No link column");
-				where.append (" 2=3");
-			}
-			else
-			{
-				String value = null;
-				if ( m_parentColumnName.length() > 0 )
-				{
-					// explicit parent link defined
-					value = Env.getContext(m_vo.ctx, m_vo.WindowNo, getParentTabNo(), m_parentColumnName, true);
-					if (value == null || value.length() == 0)
-						value = Env.getContext(m_vo.ctx, m_vo.WindowNo, m_parentColumnName, true); // back compatibility
-				} else {
-					value = Env.getContext(m_vo.ctx, m_vo.WindowNo, getParentTabNo(), lc, true);
-					if (value == null || value.length() == 0)
-						value = Env.getContext(m_vo.ctx, m_vo.WindowNo, lc, true); // back compatibility
-				}
-
-				//	Same link value?
-				if (refresh)
-					refresh = m_linkValue.equals(value);
-				m_linkValue = value;
-				//	Check validity
-				if (value.length() == 0)
-				{
-					//log.severe ("No value for link column " + lc);
-					//parent is new, can't retrieve detail
-					m_parentNeedSave = true;
-					if (where.length() != 0)
-						where.append(" AND ");
-					// where.append(lc).append(" is null ");
-					// as opened by this fix [ 1881480 ] Navigation problem between tabs
-					// it's safer to avoid retrieving details at all if there is no parent value
-					where.append (" 2=3");
-				}
-				else
-				{
-					//	we have column and value
-					if (where.length() != 0)
-						where.append(" AND ");
-					where.append(getTableName()).append(".").append(lc).append("=");
-					if (lc.endsWith("_ID"))
-						where.append(DB.TO_NUMBER(new BigDecimal(value), DisplayType.ID));
-					else
-						where.append(DB.TO_STRING(value));
-				}
-			}
-		}	//	isDetail
-
-		m_extendedWhere = where.toString();
-
-		//	Final Query
-		if (m_query.isActive())
-		{
-			String q = validateQuery(m_query);
-			if (q != null)
-			{
-				if (where.length() > 0 )
-					where.append(" AND ");
-				where.append(" (").append(q).append(")");
-			}
-		}
-
-		/**
-		 *	Query
-		 */
-		log.fine("#" + m_vo.TabNo + " - " + where);
-		if (m_mTable.isOpen())
-		{
-			if (refresh)
-				m_mTable.dataRefreshAll();
-			else
-				m_mTable.dataRequery(where.toString(), m_vo.onlyCurrentRows && !isDetail(), onlyCurrentDays);
-		}
-		else
-		{
-			m_mTable.setSelectWhereClause(where.toString(), m_vo.onlyCurrentRows && !isDetail(), onlyCurrentDays);
-			m_mTable.open(maxRows);
-		}
-		//  Go to Record 0
-		setCurrentRow(0, true);
-	}	//	query
-
-	/**
-	 * 	Validate Query.
-	 *  If query column is not a tab column create EXISTS query
-	 * 	@param query query
-	 * 	@return where clause
-	 */
-	private String validateQuery (MQuery query)
-	{
-		if (query == null || query.getRestrictionCount() == 0)
-			return null;
-
-		//	Check: only one restriction
-		if (query.getRestrictionCount() != 1)
-		{
-			log.fine("Ignored(More than 1 Restriction): " + query);
-			return query.getWhereClause();
-		}
-
-		String colName = query.getColumnName(0);
-		if (colName == null)
-		{
-			log.fine("Ignored(No Column): " + query);
-			return query.getWhereClause();
-		}
-		//	a '(' in the name = function - don't try to resolve
-		if (colName.indexOf('(') != -1)
-		{
-			log.fine("Ignored(Function): " + colName);
-			return query.getWhereClause();
-		}
-		//	OK - Query is valid
-
-		//	Zooms to the same Window (Parents, ..)
-		String refColName = null;
-		if (colName.equals("R_RequestRelated_ID"))
-			refColName = "R_Request_ID";
-		else if (colName.startsWith("C_DocType"))
-			refColName = "C_DocType_ID";
-		if (refColName != null)
-		{
-			query.setColumnName(0, refColName);
-			if (getField(refColName) != null)
-			{
-				log.fine("Column " + colName + " replaced with synonym " + refColName);
-				return query.getWhereClause();
-			}
-			refColName = null;
-		}
-
-		//	Simple Query.
-		if (getField(colName) != null)
-		{
-			log.fine("Field Found: " + colName);
-			return query.getWhereClause();
-		}
-
-		//	Find Reference Column e.g. BillTo_ID -> C_BPartner_Location_ID
-		String sql = "SELECT cc.ColumnName "
-			+ "FROM AD_Column c"
-			+ " INNER JOIN AD_Ref_Table r ON (c.AD_Reference_Value_ID=r.AD_Reference_ID)"
-			+ " INNER JOIN AD_Column cc ON (r.AD_Key=cc.AD_Column_ID) "
-			+ "WHERE c.AD_Reference_ID IN (18,30)" 	//	Table/Search
-			+ " AND c.ColumnName=?";
-		try
-		{
-			PreparedStatement pstmt = DB.prepareStatement(sql, null);
-			pstmt.setString(1, colName);
-			ResultSet rs = pstmt.executeQuery();
-			if (rs.next())
-				refColName = rs.getString(1);
-			rs.close();
-			pstmt.close();
-		}
-		catch (SQLException e)
-		{
-			log.log(Level.SEVERE, "(ref) - Column=" + colName, e);
-			return query.getWhereClause();
-		}
-		//	Reference Column found
-		if (refColName != null)
-		{
-			query.setColumnName(0, refColName);
-			if (getField(refColName) != null)
-			{
-				log.fine("Column " + colName + " replaced with " + refColName);
-				return query.getWhereClause();
-			}
-			colName = refColName;
-		}
-
-		//	Column NOT in Tab - create EXISTS subquery
-		String tableName = null;
-		String tabKeyColumn = getKeyColumnName();
-		//	Column=SalesRep_ID, Key=AD_User_ID, Query=SalesRep_ID=101
-
-		sql = "SELECT t.TableName "
-			+ "FROM AD_Column c"
-			+ " INNER JOIN AD_Table t ON (c.AD_Table_ID=t.AD_Table_ID) "
-			+ "WHERE c.ColumnName=? AND IsKey='Y'"		//	#1 Link Column
-			+ " AND EXISTS (SELECT * FROM AD_Column cc"
-			+ " WHERE cc.AD_Table_ID=t.AD_Table_ID AND cc.ColumnName=?)";	//	#2 Tab Key Column
-		try
-		{
-			PreparedStatement pstmt = DB.prepareStatement(sql, null);
-			pstmt.setString(1, colName);
-			pstmt.setString(2, tabKeyColumn);
-			ResultSet rs = pstmt.executeQuery();
-			if (rs.next())
-				tableName = rs.getString(1);
-			rs.close();
-			pstmt.close();
-		}
-		catch (SQLException e)
-		{
-			log.log(Level.SEVERE, "Column=" + colName + ", Key=" + tabKeyColumn, e);
-			return null;
-		}
-
-		//	Special Reference Handling
-		if (tabKeyColumn.equals("AD_Reference_ID"))
-		{
-			//	Column=AccessLevel, Key=AD_Reference_ID, Query=AccessLevel='6'
-			sql = "SELECT AD_Reference_ID FROM AD_Column WHERE ColumnName=?";
-			int AD_Reference_ID = DB.getSQLValue(null, sql, colName);
-			return "AD_Reference_ID=" + AD_Reference_ID;
-		}
-
-		//	Causes could be functions in query
-		//	e.g. Column=UPPER(Name), Key=AD_Element_ID, Query=UPPER(AD_Element.Name) LIKE '%CUSTOMER%'
-		if (tableName == null)
-		{
-			log.info ("Not successfull - Column="
-				+ colName + ", Key=" + tabKeyColumn
-				+ ", Query=" + query);
-			return query.getWhereClause();
-		}
-
-		query.setTableName("xx");
-		// use IN instead of EXISTS as subquery should be highly selective
-		StringBuffer result = new StringBuffer (getTableName()).append(".").append(tabKeyColumn)
-			.append(" IN (SELECT xx.").append(tabKeyColumn)
-			.append(" FROM ")
-			.append(tableName).append(" xx WHERE ")
-			.append(query.getWhereClause(true))
-			.append(")");
-		log.fine(result.toString());
-		return result.toString();
-	}	//	validateQuery
-
-
-	/**************************************************************************
-	 *  Refresh all data
-	 */
-	public void dataRefreshAll ()
-	{
-		dataRefreshAll(true);
-	}
-
-	/**************************************************************************
-	 *  Refresh all data
-	 *  @param fireEvent
-	 */
-	public void dataRefreshAll (boolean fireEvent)
-	{
-		log.fine("#" + m_vo.TabNo);
-		/** @todo does not work with alpha key */
-		int keyNo = m_mTable.getKeyID(m_currentRow);
-		m_mTable.dataRefreshAll(fireEvent);
-		//  Should use RowID - not working for tables with multiple keys
-		if (keyNo != -1)
-		{
-			if (keyNo != m_mTable.getKeyID(m_currentRow))   //  something changed
-			{
-				int size = getRowCount();
-				for (int i = 0; i < size; i++)
-				{
-					if (keyNo == m_mTable.getKeyID(i))
-					{
-						m_currentRow = i;
-						break;
-					}
-				}
-			}
-		}
-		setCurrentRow(m_currentRow, fireEvent);
-		if (fireEvent)
-			fireStateChangeEvent(new StateChangeEvent(this, StateChangeEvent.DATA_REFRESH_ALL));
-	}   //  dataRefreshAll
-
-	/**
-	 *  Refresh current row data
-	 */
-	public void dataRefresh ()
-	{
-		dataRefresh(true);
-	}
-
-	/**
-	 *  Refresh current row data
-	 *  @param fireEvent
-	 */
-	public void dataRefresh (boolean fireEvent)
-	{
-		dataRefresh (m_currentRow, fireEvent);
-	}   //  dataRefresh
-
-	/**
-	 *  Refresh row data
-	 *  @param row index
-	 */
-	public void dataRefresh (int row)
-	{
-		dataRefresh(row, true);
-	}
-
-	/**
-	 *  Refresh row data
-	 *  @param row index
-	 *  @param fireEvent
-	 */
-	public void dataRefresh (int row, boolean fireEvent)
-	{
-		log.fine("#" + m_vo.TabNo + " - row=" + row);
-		m_mTable.dataRefresh(row, fireEvent);
-		setCurrentRow(row, fireEvent);
-		if (fireEvent)
-			fireStateChangeEvent(new StateChangeEvent(this, StateChangeEvent.DATA_REFRESH));
-	}   //  dataRefresh
-
-
-	/**************************************************************************
-	 *  Unconditionally Save data
-	 *  @param manualCmd if true, no vetoable PropertyChange will be fired for save confirmation from MTable
-	 *  @return true if save complete (or nor required)
-	 */
-	public boolean dataSave(boolean manualCmd)
-	{
-		log.fine("#" + m_vo.TabNo + " - row=" + m_currentRow);
-		try
-		{
-			if (hasChangedCurrentTabAndParents())
-<<<<<<< HEAD
-			{
-				// Fail only if it's a true change - teo_sarca [ 3017560 ]
-				if (manualCmd || m_mTable.hasChanged(m_currentRow))
-					return false;
-			}
-			
-=======
-				return false;
-
->>>>>>> 4e53264e
-			boolean retValue = (m_mTable.dataSave(manualCmd) == GridTable.SAVE_OK);
-			if (manualCmd)
-			{
-				setCurrentRow(m_currentRow, false);
-				if (m_lastDataStatusEvent != null && m_lastDataStatusEvent.getCurrentRow() == m_currentRow
-					&& ((m_lastDataStatusEvent.Record_ID != null && m_lastDataStatusEvent.Record_ID instanceof Integer
-					&& (Integer) m_lastDataStatusEvent.Record_ID == 0) || m_lastDataStatusEvent.Record_ID == null))
-				{
-					updateDataStatusEventProperties(m_lastDataStatusEvent);
-				}
-			}
-			fireStateChangeEvent(new StateChangeEvent(this, StateChangeEvent.DATA_SAVE));
-
-			if (retValue) {
-				// refresh parent tabs
-				refreshParents();
-			}
-
-			return retValue;
-		}
-		catch (Exception e)
-		{
-			log.log(Level.SEVERE, "#" + m_vo.TabNo + " - row=" + m_currentRow, e);
-		}
-		return false;
-	}   //  dataSave
-
-	// Validate if the current tab record has changed in database or any parent record
-	// Return if there are changes
-	public boolean hasChangedCurrentTabAndParents() {
-		String msg = null;
-		// Carlos Ruiz / globalqss - [ adempiere-Bugs-1985481 ] Processed documents can be edited
-		// Validate that current record has not changed and validate that every parent above has not changed
-		if (m_mTable.hasChanged(m_currentRow)) {
-			// return error stating that current record has changed and it cannot be saved
-			msg = Msg.getMsg(Env.getCtx(), "CurrentRecordModified");
-			log.saveError("CurrentRecordModified", msg, false);
-			return true;
-		}
-		if (isDetail()) {
-			// get parent tab
-			// the parent tab is the first tab above with level = this_tab_level-1
-			int level = m_vo.TabLevel;
-			for (int i = m_window.getTabIndex(this) - 1; i >= 0; i--) {
-				GridTab parentTab = m_window.getTab(i);
-				if (parentTab.m_vo.TabLevel == level-1) {
-					// this is parent tab
-					if (parentTab.m_mTable.hasChanged(parentTab.m_currentRow)) {
-						// return error stating that current record has changed and it cannot be saved
-						msg = Msg.getMsg(Env.getCtx(), "ParentRecordModified") + ": " + parentTab.getName();
-						log.saveError("ParentRecordModified", msg, false);
-						return true;
-					} else {
-						// search for the next parent
-						if (parentTab.isDetail()) {
-							level = parentTab.m_vo.TabLevel;
-						} else {
-							break;
-						}
-					}
-				}
-			}
-		}
-		return false;
-	}
-
-	private void refreshParents() {
-		if (isDetail()) {
-			// get parent tab
-			// the parent tab is the first tab above with level = this_tab_level-1
-			int level = m_vo.TabLevel;
-			for (int i = m_window.getTabIndex(this) - 1; i >= 0; i--) {
-				GridTab parentTab = m_window.getTab(i);
-				if (parentTab.m_vo.TabLevel == level-1) {
-					parentTab.dataRefresh(false);
-					// search for the next parent
-					if (parentTab.isDetail()) {
-						level = parentTab.m_vo.TabLevel;
-					} else {
-						break;
-					}
-				}
-			}
-			// refresh this tab
-			dataRefresh(false);
-		}
-	}
-
-	/**
-	 *  Do we need to Save?
-	 *  @param rowChange row change
-	 *  @param  onlyRealChange if true the value of a field was actually changed
-	 *  (e.g. for new records, which have not been changed) - default false
-	 *	@return true it needs to be saved
-	 */
-	public boolean needSave (boolean rowChange, boolean onlyRealChange)
-	{
-		if (rowChange)
-		{
-			return m_mTable.needSave(-2, onlyRealChange);
-		}
-		else
-		{
-			if (onlyRealChange)
-				return m_mTable.needSave();
-			else
-				return m_mTable.needSave(onlyRealChange);
-		}
-	}   //  isDataChanged
-
-	/**
-	 *  Ignore data changes
-	 */
-	public void dataIgnore()
-	{
-		log.fine("#" + m_vo.TabNo);
-		m_mTable.dataIgnore();
-		setCurrentRow(m_currentRow, false);    //  re-load data
-
-		fireStateChangeEvent(new StateChangeEvent(this, StateChangeEvent.DATA_IGNORE));
-		log.fine("#" + m_vo.TabNo + "- fini");
-	}   //  dataIgnore
-
-
-	/**
-	 *  Create (copy) new Row
-	 *  and process Callouts
-	 *  @param copy copy
-	 *  @return true if copied/new
-	 */
-	public boolean dataNew (boolean copy)
-	{
-		log.fine("#" + m_vo.TabNo);
-		if (!isInsertRecord())
-		{
-			log.warning ("Inset Not allowed in TabNo=" + m_vo.TabNo);
-			return false;
-		}
-		//	Prevent New Where Main Record is processed
-		//	but not apply for TabLevel=0 - teo_sarca [ 1673902 ]
-		if (m_vo.TabLevel > 0 && m_vo.TabNo > 0)
-		{
-			boolean processed = "Y".equals(Env.getContext(m_vo.ctx, m_vo.WindowNo, "Processed"));
-		//	boolean active = "Y".equals(Env.getContext(m_vo.ctx, m_vo.WindowNo, "IsActive"));
-			if (processed)
-			{
-				log.warning ("Not allowed in TabNo=" + m_vo.TabNo + " -> Processed=" + processed);
-				return false;
-			}
-			log.finest("Processed=" + processed);
-		}
-<<<<<<< HEAD
-		
-		//hengsin, don't create new when parent is empty
-=======
-
-		//hengsin, dont create new when parent is empty
->>>>>>> 4e53264e
-		if (isDetail() && m_parentNeedSave)
-			return false;
-
-		/**
-		 * temporary set currentrow to point to the new row to ensure even cause by m_mTable.dataNew
-		 * is handle properly.
-		 */
-		int oldCurrentRow = m_currentRow;
-		m_currentRow = m_currentRow + 1;
-		boolean retValue = m_mTable.dataNew (oldCurrentRow, copy);
-		m_currentRow = oldCurrentRow;
-		if (!retValue)
-			return retValue;
-		setCurrentRow(m_currentRow + 1, true);
-
-		//  process all Callouts (no dependency check - assumed that settings are valid)
-		for (int i = 0; i < getFieldCount(); i++)
-			processCallout(getField(i));
-		//  check validity of defaults
-		for (int i = 0; i < getFieldCount(); i++)
-		{
-			getField(i).refreshLookup();
-			getField(i).validateValue();
-		}
-		m_mTable.setChanged(false);
-
-		fireStateChangeEvent(new StateChangeEvent(this, StateChangeEvent.DATA_NEW));
-		return retValue;
-	}   //  dataNew
-
-	/**
-	 *  Delete current Row
-	 *  @return true if deleted
-	 */
-	public boolean dataDelete()
-	{
-		log.fine("#" + m_vo.TabNo + " - row=" + m_currentRow);
-		boolean retValue = m_mTable.dataDelete(m_currentRow);
-		setCurrentRow(m_currentRow, true);
-		fireStateChangeEvent(new StateChangeEvent(this, StateChangeEvent.DATA_DELETE));
-		return retValue;
-	}   //  dataDelete
-
-
-	/**
-	 *	Get Name of Tab
-	 *  @return name
-	 */
-	public String getName()
-	{
-		return m_vo.Name;
-	}	//	getName
-
-	/**
-	 *	Get Description of Tab
-	 *  @return description
-	 */
-	public String getDescription()
-	{
-		return m_vo.Description;
-	}	//	getDescription
-
-	/**
-	 *	Get Help of Tab
-	 *  @return help
-	 */
-	public String getHelp()
-	{
-		return m_vo.Help;
-	}	//	getHelp
-
-	/**
-	 *  Get Tab Level
-	 *  @return tab level
-	 */
-	public int getTabLevel()
-	{
-		return m_vo.TabLevel;
-	}   //  getTabLevel
-
-	/**
-	 *  Get Commit Warning
-	 *  @return commit warning
-	 */
-	public String getCommitWarning()
-	{
-		return m_vo.CommitWarning;
-	}   //  getCommitWarning
-
-	/**
-	 *	Return Table Model
-	 *  @return MTable
-	 */
-	protected GridTable getMTable()
-	{
-		return m_mTable;
-	}	//	getMTable
-
-	/**
-	 *	Return the name of the key column - may be ""
-	 *  @return key column name
-	 */
-	public String getKeyColumnName()
-	{
-		return m_keyColumnName;
-	}	//	getKeyColumnName
-
-	/**
-	 * Set Name of the Key Column
-	 * @param keyColumnName
-	 */
-	private void setKeyColumnName(String keyColumnName) {
-		this.m_keyColumnName = keyColumnName;
-		Env.setContext(m_vo.ctx, m_vo.WindowNo, m_vo.TabNo, CTX_KeyColumnName, m_keyColumnName);
-	}
-
-	/**
-	 *	Return Name of link column
-	 *  @return link column name
-	 */
-	public String getLinkColumnName()
-	{
-		return m_linkColumnName;
-	}	//	getLinkColumnName
-
-	/**
-	 *	Set Name of link column.
-	 * 	Set from MWindow.loadTabData
-	 *  Used in MTab.isCurreny, (.setCurrentRow) .query - APanel.cmd_report
-	 *    and MField.isEditable and .isDefault via context
-	 *	@param linkColumnName	name of column - or sets name to AD_Column_ID, if exists
-	 */
-	public void setLinkColumnName (String linkColumnName)
-	{
-		// set parent column name
-		String sql = "SELECT ColumnName FROM AD_Column WHERE AD_Column_ID=?";
-		m_parentColumnName = DB.getSQLValueString(null, sql, m_vo.Parent_Column_ID );
-		if ( m_parentColumnName == null )
-			m_parentColumnName = "";
-
-
-
-		if (linkColumnName != null)
-			m_linkColumnName = linkColumnName;
-		else
-		{
-			if (m_vo.AD_Column_ID == 0)
-				return;
-			//	we have a link column identified (primary parent column)
-			else
-			{
-				String SQL = "SELECT ColumnName FROM AD_Column WHERE AD_Column_ID=?";
-				try
-				{
-					PreparedStatement pstmt = DB.prepareStatement(SQL, null);
-					pstmt.setInt(1, m_vo.AD_Column_ID);		//	Parent Link Column
-					ResultSet rs = pstmt.executeQuery();
-					if (rs.next())
-						m_linkColumnName = rs.getString(1);
-					rs.close();
-					pstmt.close();
-				}
-				catch (SQLException e)
-				{
-					log.log(Level.SEVERE, "", e);
-				}
-				log.fine("AD_Column_ID=" + m_vo.AD_Column_ID + " - " + m_linkColumnName);
-			}
-		}
-		Env.setContext(m_vo.ctx, m_vo.WindowNo, m_vo.TabNo, CTX_LinkColumnName, m_linkColumnName);
-	}	//	setLinkColumnName
-
-	/**
-	 *	Is the tab current?.
-	 *  <pre>
-	 *	Yes 	- Table must be open
-	 *			- Query String is the same
-	 *			- Not Detail
-	 *			- Old link column value is same as current one
-	 *  </pre>
-	 *  @return true if current
-	 */
-	public boolean isCurrent()
-	{
-		//	Open?
-		if (!m_mTable.isOpen())
-			return false;
-		//	Same Query
-		if (!m_oldQuery.equals(m_query.getWhereClause()))
-			return false;
-		//	Detail?
-		if (!isDetail())
-			return true;
-		//	Same link column value
-		String value = Env.getContext(m_vo.ctx, m_vo.WindowNo, getLinkColumnName());
-		return m_linkValue.equals(value);
-	}	//	isCurrent
-
-	/**
-	 *	Is the tab/table currently open
-	 *  @return true if open
-	 */
-	public boolean isOpen()
-	{
-		//	Open?
-		if (m_mTable != null)
-			return m_mTable.isOpen();
-		return false;
-	}	//	isCurrent
-
-
-	/**
-	 *  Is Tab Included in other Tab
-	 *  @return true if included
-	 */
-	public boolean isIncluded()
-	{
-		return m_included;
-	}   //  isIncluded
-
-	/**
-	 *  Is Tab Included in other Tab
-	 *  @param isIncluded true if included
-	 */
-	public void setIncluded(boolean isIncluded)
-	{
-		m_included = isIncluded;
-	}   //  setIncluded
-
-	/**
-	 *  Are Only Current Rows displayed
-	 *  @return true if no history
-	 */
-	public boolean isOnlyCurrentRows()
-	{
-		return m_vo.onlyCurrentRows;
-	}   //  isOnlyCurrentRows
-	/**
-	 *	Return Parent ArrayList
-	 *  @return parent column names
-	 */
-	public ArrayList<String> getParentColumnNames()
-	{
-		return m_parents;
-	}	//	getParentColumnNames
-
-	/**
-	 *	Get Tree ID of this tab
-	 *  @return ID
-	 */
-
-	/**
-	 *	Returns true if this is a detail record
-	 *  @return true if not parent tab
-	 */
-	public boolean isDetail()
-	{
-		// First Tab Level is not a detail
-		if (m_vo.TabLevel == 0)
-			return false;
-		//	We have IsParent columns and/or a link column
-		if (m_parents.size() > 0 || m_vo.AD_Column_ID != 0)
-			return true;
-		return false;
-	}	//	isDetail
-
-	/**
-	 *	Is Printed (Document can be printed)
-	 *  @return true if printing
-	 */
-	public boolean isPrinted()
-	{
-		return m_vo.AD_Process_ID != 0;
-	}	//	isPrinted
-
-	/**
-	 *	Get WindowNo
-	 *  @return window no
-	 */
-	public int getWindowNo()
-	{
-		return m_vo.WindowNo;
-	}	//	getWindowNo
-
-	/**
-	 *	Get TabNo
-	 *  @return tab no
-	 */
-	public int getTabNo()
-	{
-		return m_vo.TabNo;
-	}	//	getTabNo
-
-	/**
-	 *	Get Process ID
-	 *  @return Process ID
-	 */
-	public int getAD_Process_ID()
-	{
-		return m_vo.AD_Process_ID;
-	}	//	getAD_Process_ID
-
-	/**
-	 *	Is High Volume?
-	 *  @return true if high volume table
-	 */
-	public boolean isHighVolume()
-	{
-		return m_vo.IsHighVolume;
-	}	//	isHighVolume
-
-	/**
-	 *	Is Read Only?
-	 *  @return true if read only
-	 */
-	public boolean isReadOnly()
-	{
-		if (m_vo.IsReadOnly)
-			return true;
-
-		//hengsin, make detail readonly when parent is empty
-		if (m_parentNeedSave) return true;
-
-		//  no restrictions
-		if (m_vo.ReadOnlyLogic == null || m_vo.ReadOnlyLogic.equals(""))
-			return m_vo.IsReadOnly;
-
-		//  ** dynamic content **  uses get_ValueAsString
-		boolean retValue = Evaluator.evaluateLogic(this, m_vo.ReadOnlyLogic);
-		log.finest(m_vo.Name
-			+ " (" + m_vo.ReadOnlyLogic + ") => " + retValue);
-		return retValue;
-	}	//	isReadOnly
-
-	/**
-	 * 	Tab contains Always Update Field
-	 *	@return true if field with always updateable
-	 */
-	public boolean isAlwaysUpdateField()
-	{
-		for (int i = 0; i < m_mTable.getColumnCount(); i++)
-		{
-			GridField field = m_mTable.getField(i);
-			if (field.isAlwaysUpdateable())
-				return true;
-		}
-		return false;
-	}	//	isAlwaysUpdateField
-
-	/**
-	 *	Can we Insert Records?
-	 *  @return true not read only and allowed
-	 */
-	public boolean isInsertRecord()
-	{
-		if (isReadOnly())
-			return false;
-		return m_vo.IsInsertRecord;
-	}	//	isInsertRecord
-
-	/**
-	 *	Is the Tab Visible.
-	 *	Called when constructing the window.
-	 *  @return true, if displayed
-	 */
-	public boolean isDisplayed ()
-	{
-		//  no restrictions
-		String dl = m_vo.DisplayLogic;
-		if (dl == null || dl.equals(""))
-			return true;
-
-		//  ** dynamic content **
-		String parsed = Env.parseContext (m_vo.ctx, 0, dl, false, false).trim();
-		if (parsed.length() == 0)
-			return true;
-		boolean retValue = Evaluator.evaluateLogic(this, dl);
-		log.config(m_vo.Name + " (" + dl + ") => " + retValue);
-		return retValue;
-	}	//	isDisplayed
-
-	/**
-	 * 	Get Variable Value (Evaluatee)
-	 *	@param variableName name
-	 *	@return value
-	 */
-	public String get_ValueAsString (String variableName)
-	{
-		return Env.getContext (m_vo.ctx, m_vo.WindowNo, m_vo.TabNo, variableName, false, true);
-	}	//	get_ValueAsString
-
-	/**
-	 *  Is Single Row
-	 *  @return true if single row
-	 */
-	public boolean isSingleRow()
-	{
-		return m_vo.IsSingleRow;
-	}   //  isSingleRow;
-
-	/**
-	 *  Set Single Row.
-	 *  Temporary store of current value
-	 *  @param isSingleRow toggle
-	 */
-	public void setSingleRow (boolean isSingleRow)
-	{
-		m_vo.IsSingleRow = isSingleRow;
-	}   //  setSingleRow
-
-
-	/**
-	 *  Has Tree
-	 *  @return true if tree exists
-	 */
-	public boolean isTreeTab()
-	{
-		return m_vo.HasTree;
-	}   //  isTreeTab
-
-	/**
-	 *	Get Tab ID
-	 *  @return Tab ID
-	 */
-	public int getAD_Tab_ID()
-	{
-		return m_vo.AD_Tab_ID;
-	}	//	getAD_Tab_ID
-
-	/**
-	 *	Get Table ID
-	 *  @return Table ID
-	 */
-	public int getAD_Table_ID()
-	{
-		return m_vo.AD_Table_ID;
-	}	//	getAD_Table_ID
-
-	/**
-	 *	Get Window ID
-	 *  @return Window ID
-	 */
-	public int getAD_Window_ID()
-	{
-		return m_vo.AD_Window_ID;
-	}	//	getAD_Window_ID
-
-	/**
-	 *	Get Included Tab ID
-	 *  @return Included_Tab_ID
-	 */
-	public int getIncluded_Tab_ID()
-	{
-		return m_vo.Included_Tab_ID;
-	}	//	getIncluded_Tab_ID
-
-	/**
-	 *	Get TableName
-	 *  @return Table Name
-	 */
-	public String getTableName()
-	{
-		return m_vo.TableName;
-	}	//	getTableName
-
-	/**
-	 *	Get Tab Where Clause
-	 *  @return where clause
-	 */
-	public String getWhereClause()
-	{
-		return m_vo.WhereClause;
-	}	//	getWhereClause
-
-	/**
-	 * 	Is Sort Tab
-	 * 	@return true if sort tab
-	 */
-	public boolean isSortTab()
-	{
-		return m_vo.IsSortTab;
-	}	//	isSortTab
-
-	/**
-	 * 	Get Order column for sort tab
-	 * 	@return AD_Column_ID
-	 */
-	public int getAD_ColumnSortOrder_ID()
-	{
-		return m_vo.AD_ColumnSortOrder_ID;
-	}	//	getAD_ColumnSortOrder_ID
-
-	/**
-	 * 	Get Yes/No column for sort tab
-	 * 	@return AD_Column_ID
-	 */
-	public int getAD_ColumnSortYesNo_ID()
-	{
-		return m_vo.AD_ColumnSortYesNo_ID;
-	}	//	getAD_ColumnSortYesNo_ID
-
-
-	/**************************************************************************
-	 *	Get extended Where Clause (parent link)
-	 *  @return parent link
-	 */
-	public String getWhereExtended()
-	{
-		return m_extendedWhere;
-	}	//	getWhereExtended
-
-	/**
-	 *	Get Order By Clause
-	 *  @param onlyCurrentRows only current rows
-	 *  @return Order By Clause
-	 */
-	private String getOrderByClause(boolean onlyCurrentRows)
-	{
-		//	First Prio: Tab Order By
-		if (m_vo.OrderByClause.length() > 0)
-		{
-			String orderBy = Env.parseContext(m_vo.ctx, m_vo.WindowNo, m_vo.OrderByClause, false, false);
-			return orderBy;
-		}
-
-		//	Second Prio: Fields (save it)
-		m_vo.OrderByClause = "";
-		for (int i = 0; i < 3; i++)
-		{
-			String order = m_OrderBys[i];
-			if (order != null && order.length() > 0)
-			{
-				if (m_vo.OrderByClause.length() > 0)
-					m_vo.OrderByClause += ",";
-				m_vo.OrderByClause += order;
-			}
-		}
-		if (m_vo.OrderByClause.length() > 0)
-			return m_vo.OrderByClause;
-
-		//	Third Prio: onlyCurrentRows
-		m_vo.OrderByClause = "Created";
-		if (onlyCurrentRows && !isDetail())	//	first tab only
-			m_vo.OrderByClause += " DESC";
-		return m_vo.OrderByClause;
-	}	//	getOrderByClause
-
-
-	/**************************************************************************
-	 *	Transaction support.
-	 *	Depending on Table returns transaction info
-	 *  @return info
-	 */
-	public String getTrxInfo()
-	{
-		//	InvoiceBatch
-		if (m_vo.TableName.startsWith("C_InvoiceBatch"))
-		{
-			int Record_ID = Env.getContextAsInt(m_vo.ctx, m_vo.WindowNo, "C_InvoiceBatch_ID");
-			log.fine(m_vo.TableName + " - " + Record_ID);
-			MessageFormat mf = null;
-			try
-			{
-				mf = new MessageFormat(Msg.getMsg(Env.getAD_Language(m_vo.ctx), "InvoiceBatchSummary"), Env.getLanguage(m_vo.ctx).getLocale());
-			}
-			catch (Exception e)
-			{
-				log.log(Level.SEVERE, "InvoiceBatchSummary=" + Msg.getMsg(Env.getAD_Language(m_vo.ctx), "InvoiceBatchSummary"), e);
-			}
-			if (mf == null)
-				return " ";
-			/**********************************************************************
-			 *	** Message: ExpenseSummary **
-			 *	{0} Line(s) {1,number,#,##0.00}  - Total: {2,number,#,##0.00}
-			 *
-			 *	{0} - Number of lines
-			 *	{1} - Total
-			 *	{2} - Currency
-			 */
-			Object[] arguments = new Object[3];
-			boolean filled = false;
-			//
-			String sql = "SELECT COUNT(*), NVL(SUM(LineNetAmt),0), NVL(SUM(LineTotalAmt),0) "
-				+ "FROM C_InvoiceBatchLine "
-				+ "WHERE C_InvoiceBatch_ID=? AND IsActive='Y'";
-			//
-			try
-			{
-				PreparedStatement pstmt = DB.prepareStatement(sql, null);
-				pstmt.setInt(1, Record_ID);
-				ResultSet rs = pstmt.executeQuery();
-				if (rs.next())
-				{
-					//	{0} - Number of lines
-					Integer lines = new Integer(rs.getInt(1));
-					arguments[0] = lines;
-					//	{1} - Line net
-					Double net = new Double(rs.getDouble(2));
-					arguments[1] = net;
-					//	{2} - Line net
-					Double total = new Double(rs.getDouble(3));
-					arguments[2] = total;
-					filled = true;
-				}
-				rs.close();
-				pstmt.close();
-			}
-			catch (SQLException e)
-			{
-				log.log(Level.SEVERE, m_vo.TableName + "\nSQL=" + sql, e);
-			}
-			if (filled)
-				return mf.format (arguments);
-			return " ";
-		}	//	InvoiceBatch
-
-		//	Order || Invoice
-		else if (m_vo.TableName.startsWith("C_Order") || m_vo.TableName.startsWith("C_Invoice"))
-		{
-			int Record_ID;
-			boolean isOrder = m_vo.TableName.startsWith("C_Order");
-			//
-			StringBuffer sql = new StringBuffer("SELECT COUNT(*) AS Lines,c.ISO_Code,o.TotalLines,o.GrandTotal,"
-				+ "currencyBase(o.GrandTotal,o.C_Currency_ID,o.DateAcct, o.AD_Client_ID,o.AD_Org_ID) AS ConvAmt ");
-			if (isOrder)
-			{
-				Record_ID = Env.getContextAsInt(m_vo.ctx, m_vo.WindowNo, "C_Order_ID");
-				sql.append("FROM C_Order o"
-					+ " INNER JOIN C_Currency c ON (o.C_Currency_ID=c.C_Currency_ID)"
-					+ " INNER JOIN C_OrderLine l ON (o.C_Order_ID=l.C_Order_ID) "
-					+ "WHERE o.C_Order_ID=? ");
-			}
-			else
-			{
-				Record_ID = Env.getContextAsInt(m_vo.ctx, m_vo.WindowNo, "C_Invoice_ID");
-				sql.append("FROM C_Invoice o"
-					+ " INNER JOIN C_Currency c ON (o.C_Currency_ID=c.C_Currency_ID)"
-					+ " INNER JOIN C_InvoiceLine l ON (o.C_Invoice_ID=l.C_Invoice_ID) "
-					+ "WHERE o.C_Invoice_ID=? ");
-			}
-			sql.append("GROUP BY o.C_Currency_ID, c.ISO_Code, o.TotalLines, o.GrandTotal, o.DateAcct, o.AD_Client_ID, o.AD_Org_ID");
-
-			log.fine(m_vo.TableName + " - " + Record_ID);
-			MessageFormat mf = null;
-			try
-			{
-				mf = new MessageFormat(Msg.getMsg(Env.getAD_Language(m_vo.ctx), "OrderSummary"), Env.getLanguage(m_vo.ctx).getLocale());
-			}
-			catch (Exception e)
-			{
-				log.log(Level.SEVERE, "OrderSummary=" + Msg.getMsg(Env.getAD_Language(m_vo.ctx), "OrderSummary"), e);
-			}
-			if (mf == null)
-				return " ";
-			/**********************************************************************
-			 *	** Message: OrderSummary **
-			 *	{0} Line(s) - {1,number,#,##0.00} - Total: {2,number,#,##0.00} {3} = {4,number,#,##0.00}
-			 *
-			 *	{0} - Number of lines
-			 *	{1} - Line total
-			 *	{2} - Grand total (including tax, etc.)
-			 *	{3} - Currency
-			 *	(4) - Grand total converted to local currency
-			 */
-			Object[] arguments = new Object[5];
-			boolean filled = false;
-			PreparedStatement pstmt = null;
-			ResultSet rs = null;
-			//
-			try
-			{
-				pstmt = DB.prepareStatement(sql.toString(), null);
-				pstmt.setInt(1, Record_ID);
-				rs = pstmt.executeQuery();
-				if (rs.next())
-				{
-					//	{0} - Number of lines
-					Integer lines = new Integer(rs.getInt(1));
-					arguments[0] = lines;
-					//	{1} - Line toral
-					Double lineTotal = new Double(rs.getDouble(3));
-					arguments[1] = lineTotal;
-					//	{2} - Grand total (including tax, etc.)
-					Double grandTotal = new Double(rs.getDouble(4));
-					arguments[2] = grandTotal;
-					//	{3} - Currency
-					String currency = rs.getString(2);
-					arguments[3] = currency;
-					//	(4) - Grand total converted to Euro
-					Double grandEuro = new Double(rs.getDouble(5));
-					arguments[4] = grandEuro;
-					filled = true;
-				}
-			}
-			catch (SQLException e)
-			{
-				log.log(Level.SEVERE, m_vo.TableName + "\nSQL=" + sql, e);
-			}
-			finally
-			{
-				DB.close(rs, pstmt);
-				rs = null; pstmt = null;
-			}
-
-			if (filled)
-				return mf.format (arguments);
-			return " ";
-		}	//	Order || Invoice
-
-		//	Expense Report
-		else if (m_vo.TableName.startsWith("S_TimeExpense") && m_vo.TabNo == 0)
-		{
-			int Record_ID = Env.getContextAsInt(m_vo.ctx, m_vo.WindowNo, "S_TimeExpense_ID");
-			log.fine(m_vo.TableName + " - " + Record_ID);
-			MessageFormat mf = null;
-			try
-			{
-				mf = new MessageFormat(Msg.getMsg(Env.getAD_Language(m_vo.ctx), "ExpenseSummary"), Env.getLanguage(m_vo.ctx).getLocale());
-			}
-			catch (Exception e)
-			{
-				log.log(Level.SEVERE, "ExpenseSummary=" + Msg.getMsg(Env.getAD_Language(m_vo.ctx), "ExpenseSummary"), e);
-			}
-			if (mf == null)
-				return " ";
-			/**********************************************************************
-			 *	** Message: ExpenseSummary **
-			 *	{0} Line(s) - Total: {1,number,#,##0.00} {2}
-			 *
-			 *	{0} - Number of lines
-			 *	{1} - Total
-			 *	{2} - Currency
-			 */
-			Object[] arguments = new Object[3];
-			boolean filled = false;
-			//
-			String SQL = "SELECT COUNT(*) AS Lines, SUM(ConvertedAmt*Qty) "
-				+ "FROM S_TimeExpenseLine "
-				+ "WHERE S_TimeExpense_ID=?";
-
-			//
-			PreparedStatement pstmt = null;
-			ResultSet rs = null;
-			try
-			{
-				pstmt = DB.prepareStatement(SQL, null);
-				pstmt.setInt(1, Record_ID);
-				rs = pstmt.executeQuery();
-				if (rs.next())
-				{
-					//	{0} - Number of lines
-					Integer lines = new Integer(rs.getInt(1));
-					arguments[0] = lines;
-					//	{1} - Line total
-					Double total = new Double(rs.getDouble(2));
-					arguments[1] = total;
-					//	{3} - Currency
-					arguments[2] = " ";
-					filled = true;
-				}
-			}
-			catch (SQLException e)
-			{
-				log.log(Level.SEVERE, m_vo.TableName + "\nSQL=" + SQL, e);
-			}
-			finally
-			{
-				DB.close(rs, pstmt);
-				rs = null; pstmt = null;
-			}
-
-			if (filled)
-				return mf.format (arguments);
-			return " ";
-		}	//	S_TimeExpense
-
-
-		//	Default - No Trx Info
-		return null;
-	}	//	getTrxInfo
-
-	/**
-	 *  Load Dependent Information
-	 */
-	private void loadDependentInfo()
-	{
-		/**
-		 * Load Order Type from C_DocTypeTarget_ID
-		 */
-		if (m_vo.TableName.equals("C_Order"))
-		{
-			int C_DocTyp_ID = 0;
-			Integer target = (Integer)getValue("C_DocTypeTarget_ID");
-			if (target != null)
-				C_DocTyp_ID = target.intValue();
-			if (C_DocTyp_ID == 0)
-				return;
-
-			String sql = "SELECT DocSubTypeSO FROM C_DocType WHERE C_DocType_ID=?";
-			PreparedStatement pstmt = null;
-			ResultSet rs = null;
-			try
-			{
-				pstmt = DB.prepareStatement(sql, null);
-				pstmt.setInt(1, C_DocTyp_ID);
-				rs = pstmt.executeQuery();
-				if (rs.next())
-					Env.setContext(m_vo.ctx, m_vo.WindowNo, "OrderType", rs.getString(1));
- 			}
-			catch (SQLException e)
-			{
-				log.log(Level.SEVERE, sql, e);
-			}
-			finally
-			{
-				DB.close(rs, pstmt);
-				rs = null; pstmt = null;
-			}
-		}   //  loadOrderInfo
-
-		// Set the Phone Format on BPartnerLocation based on Country
-		if (m_vo.TableName.equals("C_BPartner_Location"))
-		{
-			Integer location_int = (Integer) getValue(X_C_BPartner_Location.COLUMNNAME_C_Location_ID);
-			String phone_frm = null;
-			if (location_int != null)
-				// take the phone format from country
-				phone_frm = DB.getSQLValueString(null, "SELECT ExpressionPhone FROM C_Country c, C_Location l WHERE c.C_Country_ID = l.C_Country_ID AND l.C_location_ID = ?", location_int);
-			GridField fPhone = getField(X_C_BPartner_Location.COLUMNNAME_Phone);
-			MColumn colPhone = null;
-			if (fPhone != null)
-				colPhone = MColumn.get(Env.getCtx(), fPhone.getAD_Column_ID());
-			GridField fPhone2 = getField(X_C_BPartner_Location.COLUMNNAME_Phone2);
-			MColumn colPhone2 = null;
-			if (fPhone2 != null)
-				colPhone2 = MColumn.get(Env.getCtx(), fPhone2.getAD_Column_ID());
-			GridField fFax = getField(X_C_BPartner_Location.COLUMNNAME_Fax);
-			MColumn colFax = null;
-			if (fFax != null)
-				colFax = MColumn.get(Env.getCtx(), fFax.getAD_Column_ID());
-			// Apply the country format if the column doesn't have format
-			if (colPhone != null && (colPhone.getVFormat() == null || colPhone.getVFormat().length() == 0))
-				fPhone.setVFormat(phone_frm);
-			if (colPhone2 != null && (colPhone2.getVFormat() == null || colPhone2.getVFormat().length() == 0))
-				fPhone2.setVFormat(phone_frm);
-			if (colFax != null && (colFax.getVFormat() == null || colFax.getVFormat().length() == 0))
-				fFax.setVFormat(phone_frm);
-		}
-
-	}   //  loadDependentInfo
-
-
-	/**************************************************************************
-	 *	Load Attachments for this table
-	 */
-	public void loadAttachments()
-	{
-		log.fine("#" + m_vo.TabNo);
-		if (!canHaveAttachment())
-			return;
-
-		String SQL = "SELECT AD_Attachment_ID, Record_ID FROM AD_Attachment "
-			+ "WHERE AD_Table_ID=?";
-		try
-		{
-			if (m_Attachments == null)
-				m_Attachments = new HashMap<Integer,Integer>();
-			else
-				m_Attachments.clear();
-			PreparedStatement pstmt = DB.prepareStatement(SQL, null);
-			pstmt.setInt(1, m_vo.AD_Table_ID);
-			ResultSet rs = pstmt.executeQuery();
-			while (rs.next())
-			{
-				Integer key = new Integer(rs.getInt(2));
-				Integer value = new Integer(rs.getInt(1));
-				m_Attachments.put(key, value);
-			}
-			rs.close();
-			pstmt.close();
-		}
-		catch (SQLException e)
-		{
-			log.log(Level.SEVERE, "loadAttachments", e);
-		}
-		log.config("#" + m_Attachments.size());
-	}	//	loadAttachment
-
-	/**
-	 *	Can this tab have Attachments?.
-	 *  <p>
-	 *  It can have an attachment if it has a key column ending with _ID.
-	 *  The key column is empty, if there is no single identifying key.
-	 *  @return true if record can have attachment
-	 */
-	public boolean canHaveAttachment()
-	{
-		if (getKeyColumnName().endsWith("_ID"))
-			return true;
-		return false;
-	}   //	canHaveAttachment
-
-	/**
-	 *	Returns true, if current row has an Attachment
-	 *  @return true if record has attachment
-	 */
-	public boolean hasAttachment()
-	{
-		if (m_Attachments == null)
-			loadAttachments();
-		if (m_Attachments == null || m_Attachments.isEmpty())
-			return false;
-		//
-		Integer key = new Integer(m_mTable.getKeyID (m_currentRow));
-		return m_Attachments.containsKey(key);
-	}	//	hasAttachment
-
-	/**
-	 *	Get Attachment_ID for current record.
-	 *	@return ID or 0, if not found
-	 */
-	public int getAD_AttachmentID()
-	{
-		if (m_Attachments == null)
-			loadAttachments();
-		if (m_Attachments.isEmpty())
-			return 0;
-		//
-		Integer key = new Integer(m_mTable.getKeyID (m_currentRow));
-		Integer value = (Integer)m_Attachments.get(key);
-		if (value == null)
-			return 0;
-		else
-			return value.intValue();
-	}	//	getAttachmentID
-
-	/**************************************************************************
-	 *	Load Chats for this table
-	 */
-	public void loadChats()
-	{
-		log.fine("#" + m_vo.TabNo);
-		if (!canHaveAttachment())
-			return;
-
-		String sql = "SELECT CM_Chat_ID, Record_ID FROM CM_Chat "
-			+ "WHERE AD_Table_ID=?";
-		try
-		{
-			if (m_Chats == null)
-				m_Chats = new HashMap<Integer,Integer>();
-			else
-				m_Chats.clear();
-			PreparedStatement pstmt = DB.prepareStatement(sql, null);
-			pstmt.setInt(1, m_vo.AD_Table_ID);
-			ResultSet rs = pstmt.executeQuery();
-			while (rs.next())
-			{
-				Integer key = new Integer(rs.getInt(2));	//	Record_ID
-				Integer value = new Integer(rs.getInt(1));	//	CM_Chat_ID
-				m_Chats.put(key, value);
-			}
-			rs.close();
-			pstmt.close();
-		}
-		catch (SQLException e)
-		{
-			log.log(Level.SEVERE, sql, e);
-		}
-		log.config("#" + m_Chats.size());
-	}	//	loadChats
-
-	/**
-	 *	Returns true, if current row has a Chat
-	 *  @return true if record has chat
-	 */
-	public boolean hasChat()
-	{
-		if (m_Chats == null)
-			loadChats();
-		if (m_Chats == null || m_Chats.isEmpty())
-			return false;
-		//
-		Integer key = new Integer(m_mTable.getKeyID (m_currentRow));
-		return m_Chats.containsKey(key);
-	}	//	hasChat
-
-	/**
-	 *	Get Chat_ID for this record.
-	 *	@return ID or 0, if not found
-	 */
-	public int getCM_ChatID()
-	{
-		if (m_Chats == null)
-			loadChats();
-		if (m_Chats.isEmpty())
-			return 0;
-		//
-		Integer key = new Integer(m_mTable.getKeyID (m_currentRow));
-		Integer value = (Integer)m_Chats.get(key);
-		if (value == null)
-			return 0;
-		else
-			return value.intValue();
-	}	//	getCM_ChatID
-
-
-	/**************************************************************************
-	 * 	Load Locks for Table and User
-	 */
-	public void loadLocks()
-	{
-		int AD_User_ID = Env.getContextAsInt(Env.getCtx(), "#AD_User_ID");
-		log.fine("#" + m_vo.TabNo + " - AD_User_ID=" + AD_User_ID);
-		if (!canHaveAttachment())
-			return;
-
-		String sql = "SELECT Record_ID "
-			+ "FROM AD_Private_Access "
-			+ "WHERE AD_User_ID=? AND AD_Table_ID=? AND IsActive='Y' "
-			+ "ORDER BY Record_ID";
-		try
-		{
-			if (m_Lock == null)
-				m_Lock = new ArrayList<Integer>();
-			else
-				m_Lock.clear();
-			PreparedStatement pstmt = DB.prepareStatement(sql, null);
-			pstmt.setInt(1, AD_User_ID);
-			pstmt.setInt(2, m_vo.AD_Table_ID);
-			ResultSet rs = pstmt.executeQuery();
-			while (rs.next())
-			{
-				Integer key = new Integer(rs.getInt(1));
-				m_Lock.add(key);
-			}
-			rs.close();
-			pstmt.close();
-		}
-		catch (SQLException e)
-		{
-			log.log(Level.SEVERE, sql, e);
-		}
-		log.fine("#" + m_Lock.size());
-	}	//	loadLooks
-
-	/**
-	 * 	Record Is Locked
-	 * 	@return true if locked
-	 */
-	public boolean isLocked()
-	{
-		if (!MRole.getDefault(m_vo.ctx, false).isPersonalLock())
-			return false;
-		if (m_Lock == null)
-			loadLocks();
-		if (m_Lock == null || m_Lock.isEmpty())
-			return false;
-		//
-		Integer key = new Integer(m_mTable.getKeyID (m_currentRow));
-		return m_Lock.contains(key);
-	}	//	isLocked
-
-	/**
-	 * 	Lock Record
-	 * 	@param ctx context
-	 *	@param Record_ID id
-	 *	@param lock true if lock, otherwise unlock
-	 */
-	public void lock (Properties ctx, int Record_ID, boolean lock)
-	{
-		int AD_User_ID = Env.getContextAsInt(ctx, "#AD_User_ID");
-		log.fine("Lock=" + lock + ", AD_User_ID=" + AD_User_ID
-			+ ", AD_Table_ID=" + m_vo.AD_Table_ID + ", Record_ID=" + Record_ID);
-		MPrivateAccess access = MPrivateAccess.get (ctx, AD_User_ID, m_vo.AD_Table_ID, Record_ID);
-		if (access == null)
-			access = new MPrivateAccess (ctx, AD_User_ID, m_vo.AD_Table_ID, Record_ID);
-		access.setIsActive(lock);
-		access.save();
-		//
-		loadLocks();
-	}	//	lock
-
-
-	/**************************************************************************
-	 *	Data Status Listener from MTable.
-	 *  - get raw info and add current row information
-	 *  - update the current row
-	 *  - redistribute (fire) Data Status event
-	 *  @param e event
-	 */
-	public void dataStatusChanged (DataStatusEvent e)
-	{
-		log.fine("#" + m_vo.TabNo + " - " + e.toString());
-		int oldCurrentRow = e.getCurrentRow();
-		m_DataStatusEvent = e;          //  save it
-		//  when sorted set current row to 0
-		String msg = m_DataStatusEvent.getAD_Message();
-		if (msg != null && msg.equals("Sorted"))
-			setCurrentRow(0, true);
-		//  set current row
-		m_DataStatusEvent = e;          //  setCurrentRow clear it, need to save again
-		m_DataStatusEvent.setCurrentRow(m_currentRow);
-		//  Same row - update value
-		if (oldCurrentRow == m_currentRow)
-		{
-			GridField field = m_mTable.getField(e.getChangedColumn());
-			if (field != null)
-			{
-				Object value = m_mTable.getValueAt(m_currentRow, e.getChangedColumn());
-				field.setValue(value, m_mTable.isInserting());
-			}
-		}
-		else    //  Redistribute Info with current row info
-			fireDataStatusChanged(m_DataStatusEvent);
-
-		//reset
-		m_lastDataStatusEventTime = System.currentTimeMillis();
-		m_lastDataStatusEvent = m_DataStatusEvent;
-		m_DataStatusEvent = null;
-	//	log.fine("dataStatusChanged #" + m_vo.TabNo + "- fini", e.toString());
-	}	//	dataStatusChanged
-
-	/**
-	 *	Inform Listeners and build WHO info
-	 *  @param e event
-	 */
-	private void fireDataStatusChanged (DataStatusEvent e)
-	{
-		DataStatusListener[] listeners = m_listenerList.getListeners(DataStatusListener.class);
-		if (listeners.length == 0)
-			return;
-		log.fine(e.toString());
-		//  WHO Info
-		if (e.getCurrentRow() >= 0)
-		{
-			updateDataStatusEventProperties(e);
-		}
-		e.setInserting(m_mTable.isInserting());
-		//  Distribute/fire it
-        for (int i = 0; i < listeners.length; i++)
-        	listeners[i].dataStatusChanged(e);
-	//	log.fine("fini - " + e.toString());
-	}	//	fireDataStatusChanged
-
-	private void updateDataStatusEventProperties(DataStatusEvent e) {
-		e.Created = (Timestamp)getValue("Created");
-		e.CreatedBy = (Integer)getValue("CreatedBy");
-		e.Updated = (Timestamp)getValue("Updated");
-		e.UpdatedBy = (Integer)getValue("UpdatedBy");
-		e.Record_ID = getValue(m_keyColumnName);
-		//  Info
-		StringBuffer info = new StringBuffer(getTableName());
-		//  We have a key column
-		if (m_keyColumnName != null && m_keyColumnName.length() > 0)
-		{
-			info.append(" - ")
-				.append(m_keyColumnName).append("=").append(e.Record_ID);
-		}
-		else    //  we have multiple parents
-		{
-			for (int i = 0; i < m_parents.size(); i++)
-			{
-				String keyCol = (String)m_parents.get(i);
-				info.append(" - ")
-					.append(keyCol).append("=").append(getValue(keyCol));
-			}
-		}
-		e.Info = info.toString();
-	}
-
-	/**
-	 *  Create and fire Data Status Error Event
-	 *  @param AD_Message message
-	 *  @param info info
-	 *  @param isError if not true, it is a Warning
-	 */
-	public void fireDataStatusEEvent(String AD_Message, String info, boolean isError)
-	{
-		m_mTable.fireDataStatusEEvent(AD_Message, info, isError);
-	}   //  fireDataStatusEvent
-
-	/**
-	 *  Create and fire Data Status Error Event (from Error Log)
-	 *  @param errorLog log
-	 */
-	public void fireDataStatusEEvent (ValueNamePair errorLog)
-	{
-		if (errorLog != null)
-			m_mTable.fireDataStatusEEvent(errorLog);
-	}   //  fireDataStatusEvent
-
-	/**
-	 *  Get Current Row
-	 *  @return current row
-	 */
-	public int getCurrentRow()
-	{
-		if (m_currentRow != verifyRow(m_currentRow))
-			setCurrentRow(m_mTable.getRowCount()-1, true);
-		return m_currentRow;
-	}   //  getCurrentRow
-
-	/**
-	 *  Get Current Table Key ID
-	 *  @return Record_ID
-	 */
-	public int getRecord_ID()
-	{
-		return m_mTable.getKeyID(m_currentRow);
-	}   //  getRecord_ID
-
-	/**
-	 *  Get Key ID of row
-	 *  @param  row row number
-	 *  @return The Key ID of the row or -1 if not found
-	 */
-	public int getKeyID (int row)
-	{
-		return m_mTable.getKeyID (row);
-	}   //  getCurrentKeyID
-
-	/**
-	 *  Navigate absolute - goto Row - (zero based).
-	 *  - does nothing, if in current row
-	 *  - saves old row if required
-	 *  @param targetRow target row
-	 *  @return current row
-	 */
-	public int navigate (int targetRow)
-	{
-		//  nothing to do
-		if (targetRow == m_currentRow)
-			return m_currentRow;
-		log.info ("Row=" + targetRow);
-
-		//  Row range check
-		int newRow = verifyRow(targetRow);
-
-		//  Check, if we have old uncommitted data
-		if (m_mTable.dataSave(newRow, false) == false)
-			return m_currentRow;
-
-		//remove/ignore new and unchange row
-		if (m_mTable.isInserting())
-		{
-			if (newRow > m_currentRow)
-				newRow--;
-			dataIgnore();
-		}
-
-		//  new position
-		return setCurrentRow(newRow, true);
-	}   //  navigate
-
-	/**
-	 *  Navigate relatively - i.e. plus/minus from current position
-	 *  @param rowChange row change
-	 *  @return current row
-	 */
-	public int navigateRelative (int rowChange)
-	{
-		return navigate (m_currentRow + rowChange);
-	}   //  navigateRelative
-
-	/**
-	 *  Navigate to current now (reload)
-	 *  @return current row
-	 */
-	public int navigateCurrent()
-	{
-		log.info("Row=" + m_currentRow);
-		return setCurrentRow(m_currentRow, true);
-	}   //  navigateCurrent
-
-	/**
-	 *  Row Range check
-	 *  @param targetRow target row
-	 *  @return checked row
-	 */
-	private int verifyRow (int targetRow)
-	{
-		int newRow = targetRow;
-		//  Table Open?
-		if (!m_mTable.isOpen())
-		{
-			log.severe ("Table not open");
-			return -1;
-		}
-		//  Row Count
-		int rows = getRowCount();
-		if (rows == 0)
-		{
-			log.fine("No Rows");
-			return -1;
-		}
-		if (newRow >= rows)
-		{
-			newRow = rows-1;
-			log.fine("Set to max Row: " + newRow);
-		}
-		else if (newRow < 0)
-		{
-			newRow = 0;
-			log.fine("Set to first Row");
-		}
-		return newRow;
-	}   //  verifyRow
-
-	/**
-	 *  Set current row and load data into fields.
-	 *  If there is no row - load nulls
-	 *  @param newCurrentRow new current row
-	 *  @param fireEvents fire events
-	 *  @return current row
-	 */
-	private int setCurrentRow (int newCurrentRow, boolean fireEvents)
-	{
-		int oldCurrentRow = m_currentRow;
-		m_currentRow = verifyRow (newCurrentRow);
-		log.fine("Row=" + m_currentRow + " - fire=" + fireEvents);
-
-		//  Update Field Values
-		int size = m_mTable.getColumnCount();
-		for (int i = 0; i < size; i++)
-		{
-			GridField mField = m_mTable.getField(i);
-			//  get Value from Table
-			if (m_currentRow >= 0)
-			{
-				Object value = m_mTable.getValueAt(m_currentRow, i);
-				mField.setValue(value, m_mTable.isInserting());
-				if (m_mTable.isInserting())		//	set invalid values to null
-					mField.validateValue();
-			}
-			else
-			{   //  no rows - set to a reasonable value - not updateable
-//				Object value = null;
-//				if (mField.isKey() || mField.isParent() || mField.getColumnName().equals(m_linkColumnName))
-//					value = mField.getDefault();
-
-				// CarlosRuiz - globalqss [ 1881480 ] Navigation problem between tabs
-				// the implementation of linking with window context variables is very weak
-				// you must be careful when defining a column in a detail tab with a field
-				// with the same column name as some of the links of the tabs above
-				// this can cause bad behavior of linking
-				if (mField.isKey())
-					mField.setValueAndUpdateContext();
-				else
-					mField.setValue();
-			}
-		}
-		loadDependentInfo();
-
-		if (!fireEvents)    //  prevents informing twice
-			return m_currentRow;
-
-		//  inform VTable/..    -> rowChanged
-		m_propertyChangeSupport.firePropertyChange(PROPERTY, oldCurrentRow, m_currentRow);
-
-		//check last data status event
-		long since = System.currentTimeMillis() - m_lastDataStatusEventTime;
-		if (since <= 500 && m_lastDataStatusEvent != null)
-		{
-			m_DataStatusEvent = m_lastDataStatusEvent;
-		}
-
-		//  inform APanel/..    -> dataStatus with row updated
-		if (m_DataStatusEvent == null)
-			m_DataStatusEvent = new DataStatusEvent(this, getRowCount(),
-				m_mTable.isInserting(),		//	changed
-				Env.isAutoCommit(Env.getCtx(), m_vo.WindowNo), m_mTable.isInserting());
-		//
-		m_DataStatusEvent.setCurrentRow(m_currentRow);
-		String status = m_DataStatusEvent.getAD_Message();
-		if (status == null || status.length() == 0)
-			 m_DataStatusEvent.setInfo(DEFAULT_STATUS_MESSAGE, null, false,false);
-		fireDataStatusChanged(m_DataStatusEvent);
-
-		//reset
-		m_DataStatusEvent = null;
-
-		return m_currentRow;
-	}   //  setCurrentRow
-
-
-	/**
-	 *  Set current row - used for deleteSelection
-	 *  @return current row
-	 */
-	public void setCurrentRow(int row){
-			setCurrentRow(row, false);
-	}
-
-
-	/**************************************************************************
-	 *  Get RowCount
-	 *  @return row count
-	 */
-	public int getRowCount()
-	{
-		int count = m_mTable.getRowCount();
-		//  Wait a bit if currently loading
-		if (count == 0 && m_mTable.isLoading())
-		{
-			try
-			{
-				Thread.sleep(100);      //  .1 sec
-			}
-			catch (Exception e) {}
-			count = m_mTable.getRowCount();
-		}
-		return count;
-	}   //  getRowCount
-
-	/**
-	 *  Get Column/Field Count
-	 *  @return field count
-	 */
-	public int getFieldCount()
-	{
-		return m_mTable.getColumnCount();
-	}   //  getFieldCount
-
-	/**
-	 *  Get Field by index
-	 *  @param index index
-	 *  @return MField
-	 */
-	public GridField getField (int index)
-	{
-		return (index >= 0 ? m_mTable.getField(index) : null);
-	}   //  getField
-
-	/**
-	 *  Get Field by DB column name
-	 *  @param columnName column name
-	 *  @return MField
-	 */
-	public GridField getField (String columnName)
-	{
-		return m_mTable.getField(columnName);
-	}   //  getField
-
-	/**
-	 *  Get all Fields
-	 *  @return MFields
-	 */
-	public GridField[] getFields ()
-	{
-		return m_mTable.getFields();
-	}   //  getField
-
-	/**
-	 *  Set New Value & call Callout
-	 *  @param columnName database column name
-	 *  @param value value
-	 *  @return error message or ""
-	 */
-	public String setValue (String columnName, Object value)
-	{
-		if (columnName == null)
-			return "NoColumn";
-		return setValue(m_mTable.getField(columnName), value);
-	}   //  setValue
-
-	/**
-	 *  Set New Value & call Callout
-	 *  @param field field
-	 *  @param value value
-	 *  @return error message or ""
-	 */
-	public String setValue (GridField field, Object value)
-	{
-		if (field == null)
-			return "NoField";
-
-		log.fine(field.getColumnName() + "=" + value + " - Row=" + m_currentRow);
-
-		if (DisplayType.isID(field.getDisplayType()) && value instanceof Integer && ((Integer)value).intValue() < 0)
-			value = null;
-
-		int col = m_mTable.findColumn(field.getColumnName());
-		m_mTable.setValueAt(value, m_currentRow, col, false);
-		//
-		return ""; // processFieldChange (field); // here we don't need to call processFieldChange, it was called on GridController.dataStatusChanged
-	}   //  setValue
-
-	/**
-	 * 	Is Processed
-	 *	@return true if current record is processed
-	 */
-	public boolean isProcessed()
-	{
-		return getValueAsBoolean("Processed");
-	}	//	isProcessed
-
-	/**
-	 * Is the current record active
-	 * @return true if current record is active
-	 * @author Teo Sarca - BF [ 1742159 ]
-	 */
-	public boolean isActive()
-	{
-		return getValueAsBoolean("IsActive");
-	}	//	isProcessed
-
-	/**
-	 *  Process Field Change - evaluate Dependencies and process Callouts.
-	 *
-	 *  called from MTab.setValue or GridController.dataStatusChanged
-	 *  @param changedField changed field
-	 *  @return error message or ""
-	 */
-	public String processFieldChange (GridField changedField)
-	{
-		processDependencies (changedField);
-		return processCallout (changedField);
-	}   //  processFieldChange
-
-	/**
-	 *  Evaluate Dependencies
-	 *  @param changedField changed field
-	 */
-	private void processDependencies (GridField changedField)
-	{
-		String columnName = changedField.getColumnName();
-	//	log.trace(log.l4_Data, "Changed Column", columnName);
-
-		//  when column name is not in list of DependentOn fields - fini
-		if (!hasDependants(columnName))
-			return;
-
-		//  Get dependent MFields (may be because of display or dynamic lookup)
-		ArrayList<GridField> list = getDependantFields(columnName);
-		for (int i = 0; i < list.size(); i++)
-		{
-			GridField dependentField = (GridField)list.get(i);
-		//	log.trace(log.l5_DData, "Dependent Field", dependentField==null ? "null" : dependentField.getColumnName());
-			//  if the field has a lookup
-			if (dependentField != null && dependentField.getLookup() instanceof MLookup)
-			{
-				MLookup mLookup = (MLookup)dependentField.getLookup();
-			//	log.trace(log.l6_Database, "Lookup Validation", mLookup.getValidation());
-				//  if the lookup is dynamic (i.e. contains this columnName as variable)
-				if (mLookup.getValidation().indexOf("@"+columnName+"@") != -1)
-				{
-					log.fine(columnName + " changed - "
-						+ dependentField.getColumnName() + " set to null");
-					//  invalidate current selection
-					setValue(dependentField, null);
-				}
-			}
-		}   //  for all dependent fields
-	}   //  processDependencies
-
-
-	private List<String> activeCallouts = new ArrayList<String>();
-	private List<Callout> activeCalloutInstance = new ArrayList<Callout>();
-
-	/**
-	 *
-	 * @return list of active call out for this tab
-	 */
-	public String[] getActiveCallouts()
-	{
-		String[] list = new String[activeCallouts.size()];
-		return activeCallouts.toArray(list);
-	}
-
-	/**
-	 *
-	 * @return list of active call out instance for this tab
-	 */
-	public Callout[] getActiveCalloutInstance()
-	{
-		Callout[] list = new Callout[activeCalloutInstance.size()];
-		return activeCalloutInstance.toArray(list);
-	}
-
-	/**************************************************************************
-	 *  Process Callout(s).
-	 *  <p>
-	 *  The Callout is in the string of
-	 *  "class.method;class.method;"
-	 * If there is no class name, i.e. only a method name, the class is regarded
-	 * as CalloutSystem.
-	 * The class needs to comply with the Interface Callout.
-	 *
-	 * For a limited time, the old notation of Sx_matheod / Ux_menthod is maintained.
-	 *
-	 * @param field field
-	 * @return error message or ""
-	 * @see org.compiere.model.Callout
-	 */
-	public String processCallout (GridField field)
-	{
-		//
-		if (isProcessed() && !field.isAlwaysUpdateable())		//	only active records
-			return "";			//	"DocProcessed";
-
-		Object value = field.getValue();
-		Object oldValue = field.getOldValue();
-		List<IColumnCallout> callouts = Core.findCallout(getTableName(), field.getColumnName());
-		if (callouts != null && !callouts.isEmpty()) {
-			for(IColumnCallout co : callouts)
-			{
-				String retValue = "";
-
-				String cmd = co.getClass().getName();
-				//detect infinite loop
-				if (activeCallouts.contains(cmd)) continue;
-				try
-				{
-					activeCallouts.add(cmd);
-					retValue = co.start(m_vo.ctx, m_vo.WindowNo, this, field, value, oldValue);
-				}
-				catch (Exception e)
-				{
-					log.log(Level.SEVERE, "start", e);
-					retValue = 	"Callout Invalid: " + e.toString();
-					return retValue;
-				}
-				finally
-				{
-					activeCallouts.remove(cmd);
-				}
-				if (!Util.isEmpty(retValue))		//	interrupt on first error
-				{
-					log.severe (retValue);
-					return retValue;
-				}
-			}
-		}
-
-		String callout = field.getCallout();
-		if (callout.length() == 0)
-			return "";
-
-		log.fine(field.getColumnName() + "=" + value
-			+ " (" + callout + ") - old=" + oldValue);
-
-		StringTokenizer st = new StringTokenizer(callout, ";,", false);
-		while (st.hasMoreTokens())      //  for each callout
-		{
-			String cmd = st.nextToken().trim();
-
-			//detect infinite loop
-			if (activeCallouts.contains(cmd)) continue;
-
-			String retValue = "";
-			// FR [1877902]
-			// CarlosRuiz - globalqss - implement beanshell callout
-			// Victor Perez  - vpj-cd implement JSR 223 Scripting
-			if (cmd.toLowerCase().startsWith(MRule.SCRIPT_PREFIX)) {
-
-				MRule rule = MRule.get(m_vo.ctx, cmd.substring(MRule.SCRIPT_PREFIX.length()));
-				if (rule == null) {
-					retValue = "Callout " + cmd + " not found";
-					log.log(Level.SEVERE, retValue);
-					return retValue;
-				}
-				if ( !  (rule.getEventType().equals(MRule.EVENTTYPE_Callout)
-					  && rule.getRuleType().equals(MRule.RULETYPE_JSR223ScriptingAPIs))) {
-					retValue = "Callout " + cmd
-						+ " must be of type JSR 223 and event Callout";
-					log.log(Level.SEVERE, retValue);
-					return retValue;
-				}
-
-				ScriptEngine engine = rule.getScriptEngine();
-
-				// Window context are    W_
-				// Login context  are    G_
-				MRule.setContext(engine, m_vo.ctx, m_vo.WindowNo);
-				// now add the callout parameters windowNo, tab, field, value, oldValue to the engine
-				// Method arguments context are A_
-				engine.put(MRule.ARGUMENTS_PREFIX + "WindowNo", m_vo.WindowNo);
-				engine.put(MRule.ARGUMENTS_PREFIX + "Tab", this);
-				engine.put(MRule.ARGUMENTS_PREFIX + "Field", field);
-				engine.put(MRule.ARGUMENTS_PREFIX + "Value", value);
-				engine.put(MRule.ARGUMENTS_PREFIX + "OldValue", oldValue);
-				engine.put(MRule.ARGUMENTS_PREFIX + "Ctx", m_vo.ctx);
-
-				try
-				{
-					activeCallouts.add(cmd);
-					retValue = engine.eval(rule.getScript()).toString();
-				}
-				catch (Exception e)
-				{
-					log.log(Level.SEVERE, "", e);
-					retValue = 	"Callout Invalid: " + e.toString();
-					return retValue;
-				}
-				finally
-				{
-					activeCallouts.remove(cmd);
-				}
-
-			} else {
-
-				Callout call = null;
-				String method = null;
-				int methodStart = cmd.lastIndexOf('.');
-				try
-				{
-					if (methodStart != -1)      //  no class
-					{
-						Class<?> cClass = Class.forName(cmd.substring(0,methodStart));
-						call = (Callout)cClass.newInstance();
-						method = cmd.substring(methodStart+1);
-					}
-				}
-				catch (Exception e)
-				{
-					log.log(Level.SEVERE, "class", e);
-					return "Callout Invalid: " + cmd + " (" + e.toString() + ")";
-				}
-
-				if (call == null || method == null || method.length() == 0)
-					return "Callout Invalid: " + method;
-
-				try
-				{
-					activeCallouts.add(cmd);
-					activeCalloutInstance.add(call);
-					retValue = call.start(m_vo.ctx, method, m_vo.WindowNo, this, field, value, oldValue);
-				}
-				catch (Exception e)
-				{
-					log.log(Level.SEVERE, "start", e);
-					retValue = 	"Callout Invalid: " + e.toString();
-					return retValue;
-				}
-				finally
-				{
-					activeCallouts.remove(cmd);
-					activeCalloutInstance.remove(call);
-				}
-
-			}
-
-			if (!Util.isEmpty(retValue))		//	interrupt on first error
-			{
-				log.severe (retValue);
-				return retValue;
-			}
-		}   //  for each callout
-		return "";
-	}	//	processCallout
-
-	/**
-	 *  Get Value of Field with columnName
-	 *  @param columnName column name
-	 *  @return value
-	 */
-	public Object getValue (String columnName)
-	{
-		if (columnName == null)
-			return null;
-		GridField field = m_mTable.getField(columnName);
-		return getValue(field);
-	}   //  getValue
-
-	/**
-	 * Get Boolean Value of Field with columnName.
-	 * If there is no column with the given name, the context for current window will be checked.
-	 * @param columnName column name
-	 * @return boolean value or false if the field was not found
-	 * @author Teo Sarca
-	 */
-	public boolean getValueAsBoolean(String columnName)
-	{
-		int index = m_mTable.findColumn(columnName);
-		if (index != -1)
-		{
-			Object oo = m_mTable.getValueAt(m_currentRow, index);
-			if (oo instanceof String)
-				return "Y".equals(oo);
-			if (oo instanceof Boolean)
-				return ((Boolean)oo).booleanValue();
-		}
-		return "Y".equals(Env.getContext(m_vo.ctx, m_vo.WindowNo, columnName));
-	}	//	isProcessed
-
-	/**
-	 *  Get Value of Field
-	 *  @param field field
-	 *  @return value
-	 */
-	public Object getValue (GridField field)
-	{
-		if (field == null)
-			return null;
-		return field.getValue();
-	}   //  getValue
-
-	/**
-	 *  Get Value of Field in row
-	 *  @param row row
-	 *  @param columnName column name
-	 *  @return value
-	 */
-	public Object getValue (int row, String columnName)
-	{
-		int col = m_mTable.findColumn(columnName);
-		if (col == -1)
-			return null;
-		return m_mTable.getValueAt(row, col);
-	}   //  getValue
-
-	/*
-	public boolean isNeedToSaveParent()
-	{
-		if (isDetail())
-			return m_parentNeedSave;
-		else
-			return false;
-	}*/
-
-	/**
-	 *  toString
-	 *  @return String representation
-	 */
-	public String toString()
-	{
-		String retValue = "MTab #";
-		if (m_vo != null)
-			retValue += m_vo.TabNo + " " + m_vo.Name + " (" + m_vo.AD_Tab_ID + ")";
-		else
-			retValue += "???";
-		return retValue;
-	}   //  toString
-
-
-	/**************************************************************************
-	 *  @param l listener
-	 */
-	public synchronized void removePropertyChangeListener(PropertyChangeListener l)
-	{
-		m_propertyChangeSupport.removePropertyChangeListener(l);
-	}
-	/**
-	 *  @param l listener
-	 */
-	public synchronized void addPropertyChangeListener(PropertyChangeListener l)
-	{
-		m_propertyChangeSupport.addPropertyChangeListener(l);
-	}
-
-	/**
-	 *  @param l listener
-	 */
-	public synchronized void removeDataStatusListener(DataStatusListener l)
-	{
-		m_listenerList.remove(DataStatusListener.class, l);
-	}
-	/**
-	 *  @param l listener
-	 */
-	public synchronized void addDataStatusListener(DataStatusListener l)
-	{
-		m_listenerList.add(DataStatusListener.class, l);
-	}
-
-	/**
-	 * @param l
-	 */
-	public synchronized void addStateChangeListener(StateChangeListener l)
-	{
-		m_listenerList.add(StateChangeListener.class, l);
-	}
-
-	/**
-	 * @param l
-	 */
-	public synchronized void removeStateChangeListener(StateChangeListener l)
-	{
-		m_listenerList.remove(StateChangeListener.class, l);
-	}
-
-	/**
-	 * Feature Request [1707462]
-	 * Enable runtime change of VFormat
-	 * @param Identifier field indent
-	 * @param strNewFormat new mask
-	 * @author fer_luck
-	 */
-	public void setFieldVFormat (String identifier, String strNewFormat)
-	{
-		m_mTable.setFieldVFormat(identifier, strNewFormat);
-	}	//	setFieldVFormat
-
-	/**
-	 * Switches the line/seqNo of the two rows
-	 * @param from row index
-	 * @param to row index
-	 * @param sortColumn column index of sort column
-	 * @param ascending sorting modus
-	 */
-	public void switchRows(int from, int to, int sortColumn, boolean ascending) {
-		log.fine(from + " - " + to + " - " + sortColumn + " - " + ascending);
-		// nothing to do
-		if (from == to) {
-			log.finest("nothing to do - from == to");
-			return;
-		}
-		//check if lines are editable
-		if(!(m_mTable.isRowEditable(from)&& m_mTable.isRowEditable(to))){
-			log.finest("row not editable - return");
-			return;
-		}
-		// Row range check
-		to = verifyRow(to);
-		if (to == -1) {
-			log.finest("Row range check - return");
-			return;
-		}
-
-		// Check, if we have old uncommitted data
-		m_mTable.dataSave(to, false);
-
-		//find the line column
-		int lineCol = m_mTable.findColumn("Line");
-		if (lineCol == -1) {
-			lineCol = m_mTable.findColumn("SeqNo");
-		}
-		if(lineCol == -1){
-			//no Line, no SeqNo
-			return;
-		}
-		//get the line/seq numbers
-		Integer lineNoCurrentRow = null;
-		Integer lineNoNextRow = null;
-		if (m_mTable.getValueAt(from, lineCol) instanceof Integer) {
-			lineNoCurrentRow = (Integer) m_mTable.getValueAt(from, lineCol);
-			lineNoNextRow = (Integer) m_mTable.getValueAt(to, lineCol);
-		} else if (m_mTable.getValueAt(from, lineCol) instanceof BigDecimal) {
-			lineNoCurrentRow = new Integer(((BigDecimal) m_mTable.getValueAt(from, lineCol))
-					.intValue());
-			lineNoNextRow = new Integer(((BigDecimal) m_mTable.getValueAt(to, lineCol))
-					.intValue());
-		} else {
-			log.fine("unknown value format - return");
-			return;
-		}
-		//don't sort special lines like taxes
-		if (lineNoCurrentRow >= 9900
-				|| lineNoNextRow >= 9900) {
-			log.fine("don't sort - might be special lines");
-			return;
-		}
-		// switch the line numbers and save new values
-
-		m_mTable.setValueAt(lineNoCurrentRow, to, lineCol);
-		setCurrentRow(to, false);
-		m_mTable.dataSave(true);
-		m_mTable.setValueAt(lineNoNextRow, from, lineCol);
-		setCurrentRow(from, false);
-		m_mTable.dataSave(true);
-		//resort
-		if(sortColumn != -1) {
-			m_mTable.sort(sortColumn, ascending);
-		} else {
-			m_mTable.sort(lineCol, true);
-		}
-		navigate(to);
-	}
-
-	private void fireStateChangeEvent(StateChangeEvent e)
-	{
-		StateChangeListener[] listeners = m_listenerList.getListeners(StateChangeListener.class);
-		if (listeners.length == 0)
-			return;
-		for(int i = 0; i < listeners.length; i++) {
-			listeners[i].stateChange(e);
-		}
-
-	}
-
-	/**
-	 *
-	 * @return list of all tabs included in this tab
-	 */
-	public List<GridTab> getIncludedTabs()
-	{
-		List<GridTab> list = new ArrayList<GridTab>(1);
-		for (GridField field : getFields())
-		{
-			if (field.getIncluded_Tab_ID() > 0)
-			{
-				for (int i = 0; i < m_window.getTabCount(); i++)
-				{
-					final GridTab detailTab = m_window.getTab(i);
-					if (detailTab.getAD_Tab_ID() == field.getIncluded_Tab_ID())
-					{
-						list.add(detailTab);
-						break;
-					}
-				}
-			}
-		}
-		return list;
-	}
-
-	//BF [ 2910358 ]
-	/**
-	 * get Parent Tab No
-	 * @return Tab No
-	 */
-	private int getParentTabNo()
-	{
-		int tabNo = m_vo.TabNo;
-		int currentLevel = m_vo.TabLevel;
-		int parentLevel = currentLevel-1;
-		if (parentLevel < 0)
-			return tabNo;
-			while (parentLevel != currentLevel)
-			{
-				tabNo--;
-				currentLevel = Env.getContextAsInt(m_vo.ctx, m_vo.WindowNo, tabNo, GridTab.CTX_TabLevel);
-			}
-		return tabNo;
-	}
-<<<<<<< HEAD
-	
-	public GridTab getParentTab()
-	{
-		int parentTabNo = getParentTabNo();
-		if (parentTabNo < 0 || parentTabNo == m_vo.TabNo)
-			return null;
-		return m_window.getTab(parentTabNo);
-	}
-=======
->>>>>>> 4e53264e
-}	//	GridTab
+/******************************************************************************
+ * Product: Adempiere ERP & CRM Smart Business Solution                       *
+ * Copyright (C) 1999-2006 ComPiere, Inc. All Rights Reserved.                *
+ * This program is free software; you can redistribute it and/or modify it    *
+ * under the terms version 2 of the GNU General Public License as published   *
+ * by the Free Software Foundation. This program is distributed in the hope   *
+ * that it will be useful, but WITHOUT ANY WARRANTY; without even the implied *
+ * warranty of MERCHANTABILITY or FITNESS FOR A PARTICULAR PURPOSE.           *
+ * See the GNU General Public License for more details.                       *
+ * You should have received a copy of the GNU General Public License along    *
+ * with this program; if not, write to the Free Software Foundation, Inc.,    *
+ * 59 Temple Place, Suite 330, Boston, MA 02111-1307 USA.                     *
+ * For the text or an alternative of this public license, you may reach us    *
+ * ComPiere, Inc., 2620 Augustine Dr. #245, Santa Clara, CA 95054, USA        *
+ * or via info@compiere.org or http://www.compiere.org/license.html           *
+ * @contributor Victor Perez , e-Evolution.SC FR [ 1757088 ]                  *
+ *              Teo Sarca, www.arhipac.ro                                     *
+ *****************************************************************************/
+package org.compiere.model;
+
+import java.beans.PropertyChangeListener;
+import java.beans.PropertyChangeSupport;
+import java.io.Serializable;
+import java.math.BigDecimal;
+import java.sql.PreparedStatement;
+import java.sql.ResultSet;
+import java.sql.SQLException;
+import java.sql.Timestamp;
+import java.text.MessageFormat;
+import java.util.ArrayList;
+import java.util.HashMap;
+import java.util.List;
+import java.util.Properties;
+import java.util.StringTokenizer;
+import java.util.logging.Level;
+
+import javax.script.ScriptEngine;
+import javax.swing.event.EventListenerList;
+
+import org.adempiere.base.Core;
+import org.adempiere.base.IColumnCallout;
+import org.adempiere.base.Service;
+import org.compiere.util.CLogMgt;
+import org.compiere.util.CLogger;
+import org.compiere.util.DB;
+import org.compiere.util.DisplayType;
+import org.compiere.util.Env;
+import org.compiere.util.Evaluatee;
+import org.compiere.util.Evaluator;
+import org.compiere.util.Msg;
+import org.compiere.util.Util;
+import org.compiere.util.ValueNamePair;
+
+/**
+ *	Tab Model.
+ *  - a combination of AD_Tab (the display attributes) and AD_Table information.
+ *  <p>
+ *  The Tab owns also it's Table model
+ *  and listens to data changes to update the Field values.
+ *
+ *  <p>
+ *  The Tab maintains the bound property: CurrentRow
+ *
+ *  <pre>
+ *  Event Hierarchies:
+ *      - dataChanged (from MTable)
+ *          - setCurrentRow
+ *              - Update all Field Values
+ *
+ *      - setValue
+ *          - Update Field Value
+ *          - Callout
+ *  </pre>
+ *  @author 	Jorg Janke
+ *  @version 	$Id: GridTab.java,v 1.10 2006/10/02 05:18:39 jjanke Exp $
+ *
+ *  @author Teo Sarca, SC ARHIPAC SERVICE SRL
+ *  			<li>BF [ 1742159 ] Editable number field for inactive record
+ *  			<li>BF [ 1968598 ] Callout is not called if tab is processed
+ *  			<li>BF [ 2104022 ] GridTab.processCallout: throws NPE if callout returns null
+ *  			<li>FR [ 2846871 ] Add method org.compiere.model.GridTab.getIncludedTabs
+ *  				https://sourceforge.net/tracker/?func=detail&aid=2846871&group_id=176962&atid=879335
+ *  @author Teo Sarca, teo.sarca@gmail.com
+ *  			<li>BF [ 2873323 ] ABP: Do not concatenate strings in SQL queries
+ *  				https://sourceforge.net/tracker/?func=detail&aid=2873323&group_id=176962&atid=879332
+ *  			<li>BF [ 2874109 ] Tab ORDER BY clause is not supporting context variables
+ *  				https://sourceforge.net/tracker/?func=detail&aid=2874109&group_id=176962&atid=879332
+ *  			<li>BF [ 2905287 ] GridTab query is not build correctly
+ *  				https://sourceforge.net/tracker/?func=detail&aid=2905287&group_id=176962&atid=879332
+ *  			<li>BF [ 3007342 ] Included tab context conflict issue
+ *  				https://sourceforge.net/tracker/?func=detail&aid=3007342&group_id=176962&atid=879332
+ *  @author Victor Perez , e-Evolution.SC
+ *  		<li>FR [1877902] Implement JSR 223 Scripting APIs to Callout
+ *  		<li>BF [ 2910358 ] Error in context when a field is found in different tabs.
+ *  			https://sourceforge.net/tracker/?func=detail&aid=2910358&group_id=176962&atid=879332
+ *     		<li>BF [ 2910368 ] Error in context when IsActive field is found in different
+ *  			https://sourceforge.net/tracker/?func=detail&aid=2910368&group_id=176962&atid=879332
+ *  @author Carlos Ruiz, qss FR [1877902]
+ *  @see  http://sourceforge.net/tracker/?func=detail&atid=879335&aid=1877902&group_id=176962 to FR [1877902]
+ *  @author Cristina Ghita, www.arhipac.ro FR [2870645] Set null value for an ID
+ *  @see  https://sourceforge.net/tracker/?func=detail&atid=879335&aid=2870645&group_id=176962
+ *  @author Paul Bowden, phib BF 2900767 Zoom to child tab - inefficient queries
+ *  @see https://sourceforge.net/tracker/?func=detail&aid=2900767&group_id=176962&atid=879332
+ */
+public class GridTab implements DataStatusListener, Evaluatee, Serializable
+{
+	/**
+	 *
+	 */
+	private static final long serialVersionUID = -8055500064230704903L;
+
+	public static final String DEFAULT_STATUS_MESSAGE = "NavigateOrUpdate";
+
+	/**
+	 *	Create Tab (Model) from Value Object.
+	 *  <p>
+	 *  MTab provides a property listener for changed rows and a
+	 *  DataStatusListener for communicating changes of the underlying data
+	 *  @param vo Value Object
+	 *  @param w
+	 */
+	public GridTab(GridTabVO vo, GridWindow w)
+	{
+		this(vo, w, false);
+	}
+
+	/**
+	 *	Create Tab (Model) from Value Object.
+	 *  <p>
+	 *  MTab provides a property listener for changed rows and a
+	 *  DataStatusListener for communicating changes of the underlying data
+	 *  @param vo Value Object
+	 *  @param w
+	 *  @param virtual
+	 */
+	public GridTab(GridTabVO vo, GridWindow w, boolean virtual)
+	{
+		m_window = w;
+		m_vo = vo;
+		//  Create MTable
+		m_mTable = new GridTable (m_vo.ctx, m_vo.AD_Table_ID, m_vo.TableName, m_vo.WindowNo, m_vo.TabNo, true, virtual);
+		m_mTable.setReadOnly(m_vo.IsReadOnly || m_vo.IsView);
+		m_mTable.setDeleteable(m_vo.IsDeleteable);
+		//  Load Tab
+		//initTab(false);
+	}	//	GridTab
+
+	/** Value Object                    */
+	private GridTabVO          	m_vo;
+
+	// The window of this tab
+	private GridWindow			m_window;
+
+	/** The Table Model for Query   */
+	private GridTable          	m_mTable = null;
+
+	private String 				m_keyColumnName = "";
+	private String 				m_linkColumnName = "";
+
+	private String m_parentColumnName = "";
+	private String				m_extendedWhere;
+	/** Attachments         */
+	private HashMap<Integer,Integer>	m_Attachments = null;
+	/** Chats				*/
+	private HashMap<Integer,Integer>	m_Chats = null;
+	/** Locks		        */
+	private ArrayList<Integer>	m_Lock = null;
+
+	/** Current Row         */
+	private int					m_currentRow = -1;
+
+	/** Property Change     */
+	private PropertyChangeSupport m_propertyChangeSupport = new PropertyChangeSupport(this);
+	/** Property Change Type    */
+	public static final String  PROPERTY = "CurrentRow";
+    /** A list of event listeners for this component.	*/
+    protected EventListenerList m_listenerList = new EventListenerList();
+    /** Current Data Status Event						*/
+	private DataStatusEvent 	m_DataStatusEvent = null;
+	/**	Query							*/
+	private MQuery 				m_query = new MQuery();
+	private String 				m_oldQuery = "0=9";
+	private String 				m_linkValue = "999999";
+
+	/** Order By Array if SortNo 1..3   */
+	private String[]	    	m_OrderBys = new String[3];
+	/** List of Key Parents     */
+	private ArrayList<String>	m_parents = new ArrayList<String>(2);
+
+	/** Map of ColumnName of source field (key) and the dependent field (value) */
+	private MultiMap<String,GridField>	m_depOnField = new MultiMap<String,GridField>();
+
+	/** Async Loader            */
+	private Loader              m_loader = null;
+	/** Async Loading complete  */
+	private volatile boolean    m_loadComplete = false;
+	/** Is Tab Included in other Tab  */
+	private boolean    			m_included = false;
+
+	/**	Logger			*/
+	protected CLogger	log = CLogger.getCLogger(getClass());
+
+	private boolean m_parentNeedSave = false;
+
+	private long m_lastDataStatusEventTime;
+
+	private DataStatusEvent m_lastDataStatusEvent;
+
+	// Context property names:
+	public static final String CTX_KeyColumnName = "_TabInfo_KeyColumnName";
+	public static final String CTX_LinkColumnName = "_TabInfo_LinkColumnName";
+	public static final String CTX_TabLevel = "_TabInfo_TabLevel";
+	public static final String CTX_AccessLevel = "_TabInfo_AccessLevel";
+	public static final String CTX_AD_Tab_ID = "_TabInfo_AD_Tab_ID";
+	public static final String CTX_Name = "_TabInfo_Name";
+	public static final String CTX_AD_Table_ID = "_TabInfo_AD_Table_ID";
+	public static final String CTX_FindSQL = "_TabInfo_FindSQL";
+	public static final String CTX_SQL = "_TabInfo_SQL";
+
+
+
+	/**************************************************************************
+	 *  Tab loader for Tabs > 0
+	 */
+	class Loader extends Thread
+	{
+		/**
+		 *  Async Loading of Tab > 0
+		 */
+		public void run()
+		{
+			loadTab();
+		}   //  run
+	}   //  Loader
+
+	/**
+	 *  Wait until load is complete
+	 */
+	private void waitLoadCompete()
+	{
+		if (m_loadComplete)
+			return;
+		//
+		m_loader.setPriority(Thread.NORM_PRIORITY);
+		log.config ("");
+		while (m_loader.isAlive())
+		{
+			try
+			{
+				Thread.sleep(100);     //  1/10 sec
+			}
+			catch (Exception e)
+			{
+				log.log(Level.SEVERE, "", e);
+			}
+		}
+		log.config ("fini");
+	}   //  waitLoadComplete
+
+	public boolean isLoadComplete()
+	{
+		return m_loadComplete;
+	}
+
+	/**
+	 *	Initialize Tab with record from AD_Tab_v
+	 *  @param async async
+	 *	@return true, if correctly initialized (ignored)
+	 */
+	public boolean initTab (boolean async)
+	{
+		log.fine("#" + m_vo.TabNo + " - Async=" + async + " - Where=" + m_vo.WhereClause);
+		if (isLoadComplete()) return true;
+
+		if (m_loader != null && m_loader.isAlive())
+		{
+			waitLoadCompete();
+			if (isLoadComplete())
+				return true;
+		}
+
+		if (async)
+		{
+			m_loader = new Loader();
+			m_loader.start();
+			return false;
+		}
+		else
+		{
+			return loadTab();
+		}
+	}	//	initTab
+
+	protected boolean loadTab()
+	{
+		m_extendedWhere = m_vo.WhereClause;
+
+		//	Get Field Data
+		if (!loadFields())
+		{
+			m_loadComplete = true;
+			return false;
+		}
+
+		//  Order By
+		m_mTable.setOrderClause(getOrderByClause(m_vo.onlyCurrentRows));
+
+		m_loadComplete = true;
+		return true;
+	}
+
+	/**
+	 *	Dispose - clean up resources
+	 */
+	protected void dispose()
+	{
+		log.fine("#" + m_vo.TabNo);
+		m_OrderBys = null;
+		//
+		m_parents.clear();
+		m_parents = null;
+		//
+		m_mTable.close (true);  //  also disposes Fields
+		m_mTable = null;
+		//
+		m_depOnField.clear();
+		m_depOnField = null;
+		if (m_Attachments != null)
+			m_Attachments.clear();
+		m_Attachments = null;
+		if (m_Chats != null)
+			m_Chats.clear();
+		m_Chats = null;
+		//
+		if (m_vo.isInitFields())
+			m_vo.getFields().clear();
+		//m_vo.Fields = null;
+		m_vo = null;
+		if (m_loader != null)
+		{
+			if (m_loader.isAlive()) m_loader.interrupt();
+			m_loader = null;
+		}
+	}	//	dispose
+
+
+	/**
+	 *	Get Field data and add to MTable, if it's required or displayed.
+	 *  Required fields are keys, parents, or standard Columns
+	 *  @return true if fields loaded
+	 */
+	private boolean loadFields()
+	{
+		log.fine("#" + m_vo.TabNo);
+
+		if (m_vo.getFields() == null)
+			return false;
+
+		//  Add Fields
+		for (int f = 0; f < m_vo.getFields().size(); f++)
+		{
+			GridFieldVO voF = (GridFieldVO)m_vo.getFields().get(f);
+			//	Add Fields to Table
+			if (voF != null)
+			{
+				GridField field = new GridField (voF);
+				field.setGridTab(this);
+				String columnName = field.getColumnName();
+				//FR [ 1757088 ] - this create Bug [ 1866793 ]
+				/*
+				if(this.isReadOnly()) {
+				   voF.IsReadOnly = true;
+				}*/
+				//	Record Info
+				if (field.isKey()) {
+					setKeyColumnName(columnName);
+				}
+				//	Parent Column(s)
+				if (field.isParentColumn())
+					m_parents.add(columnName);
+				//	Order By
+				int sortNo = field.getSortNo();
+				if (sortNo == 0)
+					;
+				else if (Math.abs(sortNo) == 1)
+				{
+					m_OrderBys[0] = columnName;
+					if (sortNo < 0)
+						m_OrderBys[0] += " DESC";
+				}
+				else if (Math.abs(sortNo) == 2)
+				{
+					m_OrderBys[1] = columnName;
+					if (sortNo < 0)
+						m_OrderBys[1] += " DESC";
+				}
+				else if (Math.abs(sortNo) == 3)
+				{
+					m_OrderBys[2] = columnName;
+					if (sortNo < 0)
+						m_OrderBys[2] += " DESC";
+				}
+				//  Add field
+				m_mTable.addField(field);
+
+				//  List of ColumnNames, this field is dependent on
+				ArrayList<String> list = field.getDependentOn();
+				for (int i = 0; i < list.size(); i++)
+					m_depOnField.put(list.get(i), field);   //  ColumnName, Field
+				//  Add fields all fields are dependent on
+				if (columnName.equals("IsActive")
+					|| columnName.equals("Processed")
+					|| columnName.equals("Processing"))
+					m_depOnField.put(columnName, null);
+			}
+		}   //  for all fields
+
+		if (! m_mTable.getTableName().equals(X_AD_PInstance_Log.Table_Name)) { // globalqss, bug 1662433
+			//  Add Standard Fields
+			if (m_mTable.getField("Created") == null)
+			{
+				GridField created = new GridField (GridFieldVO.createStdField(m_vo.ctx,
+					m_vo.WindowNo, m_vo.TabNo,
+					m_vo.AD_Window_ID, m_vo.AD_Tab_ID, false, true, true));
+				m_mTable.addField(created);
+			}
+			if (m_mTable.getField("CreatedBy") == null)
+			{
+				GridField createdBy = new GridField (GridFieldVO.createStdField(m_vo.ctx,
+					m_vo.WindowNo, m_vo.TabNo,
+					m_vo.AD_Window_ID, m_vo.AD_Tab_ID, false, true, false));
+				m_mTable.addField(createdBy);
+			}
+			if (m_mTable.getField("Updated") == null)
+			{
+				GridField updated = new GridField (GridFieldVO.createStdField(m_vo.ctx,
+					m_vo.WindowNo, m_vo.TabNo,
+					m_vo.AD_Window_ID, m_vo.AD_Tab_ID, false, false, true));
+				m_mTable.addField(updated);
+			}
+			if (m_mTable.getField("UpdatedBy") == null)
+			{
+				GridField updatedBy = new GridField (GridFieldVO.createStdField(m_vo.ctx,
+					m_vo.WindowNo, m_vo.TabNo,
+					m_vo.AD_Window_ID, m_vo.AD_Tab_ID, false, false, false));
+				m_mTable.addField(updatedBy);
+			}
+		}
+		return true;
+	}	//	loadFields
+
+	/**
+	 *  Get a list of variables, this tab is dependent on.
+	 *  - for display purposes
+	 *  @return ArrayList
+	 */
+	public ArrayList<String> getDependentOn()
+	{
+		ArrayList<String> list = new ArrayList<String>();
+		//  Display
+		Evaluator.parseDepends(list, m_vo.DisplayLogic);
+		//
+		if (list.size() > 0 && CLogMgt.isLevelFiner())
+		{
+			StringBuffer sb = new StringBuffer();
+			for (int i = 0; i < list.size(); i++)
+				sb.append(list.get(i)).append(" ");
+			log.finer("(" + m_vo.Name + ") " + sb.toString());
+		}
+		return list;
+	}   //  getDependentOn
+
+	/**
+	 * 	Get Display Logic
+	 *	@return display logic
+	 */
+	public String getDisplayLogic()
+	{
+		return m_vo.DisplayLogic;
+	}	//	getDisplayLogic
+
+	/**
+	 *  Get TableModel.
+	 *  <B>Do not directly communicate with the table model,
+	 *  but through the methods of this class</B>
+	 *  @return Table Model
+	 */
+	public GridTable getTableModel()
+	{
+		if (!m_loadComplete) initTab(false);
+		return m_mTable;
+	}   //  getTableModel
+
+	/**
+	 *  Get Tab Icon
+	 *  @return Icon
+	 */
+	public javax.swing.Icon getIcon()
+	{
+		if (m_vo.AD_Image_ID == 0)
+			return null;
+		//
+		MImage mImage = MImage.get(m_vo.ctx, m_vo.AD_Image_ID);
+		return mImage.getIcon();
+	}   //  getIcon
+
+
+	/**************************************************************************
+	 *  Has this field dependents ?
+	 *  @param columnName column name
+	 *  @return true if column has dependent
+	 */
+	public boolean hasDependants (String columnName)
+	{
+	//	m_depOnField.printToLog();
+		return m_depOnField.containsKey(columnName);
+	}   //  isDependentOn
+
+	/**
+	 *  Get dependents fields of columnName
+	 *  @param columnName column name
+	 *  @return ArrayList with GridFields dependent on columnName
+	 */
+	public ArrayList<GridField> getDependantFields (String columnName)
+	{
+		return m_depOnField.getValues(columnName);
+	}   //  getDependentFields
+
+
+	/**************************************************************************
+	 *	Set Query
+	 *  @param query query
+	 */
+	public void setQuery(MQuery query)
+	{
+		if (query == null)
+			m_query = new MQuery();
+		else
+			m_query = query;
+	}	//	setQuery
+
+	/**
+	 *	Get Query
+	 *  @return query
+	 */
+	public MQuery getQuery()
+	{
+		return m_query;
+	}	//	getQuery
+
+	/**
+	 *	Is Query Active
+	 *  @return true if query active
+	 */
+	public boolean isQueryActive()
+	{
+		if (m_query != null)
+			return m_query.isActive();
+		return false;
+	}	//	isQueryActive
+
+	/**
+	 *	Is Query New Record
+	 *  @return true if query active
+	 */
+	public boolean isQueryNewRecord()
+	{
+		if (m_query != null)
+			return m_query.isNewRecordQuery();
+		return false;
+	}	//	isQueryNewRecord
+
+	/**
+	 *  Enable Events - enable data events of tabs (add listeners)
+	 */
+	public void enableEvents()
+	{
+		//  Setup Events
+		m_mTable.addDataStatusListener(this);
+	//	m_mTable.addTableModelListener(this);
+	}   //  enableEvents
+
+	/**
+	 *	Assemble whereClause and query MTable and position to row 0.
+	 *  <pre>
+	 *		Scenarios:
+	 *		- Never opened 					(full query)
+	 *		- query changed 				(full query)
+	 *		- Detail link value changed		(full query)
+	 *		- otherwise 					(refreshAll)
+	 *  </pre>
+	 *  @param onlyCurrentRows only current rows (1 day)
+	 */
+	public void query (boolean onlyCurrentRows)
+	{
+		query (onlyCurrentRows, 0, 0);
+	}	//	query
+
+	/**
+	 *	Assemble whereClause and query MTable and position to row 0.
+	 *  <pre>
+	 *		Scenarios:
+	 *		- Never opened 					(full query)
+	 *		- query changed 				(full query)
+	 *		- Detail link value changed		(full query)
+	 *		- otherwise 					(refreshAll)
+	 *  </pre>
+	 *  @param onlyCurrentRows only current rows
+	 *  @param onlyCurrentDays if only current row, how many days back
+	 *  @param maxRows maximum rows or 0 for all
+	 */
+	public void query (boolean onlyCurrentRows, int onlyCurrentDays, int maxRows)
+	{
+		if (!m_loadComplete) initTab(false);
+
+		log.fine("#" + m_vo.TabNo
+			+ " - Only Current Rows=" + onlyCurrentRows
+			+ ", Days=" + onlyCurrentDays + ", Detail=" + isDetail());
+		//	is it same query?
+		boolean refresh = m_oldQuery.equals(m_query.getWhereClause())
+			&& m_vo.onlyCurrentRows == onlyCurrentRows && m_vo.onlyCurrentDays == onlyCurrentDays;
+		m_oldQuery = m_query.getWhereClause();
+		m_vo.onlyCurrentRows = onlyCurrentRows;
+		m_vo.onlyCurrentDays = onlyCurrentDays;
+
+		/**
+		 *	Set Where Clause
+		 */
+		//	Tab Where Clause
+		StringBuffer where = new StringBuffer(m_vo.WhereClause);
+		if (m_vo.onlyCurrentDays > 0)
+		{
+			if (where.length() > 0)
+				where.append(" AND ");
+			where.append("Created >= ");
+			where.append("SysDate-").append(m_vo.onlyCurrentDays);
+		}
+		//	Detail Query
+		if (isDetail())
+		{
+			m_parentNeedSave = false;
+			String lc = getLinkColumnName();
+			if (lc.equals("")) {
+				log.warning ("No link column");
+				where.append (" 2=3");
+			}
+			else
+			{
+				String value = null;
+				if ( m_parentColumnName.length() > 0 )
+				{
+					// explicit parent link defined
+					value = Env.getContext(m_vo.ctx, m_vo.WindowNo, getParentTabNo(), m_parentColumnName, true);
+					if (value == null || value.length() == 0)
+						value = Env.getContext(m_vo.ctx, m_vo.WindowNo, m_parentColumnName, true); // back compatibility
+				} else {
+					value = Env.getContext(m_vo.ctx, m_vo.WindowNo, getParentTabNo(), lc, true);
+					if (value == null || value.length() == 0)
+						value = Env.getContext(m_vo.ctx, m_vo.WindowNo, lc, true); // back compatibility
+				}
+
+				//	Same link value?
+				if (refresh)
+					refresh = m_linkValue.equals(value);
+				m_linkValue = value;
+				//	Check validity
+				if (value.length() == 0)
+				{
+					//log.severe ("No value for link column " + lc);
+					//parent is new, can't retrieve detail
+					m_parentNeedSave = true;
+					if (where.length() != 0)
+						where.append(" AND ");
+					// where.append(lc).append(" is null ");
+					// as opened by this fix [ 1881480 ] Navigation problem between tabs
+					// it's safer to avoid retrieving details at all if there is no parent value
+					where.append (" 2=3");
+				}
+				else
+				{
+					//	we have column and value
+					if (where.length() != 0)
+						where.append(" AND ");
+					where.append(getTableName()).append(".").append(lc).append("=");
+					if (lc.endsWith("_ID"))
+						where.append(DB.TO_NUMBER(new BigDecimal(value), DisplayType.ID));
+					else
+						where.append(DB.TO_STRING(value));
+				}
+			}
+		}	//	isDetail
+
+		m_extendedWhere = where.toString();
+
+		//	Final Query
+		if (m_query.isActive())
+		{
+			String q = validateQuery(m_query);
+			if (q != null)
+			{
+				if (where.length() > 0 )
+					where.append(" AND ");
+				where.append(" (").append(q).append(")");
+			}
+		}
+
+		/**
+		 *	Query
+		 */
+		log.fine("#" + m_vo.TabNo + " - " + where);
+		if (m_mTable.isOpen())
+		{
+			if (refresh)
+				m_mTable.dataRefreshAll();
+			else
+				m_mTable.dataRequery(where.toString(), m_vo.onlyCurrentRows && !isDetail(), onlyCurrentDays);
+		}
+		else
+		{
+			m_mTable.setSelectWhereClause(where.toString(), m_vo.onlyCurrentRows && !isDetail(), onlyCurrentDays);
+			m_mTable.open(maxRows);
+		}
+		//  Go to Record 0
+		setCurrentRow(0, true);
+	}	//	query
+
+	/**
+	 * 	Validate Query.
+	 *  If query column is not a tab column create EXISTS query
+	 * 	@param query query
+	 * 	@return where clause
+	 */
+	private String validateQuery (MQuery query)
+	{
+		if (query == null || query.getRestrictionCount() == 0)
+			return null;
+
+		//	Check: only one restriction
+		if (query.getRestrictionCount() != 1)
+		{
+			log.fine("Ignored(More than 1 Restriction): " + query);
+			return query.getWhereClause();
+		}
+
+		String colName = query.getColumnName(0);
+		if (colName == null)
+		{
+			log.fine("Ignored(No Column): " + query);
+			return query.getWhereClause();
+		}
+		//	a '(' in the name = function - don't try to resolve
+		if (colName.indexOf('(') != -1)
+		{
+			log.fine("Ignored(Function): " + colName);
+			return query.getWhereClause();
+		}
+		//	OK - Query is valid
+
+		//	Zooms to the same Window (Parents, ..)
+		String refColName = null;
+		if (colName.equals("R_RequestRelated_ID"))
+			refColName = "R_Request_ID";
+		else if (colName.startsWith("C_DocType"))
+			refColName = "C_DocType_ID";
+		if (refColName != null)
+		{
+			query.setColumnName(0, refColName);
+			if (getField(refColName) != null)
+			{
+				log.fine("Column " + colName + " replaced with synonym " + refColName);
+				return query.getWhereClause();
+			}
+			refColName = null;
+		}
+
+		//	Simple Query.
+		if (getField(colName) != null)
+		{
+			log.fine("Field Found: " + colName);
+			return query.getWhereClause();
+		}
+
+		//	Find Reference Column e.g. BillTo_ID -> C_BPartner_Location_ID
+		String sql = "SELECT cc.ColumnName "
+			+ "FROM AD_Column c"
+			+ " INNER JOIN AD_Ref_Table r ON (c.AD_Reference_Value_ID=r.AD_Reference_ID)"
+			+ " INNER JOIN AD_Column cc ON (r.AD_Key=cc.AD_Column_ID) "
+			+ "WHERE c.AD_Reference_ID IN (18,30)" 	//	Table/Search
+			+ " AND c.ColumnName=?";
+		try
+		{
+			PreparedStatement pstmt = DB.prepareStatement(sql, null);
+			pstmt.setString(1, colName);
+			ResultSet rs = pstmt.executeQuery();
+			if (rs.next())
+				refColName = rs.getString(1);
+			rs.close();
+			pstmt.close();
+		}
+		catch (SQLException e)
+		{
+			log.log(Level.SEVERE, "(ref) - Column=" + colName, e);
+			return query.getWhereClause();
+		}
+		//	Reference Column found
+		if (refColName != null)
+		{
+			query.setColumnName(0, refColName);
+			if (getField(refColName) != null)
+			{
+				log.fine("Column " + colName + " replaced with " + refColName);
+				return query.getWhereClause();
+			}
+			colName = refColName;
+		}
+
+		//	Column NOT in Tab - create EXISTS subquery
+		String tableName = null;
+		String tabKeyColumn = getKeyColumnName();
+		//	Column=SalesRep_ID, Key=AD_User_ID, Query=SalesRep_ID=101
+
+		sql = "SELECT t.TableName "
+			+ "FROM AD_Column c"
+			+ " INNER JOIN AD_Table t ON (c.AD_Table_ID=t.AD_Table_ID) "
+			+ "WHERE c.ColumnName=? AND IsKey='Y'"		//	#1 Link Column
+			+ " AND EXISTS (SELECT * FROM AD_Column cc"
+			+ " WHERE cc.AD_Table_ID=t.AD_Table_ID AND cc.ColumnName=?)";	//	#2 Tab Key Column
+		try
+		{
+			PreparedStatement pstmt = DB.prepareStatement(sql, null);
+			pstmt.setString(1, colName);
+			pstmt.setString(2, tabKeyColumn);
+			ResultSet rs = pstmt.executeQuery();
+			if (rs.next())
+				tableName = rs.getString(1);
+			rs.close();
+			pstmt.close();
+		}
+		catch (SQLException e)
+		{
+			log.log(Level.SEVERE, "Column=" + colName + ", Key=" + tabKeyColumn, e);
+			return null;
+		}
+
+		//	Special Reference Handling
+		if (tabKeyColumn.equals("AD_Reference_ID"))
+		{
+			//	Column=AccessLevel, Key=AD_Reference_ID, Query=AccessLevel='6'
+			sql = "SELECT AD_Reference_ID FROM AD_Column WHERE ColumnName=?";
+			int AD_Reference_ID = DB.getSQLValue(null, sql, colName);
+			return "AD_Reference_ID=" + AD_Reference_ID;
+		}
+
+		//	Causes could be functions in query
+		//	e.g. Column=UPPER(Name), Key=AD_Element_ID, Query=UPPER(AD_Element.Name) LIKE '%CUSTOMER%'
+		if (tableName == null)
+		{
+			log.info ("Not successfull - Column="
+				+ colName + ", Key=" + tabKeyColumn
+				+ ", Query=" + query);
+			return query.getWhereClause();
+		}
+
+		query.setTableName("xx");
+		// use IN instead of EXISTS as subquery should be highly selective
+		StringBuffer result = new StringBuffer (getTableName()).append(".").append(tabKeyColumn)
+			.append(" IN (SELECT xx.").append(tabKeyColumn)
+			.append(" FROM ")
+			.append(tableName).append(" xx WHERE ")
+			.append(query.getWhereClause(true))
+			.append(")");
+		log.fine(result.toString());
+		return result.toString();
+	}	//	validateQuery
+
+
+	/**************************************************************************
+	 *  Refresh all data
+	 */
+	public void dataRefreshAll ()
+	{
+		dataRefreshAll(true);
+	}
+
+	/**************************************************************************
+	 *  Refresh all data
+	 *  @param fireEvent
+	 */
+	public void dataRefreshAll (boolean fireEvent)
+	{
+		log.fine("#" + m_vo.TabNo);
+		/** @todo does not work with alpha key */
+		int keyNo = m_mTable.getKeyID(m_currentRow);
+		m_mTable.dataRefreshAll(fireEvent);
+		//  Should use RowID - not working for tables with multiple keys
+		if (keyNo != -1)
+		{
+			if (keyNo != m_mTable.getKeyID(m_currentRow))   //  something changed
+			{
+				int size = getRowCount();
+				for (int i = 0; i < size; i++)
+				{
+					if (keyNo == m_mTable.getKeyID(i))
+					{
+						m_currentRow = i;
+						break;
+					}
+				}
+			}
+		}
+		setCurrentRow(m_currentRow, fireEvent);
+		if (fireEvent)
+			fireStateChangeEvent(new StateChangeEvent(this, StateChangeEvent.DATA_REFRESH_ALL));
+	}   //  dataRefreshAll
+
+	/**
+	 *  Refresh current row data
+	 */
+	public void dataRefresh ()
+	{
+		dataRefresh(true);
+	}
+
+	/**
+	 *  Refresh current row data
+	 *  @param fireEvent
+	 */
+	public void dataRefresh (boolean fireEvent)
+	{
+		dataRefresh (m_currentRow, fireEvent);
+	}   //  dataRefresh
+
+	/**
+	 *  Refresh row data
+	 *  @param row index
+	 */
+	public void dataRefresh (int row)
+	{
+		dataRefresh(row, true);
+	}
+
+	/**
+	 *  Refresh row data
+	 *  @param row index
+	 *  @param fireEvent
+	 */
+	public void dataRefresh (int row, boolean fireEvent)
+	{
+		log.fine("#" + m_vo.TabNo + " - row=" + row);
+		m_mTable.dataRefresh(row, fireEvent);
+		setCurrentRow(row, fireEvent);
+		if (fireEvent)
+			fireStateChangeEvent(new StateChangeEvent(this, StateChangeEvent.DATA_REFRESH));
+	}   //  dataRefresh
+
+
+	/**************************************************************************
+	 *  Unconditionally Save data
+	 *  @param manualCmd if true, no vetoable PropertyChange will be fired for save confirmation from MTable
+	 *  @return true if save complete (or nor required)
+	 */
+	public boolean dataSave(boolean manualCmd)
+	{
+		log.fine("#" + m_vo.TabNo + " - row=" + m_currentRow);
+		try
+		{
+			if (hasChangedCurrentTabAndParents())
+			{
+				// Fail only if it's a true change - teo_sarca [ 3017560 ]
+				if (manualCmd || m_mTable.hasChanged(m_currentRow))
+					return false;
+			}
+
+			boolean retValue = (m_mTable.dataSave(manualCmd) == GridTable.SAVE_OK);
+			if (manualCmd)
+			{
+				setCurrentRow(m_currentRow, false);
+				if (m_lastDataStatusEvent != null && m_lastDataStatusEvent.getCurrentRow() == m_currentRow
+					&& ((m_lastDataStatusEvent.Record_ID != null && m_lastDataStatusEvent.Record_ID instanceof Integer
+					&& (Integer) m_lastDataStatusEvent.Record_ID == 0) || m_lastDataStatusEvent.Record_ID == null))
+				{
+					updateDataStatusEventProperties(m_lastDataStatusEvent);
+				}
+			}
+			fireStateChangeEvent(new StateChangeEvent(this, StateChangeEvent.DATA_SAVE));
+
+			if (retValue) {
+				// refresh parent tabs
+				refreshParents();
+			}
+
+			return retValue;
+		}
+		catch (Exception e)
+		{
+			log.log(Level.SEVERE, "#" + m_vo.TabNo + " - row=" + m_currentRow, e);
+		}
+		return false;
+	}   //  dataSave
+
+	// Validate if the current tab record has changed in database or any parent record
+	// Return if there are changes
+	public boolean hasChangedCurrentTabAndParents() {
+		String msg = null;
+		// Carlos Ruiz / globalqss - [ adempiere-Bugs-1985481 ] Processed documents can be edited
+		// Validate that current record has not changed and validate that every parent above has not changed
+		if (m_mTable.hasChanged(m_currentRow)) {
+			// return error stating that current record has changed and it cannot be saved
+			msg = Msg.getMsg(Env.getCtx(), "CurrentRecordModified");
+			log.saveError("CurrentRecordModified", msg, false);
+			return true;
+		}
+		if (isDetail()) {
+			// get parent tab
+			// the parent tab is the first tab above with level = this_tab_level-1
+			int level = m_vo.TabLevel;
+			for (int i = m_window.getTabIndex(this) - 1; i >= 0; i--) {
+				GridTab parentTab = m_window.getTab(i);
+				if (parentTab.m_vo.TabLevel == level-1) {
+					// this is parent tab
+					if (parentTab.m_mTable.hasChanged(parentTab.m_currentRow)) {
+						// return error stating that current record has changed and it cannot be saved
+						msg = Msg.getMsg(Env.getCtx(), "ParentRecordModified") + ": " + parentTab.getName();
+						log.saveError("ParentRecordModified", msg, false);
+						return true;
+					} else {
+						// search for the next parent
+						if (parentTab.isDetail()) {
+							level = parentTab.m_vo.TabLevel;
+						} else {
+							break;
+						}
+					}
+				}
+			}
+		}
+		return false;
+	}
+
+	private void refreshParents() {
+		if (isDetail()) {
+			// get parent tab
+			// the parent tab is the first tab above with level = this_tab_level-1
+			int level = m_vo.TabLevel;
+			for (int i = m_window.getTabIndex(this) - 1; i >= 0; i--) {
+				GridTab parentTab = m_window.getTab(i);
+				if (parentTab.m_vo.TabLevel == level-1) {
+					parentTab.dataRefresh(false);
+					// search for the next parent
+					if (parentTab.isDetail()) {
+						level = parentTab.m_vo.TabLevel;
+					} else {
+						break;
+					}
+				}
+			}
+			// refresh this tab
+			dataRefresh(false);
+		}
+	}
+
+	/**
+	 *  Do we need to Save?
+	 *  @param rowChange row change
+	 *  @param  onlyRealChange if true the value of a field was actually changed
+	 *  (e.g. for new records, which have not been changed) - default false
+	 *	@return true it needs to be saved
+	 */
+	public boolean needSave (boolean rowChange, boolean onlyRealChange)
+	{
+		if (rowChange)
+		{
+			return m_mTable.needSave(-2, onlyRealChange);
+		}
+		else
+		{
+			if (onlyRealChange)
+				return m_mTable.needSave();
+			else
+				return m_mTable.needSave(onlyRealChange);
+		}
+	}   //  isDataChanged
+
+	/**
+	 *  Ignore data changes
+	 */
+	public void dataIgnore()
+	{
+		log.fine("#" + m_vo.TabNo);
+		m_mTable.dataIgnore();
+		setCurrentRow(m_currentRow, false);    //  re-load data
+
+		fireStateChangeEvent(new StateChangeEvent(this, StateChangeEvent.DATA_IGNORE));
+		log.fine("#" + m_vo.TabNo + "- fini");
+	}   //  dataIgnore
+
+
+	/**
+	 *  Create (copy) new Row
+	 *  and process Callouts
+	 *  @param copy copy
+	 *  @return true if copied/new
+	 */
+	public boolean dataNew (boolean copy)
+	{
+		log.fine("#" + m_vo.TabNo);
+		if (!isInsertRecord())
+		{
+			log.warning ("Inset Not allowed in TabNo=" + m_vo.TabNo);
+			return false;
+		}
+		//	Prevent New Where Main Record is processed
+		//	but not apply for TabLevel=0 - teo_sarca [ 1673902 ]
+		if (m_vo.TabLevel > 0 && m_vo.TabNo > 0)
+		{
+			boolean processed = "Y".equals(Env.getContext(m_vo.ctx, m_vo.WindowNo, "Processed"));
+		//	boolean active = "Y".equals(Env.getContext(m_vo.ctx, m_vo.WindowNo, "IsActive"));
+			if (processed)
+			{
+				log.warning ("Not allowed in TabNo=" + m_vo.TabNo + " -> Processed=" + processed);
+				return false;
+			}
+			log.finest("Processed=" + processed);
+		}
+
+		//hengsin, don't create new when parent is empty
+		if (isDetail() && m_parentNeedSave)
+			return false;
+
+		/**
+		 * temporary set currentrow to point to the new row to ensure even cause by m_mTable.dataNew
+		 * is handle properly.
+		 */
+		int oldCurrentRow = m_currentRow;
+		m_currentRow = m_currentRow + 1;
+		boolean retValue = m_mTable.dataNew (oldCurrentRow, copy);
+		m_currentRow = oldCurrentRow;
+		if (!retValue)
+			return retValue;
+		setCurrentRow(m_currentRow + 1, true);
+
+		//  process all Callouts (no dependency check - assumed that settings are valid)
+		for (int i = 0; i < getFieldCount(); i++)
+			processCallout(getField(i));
+		//  check validity of defaults
+		for (int i = 0; i < getFieldCount(); i++)
+		{
+			getField(i).refreshLookup();
+			getField(i).validateValue();
+		}
+		m_mTable.setChanged(false);
+
+		fireStateChangeEvent(new StateChangeEvent(this, StateChangeEvent.DATA_NEW));
+		return retValue;
+	}   //  dataNew
+
+	/**
+	 *  Delete current Row
+	 *  @return true if deleted
+	 */
+	public boolean dataDelete()
+	{
+		log.fine("#" + m_vo.TabNo + " - row=" + m_currentRow);
+		boolean retValue = m_mTable.dataDelete(m_currentRow);
+		setCurrentRow(m_currentRow, true);
+		fireStateChangeEvent(new StateChangeEvent(this, StateChangeEvent.DATA_DELETE));
+		return retValue;
+	}   //  dataDelete
+
+
+	/**
+	 *	Get Name of Tab
+	 *  @return name
+	 */
+	public String getName()
+	{
+		return m_vo.Name;
+	}	//	getName
+
+	/**
+	 *	Get Description of Tab
+	 *  @return description
+	 */
+	public String getDescription()
+	{
+		return m_vo.Description;
+	}	//	getDescription
+
+	/**
+	 *	Get Help of Tab
+	 *  @return help
+	 */
+	public String getHelp()
+	{
+		return m_vo.Help;
+	}	//	getHelp
+
+	/**
+	 *  Get Tab Level
+	 *  @return tab level
+	 */
+	public int getTabLevel()
+	{
+		return m_vo.TabLevel;
+	}   //  getTabLevel
+
+	/**
+	 *  Get Commit Warning
+	 *  @return commit warning
+	 */
+	public String getCommitWarning()
+	{
+		return m_vo.CommitWarning;
+	}   //  getCommitWarning
+
+	/**
+	 *	Return Table Model
+	 *  @return MTable
+	 */
+	protected GridTable getMTable()
+	{
+		return m_mTable;
+	}	//	getMTable
+
+	/**
+	 *	Return the name of the key column - may be ""
+	 *  @return key column name
+	 */
+	public String getKeyColumnName()
+	{
+		return m_keyColumnName;
+	}	//	getKeyColumnName
+
+	/**
+	 * Set Name of the Key Column
+	 * @param keyColumnName
+	 */
+	private void setKeyColumnName(String keyColumnName) {
+		this.m_keyColumnName = keyColumnName;
+		Env.setContext(m_vo.ctx, m_vo.WindowNo, m_vo.TabNo, CTX_KeyColumnName, m_keyColumnName);
+	}
+
+	/**
+	 *	Return Name of link column
+	 *  @return link column name
+	 */
+	public String getLinkColumnName()
+	{
+		return m_linkColumnName;
+	}	//	getLinkColumnName
+
+	/**
+	 *	Set Name of link column.
+	 * 	Set from MWindow.loadTabData
+	 *  Used in MTab.isCurreny, (.setCurrentRow) .query - APanel.cmd_report
+	 *    and MField.isEditable and .isDefault via context
+	 *	@param linkColumnName	name of column - or sets name to AD_Column_ID, if exists
+	 */
+	public void setLinkColumnName (String linkColumnName)
+	{
+		// set parent column name
+		String sql = "SELECT ColumnName FROM AD_Column WHERE AD_Column_ID=?";
+		m_parentColumnName = DB.getSQLValueString(null, sql, m_vo.Parent_Column_ID );
+		if ( m_parentColumnName == null )
+			m_parentColumnName = "";
+
+
+
+		if (linkColumnName != null)
+			m_linkColumnName = linkColumnName;
+		else
+		{
+			if (m_vo.AD_Column_ID == 0)
+				return;
+			//	we have a link column identified (primary parent column)
+			else
+			{
+				String SQL = "SELECT ColumnName FROM AD_Column WHERE AD_Column_ID=?";
+				try
+				{
+					PreparedStatement pstmt = DB.prepareStatement(SQL, null);
+					pstmt.setInt(1, m_vo.AD_Column_ID);		//	Parent Link Column
+					ResultSet rs = pstmt.executeQuery();
+					if (rs.next())
+						m_linkColumnName = rs.getString(1);
+					rs.close();
+					pstmt.close();
+				}
+				catch (SQLException e)
+				{
+					log.log(Level.SEVERE, "", e);
+				}
+				log.fine("AD_Column_ID=" + m_vo.AD_Column_ID + " - " + m_linkColumnName);
+			}
+		}
+		Env.setContext(m_vo.ctx, m_vo.WindowNo, m_vo.TabNo, CTX_LinkColumnName, m_linkColumnName);
+	}	//	setLinkColumnName
+
+	/**
+	 *	Is the tab current?.
+	 *  <pre>
+	 *	Yes 	- Table must be open
+	 *			- Query String is the same
+	 *			- Not Detail
+	 *			- Old link column value is same as current one
+	 *  </pre>
+	 *  @return true if current
+	 */
+	public boolean isCurrent()
+	{
+		//	Open?
+		if (!m_mTable.isOpen())
+			return false;
+		//	Same Query
+		if (!m_oldQuery.equals(m_query.getWhereClause()))
+			return false;
+		//	Detail?
+		if (!isDetail())
+			return true;
+		//	Same link column value
+		String value = Env.getContext(m_vo.ctx, m_vo.WindowNo, getLinkColumnName());
+		return m_linkValue.equals(value);
+	}	//	isCurrent
+
+	/**
+	 *	Is the tab/table currently open
+	 *  @return true if open
+	 */
+	public boolean isOpen()
+	{
+		//	Open?
+		if (m_mTable != null)
+			return m_mTable.isOpen();
+		return false;
+	}	//	isCurrent
+
+
+	/**
+	 *  Is Tab Included in other Tab
+	 *  @return true if included
+	 */
+	public boolean isIncluded()
+	{
+		return m_included;
+	}   //  isIncluded
+
+	/**
+	 *  Is Tab Included in other Tab
+	 *  @param isIncluded true if included
+	 */
+	public void setIncluded(boolean isIncluded)
+	{
+		m_included = isIncluded;
+	}   //  setIncluded
+
+	/**
+	 *  Are Only Current Rows displayed
+	 *  @return true if no history
+	 */
+	public boolean isOnlyCurrentRows()
+	{
+		return m_vo.onlyCurrentRows;
+	}   //  isOnlyCurrentRows
+	/**
+	 *	Return Parent ArrayList
+	 *  @return parent column names
+	 */
+	public ArrayList<String> getParentColumnNames()
+	{
+		return m_parents;
+	}	//	getParentColumnNames
+
+	/**
+	 *	Get Tree ID of this tab
+	 *  @return ID
+	 */
+
+	/**
+	 *	Returns true if this is a detail record
+	 *  @return true if not parent tab
+	 */
+	public boolean isDetail()
+	{
+		// First Tab Level is not a detail
+		if (m_vo.TabLevel == 0)
+			return false;
+		//	We have IsParent columns and/or a link column
+		if (m_parents.size() > 0 || m_vo.AD_Column_ID != 0)
+			return true;
+		return false;
+	}	//	isDetail
+
+	/**
+	 *	Is Printed (Document can be printed)
+	 *  @return true if printing
+	 */
+	public boolean isPrinted()
+	{
+		return m_vo.AD_Process_ID != 0;
+	}	//	isPrinted
+
+	/**
+	 *	Get WindowNo
+	 *  @return window no
+	 */
+	public int getWindowNo()
+	{
+		return m_vo.WindowNo;
+	}	//	getWindowNo
+
+	/**
+	 *	Get TabNo
+	 *  @return tab no
+	 */
+	public int getTabNo()
+	{
+		return m_vo.TabNo;
+	}	//	getTabNo
+
+	/**
+	 *	Get Process ID
+	 *  @return Process ID
+	 */
+	public int getAD_Process_ID()
+	{
+		return m_vo.AD_Process_ID;
+	}	//	getAD_Process_ID
+
+	/**
+	 *	Is High Volume?
+	 *  @return true if high volume table
+	 */
+	public boolean isHighVolume()
+	{
+		return m_vo.IsHighVolume;
+	}	//	isHighVolume
+
+	/**
+	 *	Is Read Only?
+	 *  @return true if read only
+	 */
+	public boolean isReadOnly()
+	{
+		if (m_vo.IsReadOnly)
+			return true;
+
+		//hengsin, make detail readonly when parent is empty
+		if (m_parentNeedSave) return true;
+
+		//  no restrictions
+		if (m_vo.ReadOnlyLogic == null || m_vo.ReadOnlyLogic.equals(""))
+			return m_vo.IsReadOnly;
+
+		//  ** dynamic content **  uses get_ValueAsString
+		boolean retValue = Evaluator.evaluateLogic(this, m_vo.ReadOnlyLogic);
+		log.finest(m_vo.Name
+			+ " (" + m_vo.ReadOnlyLogic + ") => " + retValue);
+		return retValue;
+	}	//	isReadOnly
+
+	/**
+	 * 	Tab contains Always Update Field
+	 *	@return true if field with always updateable
+	 */
+	public boolean isAlwaysUpdateField()
+	{
+		for (int i = 0; i < m_mTable.getColumnCount(); i++)
+		{
+			GridField field = m_mTable.getField(i);
+			if (field.isAlwaysUpdateable())
+				return true;
+		}
+		return false;
+	}	//	isAlwaysUpdateField
+
+	/**
+	 *	Can we Insert Records?
+	 *  @return true not read only and allowed
+	 */
+	public boolean isInsertRecord()
+	{
+		if (isReadOnly())
+			return false;
+		return m_vo.IsInsertRecord;
+	}	//	isInsertRecord
+
+	/**
+	 *	Is the Tab Visible.
+	 *	Called when constructing the window.
+	 *  @return true, if displayed
+	 */
+	public boolean isDisplayed ()
+	{
+		//  no restrictions
+		String dl = m_vo.DisplayLogic;
+		if (dl == null || dl.equals(""))
+			return true;
+
+		//  ** dynamic content **
+		String parsed = Env.parseContext (m_vo.ctx, 0, dl, false, false).trim();
+		if (parsed.length() == 0)
+			return true;
+		boolean retValue = Evaluator.evaluateLogic(this, dl);
+		log.config(m_vo.Name + " (" + dl + ") => " + retValue);
+		return retValue;
+	}	//	isDisplayed
+
+	/**
+	 * 	Get Variable Value (Evaluatee)
+	 *	@param variableName name
+	 *	@return value
+	 */
+	public String get_ValueAsString (String variableName)
+	{
+		return Env.getContext (m_vo.ctx, m_vo.WindowNo, m_vo.TabNo, variableName, false, true);
+	}	//	get_ValueAsString
+
+	/**
+	 *  Is Single Row
+	 *  @return true if single row
+	 */
+	public boolean isSingleRow()
+	{
+		return m_vo.IsSingleRow;
+	}   //  isSingleRow;
+
+	/**
+	 *  Set Single Row.
+	 *  Temporary store of current value
+	 *  @param isSingleRow toggle
+	 */
+	public void setSingleRow (boolean isSingleRow)
+	{
+		m_vo.IsSingleRow = isSingleRow;
+	}   //  setSingleRow
+
+
+	/**
+	 *  Has Tree
+	 *  @return true if tree exists
+	 */
+	public boolean isTreeTab()
+	{
+		return m_vo.HasTree;
+	}   //  isTreeTab
+
+	/**
+	 *	Get Tab ID
+	 *  @return Tab ID
+	 */
+	public int getAD_Tab_ID()
+	{
+		return m_vo.AD_Tab_ID;
+	}	//	getAD_Tab_ID
+
+	/**
+	 *	Get Table ID
+	 *  @return Table ID
+	 */
+	public int getAD_Table_ID()
+	{
+		return m_vo.AD_Table_ID;
+	}	//	getAD_Table_ID
+
+	/**
+	 *	Get Window ID
+	 *  @return Window ID
+	 */
+	public int getAD_Window_ID()
+	{
+		return m_vo.AD_Window_ID;
+	}	//	getAD_Window_ID
+
+	/**
+	 *	Get Included Tab ID
+	 *  @return Included_Tab_ID
+	 */
+	public int getIncluded_Tab_ID()
+	{
+		return m_vo.Included_Tab_ID;
+	}	//	getIncluded_Tab_ID
+
+	/**
+	 *	Get TableName
+	 *  @return Table Name
+	 */
+	public String getTableName()
+	{
+		return m_vo.TableName;
+	}	//	getTableName
+
+	/**
+	 *	Get Tab Where Clause
+	 *  @return where clause
+	 */
+	public String getWhereClause()
+	{
+		return m_vo.WhereClause;
+	}	//	getWhereClause
+
+	/**
+	 * 	Is Sort Tab
+	 * 	@return true if sort tab
+	 */
+	public boolean isSortTab()
+	{
+		return m_vo.IsSortTab;
+	}	//	isSortTab
+
+	/**
+	 * 	Get Order column for sort tab
+	 * 	@return AD_Column_ID
+	 */
+	public int getAD_ColumnSortOrder_ID()
+	{
+		return m_vo.AD_ColumnSortOrder_ID;
+	}	//	getAD_ColumnSortOrder_ID
+
+	/**
+	 * 	Get Yes/No column for sort tab
+	 * 	@return AD_Column_ID
+	 */
+	public int getAD_ColumnSortYesNo_ID()
+	{
+		return m_vo.AD_ColumnSortYesNo_ID;
+	}	//	getAD_ColumnSortYesNo_ID
+
+
+	/**************************************************************************
+	 *	Get extended Where Clause (parent link)
+	 *  @return parent link
+	 */
+	public String getWhereExtended()
+	{
+		return m_extendedWhere;
+	}	//	getWhereExtended
+
+	/**
+	 *	Get Order By Clause
+	 *  @param onlyCurrentRows only current rows
+	 *  @return Order By Clause
+	 */
+	private String getOrderByClause(boolean onlyCurrentRows)
+	{
+		//	First Prio: Tab Order By
+		if (m_vo.OrderByClause.length() > 0)
+		{
+			String orderBy = Env.parseContext(m_vo.ctx, m_vo.WindowNo, m_vo.OrderByClause, false, false);
+			return orderBy;
+		}
+
+		//	Second Prio: Fields (save it)
+		m_vo.OrderByClause = "";
+		for (int i = 0; i < 3; i++)
+		{
+			String order = m_OrderBys[i];
+			if (order != null && order.length() > 0)
+			{
+				if (m_vo.OrderByClause.length() > 0)
+					m_vo.OrderByClause += ",";
+				m_vo.OrderByClause += order;
+			}
+		}
+		if (m_vo.OrderByClause.length() > 0)
+			return m_vo.OrderByClause;
+
+		//	Third Prio: onlyCurrentRows
+		m_vo.OrderByClause = "Created";
+		if (onlyCurrentRows && !isDetail())	//	first tab only
+			m_vo.OrderByClause += " DESC";
+		return m_vo.OrderByClause;
+	}	//	getOrderByClause
+
+
+	/**************************************************************************
+	 *	Transaction support.
+	 *	Depending on Table returns transaction info
+	 *  @return info
+	 */
+	public String getTrxInfo()
+	{
+		//	InvoiceBatch
+		if (m_vo.TableName.startsWith("C_InvoiceBatch"))
+		{
+			int Record_ID = Env.getContextAsInt(m_vo.ctx, m_vo.WindowNo, "C_InvoiceBatch_ID");
+			log.fine(m_vo.TableName + " - " + Record_ID);
+			MessageFormat mf = null;
+			try
+			{
+				mf = new MessageFormat(Msg.getMsg(Env.getAD_Language(m_vo.ctx), "InvoiceBatchSummary"), Env.getLanguage(m_vo.ctx).getLocale());
+			}
+			catch (Exception e)
+			{
+				log.log(Level.SEVERE, "InvoiceBatchSummary=" + Msg.getMsg(Env.getAD_Language(m_vo.ctx), "InvoiceBatchSummary"), e);
+			}
+			if (mf == null)
+				return " ";
+			/**********************************************************************
+			 *	** Message: ExpenseSummary **
+			 *	{0} Line(s) {1,number,#,##0.00}  - Total: {2,number,#,##0.00}
+			 *
+			 *	{0} - Number of lines
+			 *	{1} - Total
+			 *	{2} - Currency
+			 */
+			Object[] arguments = new Object[3];
+			boolean filled = false;
+			//
+			String sql = "SELECT COUNT(*), NVL(SUM(LineNetAmt),0), NVL(SUM(LineTotalAmt),0) "
+				+ "FROM C_InvoiceBatchLine "
+				+ "WHERE C_InvoiceBatch_ID=? AND IsActive='Y'";
+			//
+			try
+			{
+				PreparedStatement pstmt = DB.prepareStatement(sql, null);
+				pstmt.setInt(1, Record_ID);
+				ResultSet rs = pstmt.executeQuery();
+				if (rs.next())
+				{
+					//	{0} - Number of lines
+					Integer lines = new Integer(rs.getInt(1));
+					arguments[0] = lines;
+					//	{1} - Line net
+					Double net = new Double(rs.getDouble(2));
+					arguments[1] = net;
+					//	{2} - Line net
+					Double total = new Double(rs.getDouble(3));
+					arguments[2] = total;
+					filled = true;
+				}
+				rs.close();
+				pstmt.close();
+			}
+			catch (SQLException e)
+			{
+				log.log(Level.SEVERE, m_vo.TableName + "\nSQL=" + sql, e);
+			}
+			if (filled)
+				return mf.format (arguments);
+			return " ";
+		}	//	InvoiceBatch
+
+		//	Order || Invoice
+		else if (m_vo.TableName.startsWith("C_Order") || m_vo.TableName.startsWith("C_Invoice"))
+		{
+			int Record_ID;
+			boolean isOrder = m_vo.TableName.startsWith("C_Order");
+			//
+			StringBuffer sql = new StringBuffer("SELECT COUNT(*) AS Lines,c.ISO_Code,o.TotalLines,o.GrandTotal,"
+				+ "currencyBase(o.GrandTotal,o.C_Currency_ID,o.DateAcct, o.AD_Client_ID,o.AD_Org_ID) AS ConvAmt ");
+			if (isOrder)
+			{
+				Record_ID = Env.getContextAsInt(m_vo.ctx, m_vo.WindowNo, "C_Order_ID");
+				sql.append("FROM C_Order o"
+					+ " INNER JOIN C_Currency c ON (o.C_Currency_ID=c.C_Currency_ID)"
+					+ " INNER JOIN C_OrderLine l ON (o.C_Order_ID=l.C_Order_ID) "
+					+ "WHERE o.C_Order_ID=? ");
+			}
+			else
+			{
+				Record_ID = Env.getContextAsInt(m_vo.ctx, m_vo.WindowNo, "C_Invoice_ID");
+				sql.append("FROM C_Invoice o"
+					+ " INNER JOIN C_Currency c ON (o.C_Currency_ID=c.C_Currency_ID)"
+					+ " INNER JOIN C_InvoiceLine l ON (o.C_Invoice_ID=l.C_Invoice_ID) "
+					+ "WHERE o.C_Invoice_ID=? ");
+			}
+			sql.append("GROUP BY o.C_Currency_ID, c.ISO_Code, o.TotalLines, o.GrandTotal, o.DateAcct, o.AD_Client_ID, o.AD_Org_ID");
+
+			log.fine(m_vo.TableName + " - " + Record_ID);
+			MessageFormat mf = null;
+			try
+			{
+				mf = new MessageFormat(Msg.getMsg(Env.getAD_Language(m_vo.ctx), "OrderSummary"), Env.getLanguage(m_vo.ctx).getLocale());
+			}
+			catch (Exception e)
+			{
+				log.log(Level.SEVERE, "OrderSummary=" + Msg.getMsg(Env.getAD_Language(m_vo.ctx), "OrderSummary"), e);
+			}
+			if (mf == null)
+				return " ";
+			/**********************************************************************
+			 *	** Message: OrderSummary **
+			 *	{0} Line(s) - {1,number,#,##0.00} - Total: {2,number,#,##0.00} {3} = {4,number,#,##0.00}
+			 *
+			 *	{0} - Number of lines
+			 *	{1} - Line total
+			 *	{2} - Grand total (including tax, etc.)
+			 *	{3} - Currency
+			 *	(4) - Grand total converted to local currency
+			 */
+			Object[] arguments = new Object[5];
+			boolean filled = false;
+			PreparedStatement pstmt = null;
+			ResultSet rs = null;
+			//
+			try
+			{
+				pstmt = DB.prepareStatement(sql.toString(), null);
+				pstmt.setInt(1, Record_ID);
+				rs = pstmt.executeQuery();
+				if (rs.next())
+				{
+					//	{0} - Number of lines
+					Integer lines = new Integer(rs.getInt(1));
+					arguments[0] = lines;
+					//	{1} - Line toral
+					Double lineTotal = new Double(rs.getDouble(3));
+					arguments[1] = lineTotal;
+					//	{2} - Grand total (including tax, etc.)
+					Double grandTotal = new Double(rs.getDouble(4));
+					arguments[2] = grandTotal;
+					//	{3} - Currency
+					String currency = rs.getString(2);
+					arguments[3] = currency;
+					//	(4) - Grand total converted to Euro
+					Double grandEuro = new Double(rs.getDouble(5));
+					arguments[4] = grandEuro;
+					filled = true;
+				}
+			}
+			catch (SQLException e)
+			{
+				log.log(Level.SEVERE, m_vo.TableName + "\nSQL=" + sql, e);
+			}
+			finally
+			{
+				DB.close(rs, pstmt);
+				rs = null; pstmt = null;
+			}
+
+			if (filled)
+				return mf.format (arguments);
+			return " ";
+		}	//	Order || Invoice
+
+		//	Expense Report
+		else if (m_vo.TableName.startsWith("S_TimeExpense") && m_vo.TabNo == 0)
+		{
+			int Record_ID = Env.getContextAsInt(m_vo.ctx, m_vo.WindowNo, "S_TimeExpense_ID");
+			log.fine(m_vo.TableName + " - " + Record_ID);
+			MessageFormat mf = null;
+			try
+			{
+				mf = new MessageFormat(Msg.getMsg(Env.getAD_Language(m_vo.ctx), "ExpenseSummary"), Env.getLanguage(m_vo.ctx).getLocale());
+			}
+			catch (Exception e)
+			{
+				log.log(Level.SEVERE, "ExpenseSummary=" + Msg.getMsg(Env.getAD_Language(m_vo.ctx), "ExpenseSummary"), e);
+			}
+			if (mf == null)
+				return " ";
+			/**********************************************************************
+			 *	** Message: ExpenseSummary **
+			 *	{0} Line(s) - Total: {1,number,#,##0.00} {2}
+			 *
+			 *	{0} - Number of lines
+			 *	{1} - Total
+			 *	{2} - Currency
+			 */
+			Object[] arguments = new Object[3];
+			boolean filled = false;
+			//
+			String SQL = "SELECT COUNT(*) AS Lines, SUM(ConvertedAmt*Qty) "
+				+ "FROM S_TimeExpenseLine "
+				+ "WHERE S_TimeExpense_ID=?";
+
+			//
+			PreparedStatement pstmt = null;
+			ResultSet rs = null;
+			try
+			{
+				pstmt = DB.prepareStatement(SQL, null);
+				pstmt.setInt(1, Record_ID);
+				rs = pstmt.executeQuery();
+				if (rs.next())
+				{
+					//	{0} - Number of lines
+					Integer lines = new Integer(rs.getInt(1));
+					arguments[0] = lines;
+					//	{1} - Line total
+					Double total = new Double(rs.getDouble(2));
+					arguments[1] = total;
+					//	{3} - Currency
+					arguments[2] = " ";
+					filled = true;
+				}
+			}
+			catch (SQLException e)
+			{
+				log.log(Level.SEVERE, m_vo.TableName + "\nSQL=" + SQL, e);
+			}
+			finally
+			{
+				DB.close(rs, pstmt);
+				rs = null; pstmt = null;
+			}
+
+			if (filled)
+				return mf.format (arguments);
+			return " ";
+		}	//	S_TimeExpense
+
+
+		//	Default - No Trx Info
+		return null;
+	}	//	getTrxInfo
+
+	/**
+	 *  Load Dependent Information
+	 */
+	private void loadDependentInfo()
+	{
+		/**
+		 * Load Order Type from C_DocTypeTarget_ID
+		 */
+		if (m_vo.TableName.equals("C_Order"))
+		{
+			int C_DocTyp_ID = 0;
+			Integer target = (Integer)getValue("C_DocTypeTarget_ID");
+			if (target != null)
+				C_DocTyp_ID = target.intValue();
+			if (C_DocTyp_ID == 0)
+				return;
+
+			String sql = "SELECT DocSubTypeSO FROM C_DocType WHERE C_DocType_ID=?";
+			PreparedStatement pstmt = null;
+			ResultSet rs = null;
+			try
+			{
+				pstmt = DB.prepareStatement(sql, null);
+				pstmt.setInt(1, C_DocTyp_ID);
+				rs = pstmt.executeQuery();
+				if (rs.next())
+					Env.setContext(m_vo.ctx, m_vo.WindowNo, "OrderType", rs.getString(1));
+ 			}
+			catch (SQLException e)
+			{
+				log.log(Level.SEVERE, sql, e);
+			}
+			finally
+			{
+				DB.close(rs, pstmt);
+				rs = null; pstmt = null;
+			}
+		}   //  loadOrderInfo
+
+		// Set the Phone Format on BPartnerLocation based on Country
+		if (m_vo.TableName.equals("C_BPartner_Location"))
+		{
+			Integer location_int = (Integer) getValue(X_C_BPartner_Location.COLUMNNAME_C_Location_ID);
+			String phone_frm = null;
+			if (location_int != null)
+				// take the phone format from country
+				phone_frm = DB.getSQLValueString(null, "SELECT ExpressionPhone FROM C_Country c, C_Location l WHERE c.C_Country_ID = l.C_Country_ID AND l.C_location_ID = ?", location_int);
+			GridField fPhone = getField(X_C_BPartner_Location.COLUMNNAME_Phone);
+			MColumn colPhone = null;
+			if (fPhone != null)
+				colPhone = MColumn.get(Env.getCtx(), fPhone.getAD_Column_ID());
+			GridField fPhone2 = getField(X_C_BPartner_Location.COLUMNNAME_Phone2);
+			MColumn colPhone2 = null;
+			if (fPhone2 != null)
+				colPhone2 = MColumn.get(Env.getCtx(), fPhone2.getAD_Column_ID());
+			GridField fFax = getField(X_C_BPartner_Location.COLUMNNAME_Fax);
+			MColumn colFax = null;
+			if (fFax != null)
+				colFax = MColumn.get(Env.getCtx(), fFax.getAD_Column_ID());
+			// Apply the country format if the column doesn't have format
+			if (colPhone != null && (colPhone.getVFormat() == null || colPhone.getVFormat().length() == 0))
+				fPhone.setVFormat(phone_frm);
+			if (colPhone2 != null && (colPhone2.getVFormat() == null || colPhone2.getVFormat().length() == 0))
+				fPhone2.setVFormat(phone_frm);
+			if (colFax != null && (colFax.getVFormat() == null || colFax.getVFormat().length() == 0))
+				fFax.setVFormat(phone_frm);
+		}
+
+	}   //  loadDependentInfo
+
+
+	/**************************************************************************
+	 *	Load Attachments for this table
+	 */
+	public void loadAttachments()
+	{
+		log.fine("#" + m_vo.TabNo);
+		if (!canHaveAttachment())
+			return;
+
+		String SQL = "SELECT AD_Attachment_ID, Record_ID FROM AD_Attachment "
+			+ "WHERE AD_Table_ID=?";
+		try
+		{
+			if (m_Attachments == null)
+				m_Attachments = new HashMap<Integer,Integer>();
+			else
+				m_Attachments.clear();
+			PreparedStatement pstmt = DB.prepareStatement(SQL, null);
+			pstmt.setInt(1, m_vo.AD_Table_ID);
+			ResultSet rs = pstmt.executeQuery();
+			while (rs.next())
+			{
+				Integer key = new Integer(rs.getInt(2));
+				Integer value = new Integer(rs.getInt(1));
+				m_Attachments.put(key, value);
+			}
+			rs.close();
+			pstmt.close();
+		}
+		catch (SQLException e)
+		{
+			log.log(Level.SEVERE, "loadAttachments", e);
+		}
+		log.config("#" + m_Attachments.size());
+	}	//	loadAttachment
+
+	/**
+	 *	Can this tab have Attachments?.
+	 *  <p>
+	 *  It can have an attachment if it has a key column ending with _ID.
+	 *  The key column is empty, if there is no single identifying key.
+	 *  @return true if record can have attachment
+	 */
+	public boolean canHaveAttachment()
+	{
+		if (getKeyColumnName().endsWith("_ID"))
+			return true;
+		return false;
+	}   //	canHaveAttachment
+
+	/**
+	 *	Returns true, if current row has an Attachment
+	 *  @return true if record has attachment
+	 */
+	public boolean hasAttachment()
+	{
+		if (m_Attachments == null)
+			loadAttachments();
+		if (m_Attachments == null || m_Attachments.isEmpty())
+			return false;
+		//
+		Integer key = new Integer(m_mTable.getKeyID (m_currentRow));
+		return m_Attachments.containsKey(key);
+	}	//	hasAttachment
+
+	/**
+	 *	Get Attachment_ID for current record.
+	 *	@return ID or 0, if not found
+	 */
+	public int getAD_AttachmentID()
+	{
+		if (m_Attachments == null)
+			loadAttachments();
+		if (m_Attachments.isEmpty())
+			return 0;
+		//
+		Integer key = new Integer(m_mTable.getKeyID (m_currentRow));
+		Integer value = (Integer)m_Attachments.get(key);
+		if (value == null)
+			return 0;
+		else
+			return value.intValue();
+	}	//	getAttachmentID
+
+	/**************************************************************************
+	 *	Load Chats for this table
+	 */
+	public void loadChats()
+	{
+		log.fine("#" + m_vo.TabNo);
+		if (!canHaveAttachment())
+			return;
+
+		String sql = "SELECT CM_Chat_ID, Record_ID FROM CM_Chat "
+			+ "WHERE AD_Table_ID=?";
+		try
+		{
+			if (m_Chats == null)
+				m_Chats = new HashMap<Integer,Integer>();
+			else
+				m_Chats.clear();
+			PreparedStatement pstmt = DB.prepareStatement(sql, null);
+			pstmt.setInt(1, m_vo.AD_Table_ID);
+			ResultSet rs = pstmt.executeQuery();
+			while (rs.next())
+			{
+				Integer key = new Integer(rs.getInt(2));	//	Record_ID
+				Integer value = new Integer(rs.getInt(1));	//	CM_Chat_ID
+				m_Chats.put(key, value);
+			}
+			rs.close();
+			pstmt.close();
+		}
+		catch (SQLException e)
+		{
+			log.log(Level.SEVERE, sql, e);
+		}
+		log.config("#" + m_Chats.size());
+	}	//	loadChats
+
+	/**
+	 *	Returns true, if current row has a Chat
+	 *  @return true if record has chat
+	 */
+	public boolean hasChat()
+	{
+		if (m_Chats == null)
+			loadChats();
+		if (m_Chats == null || m_Chats.isEmpty())
+			return false;
+		//
+		Integer key = new Integer(m_mTable.getKeyID (m_currentRow));
+		return m_Chats.containsKey(key);
+	}	//	hasChat
+
+	/**
+	 *	Get Chat_ID for this record.
+	 *	@return ID or 0, if not found
+	 */
+	public int getCM_ChatID()
+	{
+		if (m_Chats == null)
+			loadChats();
+		if (m_Chats.isEmpty())
+			return 0;
+		//
+		Integer key = new Integer(m_mTable.getKeyID (m_currentRow));
+		Integer value = (Integer)m_Chats.get(key);
+		if (value == null)
+			return 0;
+		else
+			return value.intValue();
+	}	//	getCM_ChatID
+
+
+	/**************************************************************************
+	 * 	Load Locks for Table and User
+	 */
+	public void loadLocks()
+	{
+		int AD_User_ID = Env.getContextAsInt(Env.getCtx(), "#AD_User_ID");
+		log.fine("#" + m_vo.TabNo + " - AD_User_ID=" + AD_User_ID);
+		if (!canHaveAttachment())
+			return;
+
+		String sql = "SELECT Record_ID "
+			+ "FROM AD_Private_Access "
+			+ "WHERE AD_User_ID=? AND AD_Table_ID=? AND IsActive='Y' "
+			+ "ORDER BY Record_ID";
+		try
+		{
+			if (m_Lock == null)
+				m_Lock = new ArrayList<Integer>();
+			else
+				m_Lock.clear();
+			PreparedStatement pstmt = DB.prepareStatement(sql, null);
+			pstmt.setInt(1, AD_User_ID);
+			pstmt.setInt(2, m_vo.AD_Table_ID);
+			ResultSet rs = pstmt.executeQuery();
+			while (rs.next())
+			{
+				Integer key = new Integer(rs.getInt(1));
+				m_Lock.add(key);
+			}
+			rs.close();
+			pstmt.close();
+		}
+		catch (SQLException e)
+		{
+			log.log(Level.SEVERE, sql, e);
+		}
+		log.fine("#" + m_Lock.size());
+	}	//	loadLooks
+
+	/**
+	 * 	Record Is Locked
+	 * 	@return true if locked
+	 */
+	public boolean isLocked()
+	{
+		if (!MRole.getDefault(m_vo.ctx, false).isPersonalLock())
+			return false;
+		if (m_Lock == null)
+			loadLocks();
+		if (m_Lock == null || m_Lock.isEmpty())
+			return false;
+		//
+		Integer key = new Integer(m_mTable.getKeyID (m_currentRow));
+		return m_Lock.contains(key);
+	}	//	isLocked
+
+	/**
+	 * 	Lock Record
+	 * 	@param ctx context
+	 *	@param Record_ID id
+	 *	@param lock true if lock, otherwise unlock
+	 */
+	public void lock (Properties ctx, int Record_ID, boolean lock)
+	{
+		int AD_User_ID = Env.getContextAsInt(ctx, "#AD_User_ID");
+		log.fine("Lock=" + lock + ", AD_User_ID=" + AD_User_ID
+			+ ", AD_Table_ID=" + m_vo.AD_Table_ID + ", Record_ID=" + Record_ID);
+		MPrivateAccess access = MPrivateAccess.get (ctx, AD_User_ID, m_vo.AD_Table_ID, Record_ID);
+		if (access == null)
+			access = new MPrivateAccess (ctx, AD_User_ID, m_vo.AD_Table_ID, Record_ID);
+		access.setIsActive(lock);
+		access.save();
+		//
+		loadLocks();
+	}	//	lock
+
+
+	/**************************************************************************
+	 *	Data Status Listener from MTable.
+	 *  - get raw info and add current row information
+	 *  - update the current row
+	 *  - redistribute (fire) Data Status event
+	 *  @param e event
+	 */
+	public void dataStatusChanged (DataStatusEvent e)
+	{
+		log.fine("#" + m_vo.TabNo + " - " + e.toString());
+		int oldCurrentRow = e.getCurrentRow();
+		m_DataStatusEvent = e;          //  save it
+		//  when sorted set current row to 0
+		String msg = m_DataStatusEvent.getAD_Message();
+		if (msg != null && msg.equals("Sorted"))
+			setCurrentRow(0, true);
+		//  set current row
+		m_DataStatusEvent = e;          //  setCurrentRow clear it, need to save again
+		m_DataStatusEvent.setCurrentRow(m_currentRow);
+		//  Same row - update value
+		if (oldCurrentRow == m_currentRow)
+		{
+			GridField field = m_mTable.getField(e.getChangedColumn());
+			if (field != null)
+			{
+				Object value = m_mTable.getValueAt(m_currentRow, e.getChangedColumn());
+				field.setValue(value, m_mTable.isInserting());
+			}
+		}
+		else    //  Redistribute Info with current row info
+			fireDataStatusChanged(m_DataStatusEvent);
+
+		//reset
+		m_lastDataStatusEventTime = System.currentTimeMillis();
+		m_lastDataStatusEvent = m_DataStatusEvent;
+		m_DataStatusEvent = null;
+	//	log.fine("dataStatusChanged #" + m_vo.TabNo + "- fini", e.toString());
+	}	//	dataStatusChanged
+
+	/**
+	 *	Inform Listeners and build WHO info
+	 *  @param e event
+	 */
+	private void fireDataStatusChanged (DataStatusEvent e)
+	{
+		DataStatusListener[] listeners = m_listenerList.getListeners(DataStatusListener.class);
+		if (listeners.length == 0)
+			return;
+		log.fine(e.toString());
+		//  WHO Info
+		if (e.getCurrentRow() >= 0)
+		{
+			updateDataStatusEventProperties(e);
+		}
+		e.setInserting(m_mTable.isInserting());
+		//  Distribute/fire it
+        for (int i = 0; i < listeners.length; i++)
+        	listeners[i].dataStatusChanged(e);
+	//	log.fine("fini - " + e.toString());
+	}	//	fireDataStatusChanged
+
+	private void updateDataStatusEventProperties(DataStatusEvent e) {
+		e.Created = (Timestamp)getValue("Created");
+		e.CreatedBy = (Integer)getValue("CreatedBy");
+		e.Updated = (Timestamp)getValue("Updated");
+		e.UpdatedBy = (Integer)getValue("UpdatedBy");
+		e.Record_ID = getValue(m_keyColumnName);
+		//  Info
+		StringBuffer info = new StringBuffer(getTableName());
+		//  We have a key column
+		if (m_keyColumnName != null && m_keyColumnName.length() > 0)
+		{
+			info.append(" - ")
+				.append(m_keyColumnName).append("=").append(e.Record_ID);
+		}
+		else    //  we have multiple parents
+		{
+			for (int i = 0; i < m_parents.size(); i++)
+			{
+				String keyCol = (String)m_parents.get(i);
+				info.append(" - ")
+					.append(keyCol).append("=").append(getValue(keyCol));
+			}
+		}
+		e.Info = info.toString();
+	}
+
+	/**
+	 *  Create and fire Data Status Error Event
+	 *  @param AD_Message message
+	 *  @param info info
+	 *  @param isError if not true, it is a Warning
+	 */
+	public void fireDataStatusEEvent(String AD_Message, String info, boolean isError)
+	{
+		m_mTable.fireDataStatusEEvent(AD_Message, info, isError);
+	}   //  fireDataStatusEvent
+
+	/**
+	 *  Create and fire Data Status Error Event (from Error Log)
+	 *  @param errorLog log
+	 */
+	public void fireDataStatusEEvent (ValueNamePair errorLog)
+	{
+		if (errorLog != null)
+			m_mTable.fireDataStatusEEvent(errorLog);
+	}   //  fireDataStatusEvent
+
+	/**
+	 *  Get Current Row
+	 *  @return current row
+	 */
+	public int getCurrentRow()
+	{
+		if (m_currentRow != verifyRow(m_currentRow))
+			setCurrentRow(m_mTable.getRowCount()-1, true);
+		return m_currentRow;
+	}   //  getCurrentRow
+
+	/**
+	 *  Get Current Table Key ID
+	 *  @return Record_ID
+	 */
+	public int getRecord_ID()
+	{
+		return m_mTable.getKeyID(m_currentRow);
+	}   //  getRecord_ID
+
+	/**
+	 *  Get Key ID of row
+	 *  @param  row row number
+	 *  @return The Key ID of the row or -1 if not found
+	 */
+	public int getKeyID (int row)
+	{
+		return m_mTable.getKeyID (row);
+	}   //  getCurrentKeyID
+
+	/**
+	 *  Navigate absolute - goto Row - (zero based).
+	 *  - does nothing, if in current row
+	 *  - saves old row if required
+	 *  @param targetRow target row
+	 *  @return current row
+	 */
+	public int navigate (int targetRow)
+	{
+		//  nothing to do
+		if (targetRow == m_currentRow)
+			return m_currentRow;
+		log.info ("Row=" + targetRow);
+
+		//  Row range check
+		int newRow = verifyRow(targetRow);
+
+		//  Check, if we have old uncommitted data
+		if (m_mTable.dataSave(newRow, false) == false)
+			return m_currentRow;
+
+		//remove/ignore new and unchange row
+		if (m_mTable.isInserting())
+		{
+			if (newRow > m_currentRow)
+				newRow--;
+			dataIgnore();
+		}
+
+		//  new position
+		return setCurrentRow(newRow, true);
+	}   //  navigate
+
+	/**
+	 *  Navigate relatively - i.e. plus/minus from current position
+	 *  @param rowChange row change
+	 *  @return current row
+	 */
+	public int navigateRelative (int rowChange)
+	{
+		return navigate (m_currentRow + rowChange);
+	}   //  navigateRelative
+
+	/**
+	 *  Navigate to current now (reload)
+	 *  @return current row
+	 */
+	public int navigateCurrent()
+	{
+		log.info("Row=" + m_currentRow);
+		return setCurrentRow(m_currentRow, true);
+	}   //  navigateCurrent
+
+	/**
+	 *  Row Range check
+	 *  @param targetRow target row
+	 *  @return checked row
+	 */
+	private int verifyRow (int targetRow)
+	{
+		int newRow = targetRow;
+		//  Table Open?
+		if (!m_mTable.isOpen())
+		{
+			log.severe ("Table not open");
+			return -1;
+		}
+		//  Row Count
+		int rows = getRowCount();
+		if (rows == 0)
+		{
+			log.fine("No Rows");
+			return -1;
+		}
+		if (newRow >= rows)
+		{
+			newRow = rows-1;
+			log.fine("Set to max Row: " + newRow);
+		}
+		else if (newRow < 0)
+		{
+			newRow = 0;
+			log.fine("Set to first Row");
+		}
+		return newRow;
+	}   //  verifyRow
+
+	/**
+	 *  Set current row and load data into fields.
+	 *  If there is no row - load nulls
+	 *  @param newCurrentRow new current row
+	 *  @param fireEvents fire events
+	 *  @return current row
+	 */
+	private int setCurrentRow (int newCurrentRow, boolean fireEvents)
+	{
+		int oldCurrentRow = m_currentRow;
+		m_currentRow = verifyRow (newCurrentRow);
+		log.fine("Row=" + m_currentRow + " - fire=" + fireEvents);
+
+		//  Update Field Values
+		int size = m_mTable.getColumnCount();
+		for (int i = 0; i < size; i++)
+		{
+			GridField mField = m_mTable.getField(i);
+			//  get Value from Table
+			if (m_currentRow >= 0)
+			{
+				Object value = m_mTable.getValueAt(m_currentRow, i);
+				mField.setValue(value, m_mTable.isInserting());
+				if (m_mTable.isInserting())		//	set invalid values to null
+					mField.validateValue();
+			}
+			else
+			{   //  no rows - set to a reasonable value - not updateable
+//				Object value = null;
+//				if (mField.isKey() || mField.isParent() || mField.getColumnName().equals(m_linkColumnName))
+//					value = mField.getDefault();
+
+				// CarlosRuiz - globalqss [ 1881480 ] Navigation problem between tabs
+				// the implementation of linking with window context variables is very weak
+				// you must be careful when defining a column in a detail tab with a field
+				// with the same column name as some of the links of the tabs above
+				// this can cause bad behavior of linking
+				if (mField.isKey())
+					mField.setValueAndUpdateContext();
+				else
+					mField.setValue();
+			}
+		}
+		loadDependentInfo();
+
+		if (!fireEvents)    //  prevents informing twice
+			return m_currentRow;
+
+		//  inform VTable/..    -> rowChanged
+		m_propertyChangeSupport.firePropertyChange(PROPERTY, oldCurrentRow, m_currentRow);
+
+		//check last data status event
+		long since = System.currentTimeMillis() - m_lastDataStatusEventTime;
+		if (since <= 500 && m_lastDataStatusEvent != null)
+		{
+			m_DataStatusEvent = m_lastDataStatusEvent;
+		}
+
+		//  inform APanel/..    -> dataStatus with row updated
+		if (m_DataStatusEvent == null)
+			m_DataStatusEvent = new DataStatusEvent(this, getRowCount(),
+				m_mTable.isInserting(),		//	changed
+				Env.isAutoCommit(Env.getCtx(), m_vo.WindowNo), m_mTable.isInserting());
+		//
+		m_DataStatusEvent.setCurrentRow(m_currentRow);
+		String status = m_DataStatusEvent.getAD_Message();
+		if (status == null || status.length() == 0)
+			 m_DataStatusEvent.setInfo(DEFAULT_STATUS_MESSAGE, null, false,false);
+		fireDataStatusChanged(m_DataStatusEvent);
+
+		//reset
+		m_DataStatusEvent = null;
+
+		return m_currentRow;
+	}   //  setCurrentRow
+
+
+	/**
+	 *  Set current row - used for deleteSelection
+	 *  @return current row
+	 */
+	public void setCurrentRow(int row){
+			setCurrentRow(row, false);
+	}
+
+
+	/**************************************************************************
+	 *  Get RowCount
+	 *  @return row count
+	 */
+	public int getRowCount()
+	{
+		int count = m_mTable.getRowCount();
+		//  Wait a bit if currently loading
+		if (count == 0 && m_mTable.isLoading())
+		{
+			try
+			{
+				Thread.sleep(100);      //  .1 sec
+			}
+			catch (Exception e) {}
+			count = m_mTable.getRowCount();
+		}
+		return count;
+	}   //  getRowCount
+
+	/**
+	 *  Get Column/Field Count
+	 *  @return field count
+	 */
+	public int getFieldCount()
+	{
+		return m_mTable.getColumnCount();
+	}   //  getFieldCount
+
+	/**
+	 *  Get Field by index
+	 *  @param index index
+	 *  @return MField
+	 */
+	public GridField getField (int index)
+	{
+		return (index >= 0 ? m_mTable.getField(index) : null);
+	}   //  getField
+
+	/**
+	 *  Get Field by DB column name
+	 *  @param columnName column name
+	 *  @return MField
+	 */
+	public GridField getField (String columnName)
+	{
+		return m_mTable.getField(columnName);
+	}   //  getField
+
+	/**
+	 *  Get all Fields
+	 *  @return MFields
+	 */
+	public GridField[] getFields ()
+	{
+		return m_mTable.getFields();
+	}   //  getField
+
+	/**
+	 *  Set New Value & call Callout
+	 *  @param columnName database column name
+	 *  @param value value
+	 *  @return error message or ""
+	 */
+	public String setValue (String columnName, Object value)
+	{
+		if (columnName == null)
+			return "NoColumn";
+		return setValue(m_mTable.getField(columnName), value);
+	}   //  setValue
+
+	/**
+	 *  Set New Value & call Callout
+	 *  @param field field
+	 *  @param value value
+	 *  @return error message or ""
+	 */
+	public String setValue (GridField field, Object value)
+	{
+		if (field == null)
+			return "NoField";
+
+		log.fine(field.getColumnName() + "=" + value + " - Row=" + m_currentRow);
+
+		if (DisplayType.isID(field.getDisplayType()) && value instanceof Integer && ((Integer)value).intValue() < 0)
+			value = null;
+
+		int col = m_mTable.findColumn(field.getColumnName());
+		m_mTable.setValueAt(value, m_currentRow, col, false);
+		//
+		return ""; // processFieldChange (field); // here we don't need to call processFieldChange, it was called on GridController.dataStatusChanged
+	}   //  setValue
+
+	/**
+	 * 	Is Processed
+	 *	@return true if current record is processed
+	 */
+	public boolean isProcessed()
+	{
+		return getValueAsBoolean("Processed");
+	}	//	isProcessed
+
+	/**
+	 * Is the current record active
+	 * @return true if current record is active
+	 * @author Teo Sarca - BF [ 1742159 ]
+	 */
+	public boolean isActive()
+	{
+		return getValueAsBoolean("IsActive");
+	}	//	isProcessed
+
+	/**
+	 *  Process Field Change - evaluate Dependencies and process Callouts.
+	 *
+	 *  called from MTab.setValue or GridController.dataStatusChanged
+	 *  @param changedField changed field
+	 *  @return error message or ""
+	 */
+	public String processFieldChange (GridField changedField)
+	{
+		processDependencies (changedField);
+		return processCallout (changedField);
+	}   //  processFieldChange
+
+	/**
+	 *  Evaluate Dependencies
+	 *  @param changedField changed field
+	 */
+	private void processDependencies (GridField changedField)
+	{
+		String columnName = changedField.getColumnName();
+	//	log.trace(log.l4_Data, "Changed Column", columnName);
+
+		//  when column name is not in list of DependentOn fields - fini
+		if (!hasDependants(columnName))
+			return;
+
+		//  Get dependent MFields (may be because of display or dynamic lookup)
+		ArrayList<GridField> list = getDependantFields(columnName);
+		for (int i = 0; i < list.size(); i++)
+		{
+			GridField dependentField = (GridField)list.get(i);
+		//	log.trace(log.l5_DData, "Dependent Field", dependentField==null ? "null" : dependentField.getColumnName());
+			//  if the field has a lookup
+			if (dependentField != null && dependentField.getLookup() instanceof MLookup)
+			{
+				MLookup mLookup = (MLookup)dependentField.getLookup();
+			//	log.trace(log.l6_Database, "Lookup Validation", mLookup.getValidation());
+				//  if the lookup is dynamic (i.e. contains this columnName as variable)
+				if (mLookup.getValidation().indexOf("@"+columnName+"@") != -1)
+				{
+					log.fine(columnName + " changed - "
+						+ dependentField.getColumnName() + " set to null");
+					//  invalidate current selection
+					setValue(dependentField, null);
+				}
+			}
+		}   //  for all dependent fields
+	}   //  processDependencies
+
+
+	private List<String> activeCallouts = new ArrayList<String>();
+	private List<Callout> activeCalloutInstance = new ArrayList<Callout>();
+
+	/**
+	 *
+	 * @return list of active call out for this tab
+	 */
+	public String[] getActiveCallouts()
+	{
+		String[] list = new String[activeCallouts.size()];
+		return activeCallouts.toArray(list);
+	}
+
+	/**
+	 *
+	 * @return list of active call out instance for this tab
+	 */
+	public Callout[] getActiveCalloutInstance()
+	{
+		Callout[] list = new Callout[activeCalloutInstance.size()];
+		return activeCalloutInstance.toArray(list);
+	}
+
+	/**************************************************************************
+	 *  Process Callout(s).
+	 *  <p>
+	 *  The Callout is in the string of
+	 *  "class.method;class.method;"
+	 * If there is no class name, i.e. only a method name, the class is regarded
+	 * as CalloutSystem.
+	 * The class needs to comply with the Interface Callout.
+	 *
+	 * For a limited time, the old notation of Sx_matheod / Ux_menthod is maintained.
+	 *
+	 * @param field field
+	 * @return error message or ""
+	 * @see org.compiere.model.Callout
+	 */
+	public String processCallout (GridField field)
+	{
+		//
+		if (isProcessed() && !field.isAlwaysUpdateable())		//	only active records
+			return "";			//	"DocProcessed";
+
+		Object value = field.getValue();
+		Object oldValue = field.getOldValue();
+		List<IColumnCallout> callouts = Core.findCallout(getTableName(), field.getColumnName());
+		if (callouts != null && !callouts.isEmpty()) {
+			for(IColumnCallout co : callouts)
+			{
+				String retValue = "";
+
+				String cmd = co.getClass().getName();
+				//detect infinite loop
+				if (activeCallouts.contains(cmd)) continue;
+				try
+				{
+					activeCallouts.add(cmd);
+					retValue = co.start(m_vo.ctx, m_vo.WindowNo, this, field, value, oldValue);
+				}
+				catch (Exception e)
+				{
+					log.log(Level.SEVERE, "start", e);
+					retValue = 	"Callout Invalid: " + e.toString();
+					return retValue;
+				}
+				finally
+				{
+					activeCallouts.remove(cmd);
+				}
+				if (!Util.isEmpty(retValue))		//	interrupt on first error
+				{
+					log.severe (retValue);
+					return retValue;
+				}
+			}
+		}
+
+		String callout = field.getCallout();
+		if (callout.length() == 0)
+			return "";
+
+		log.fine(field.getColumnName() + "=" + value
+			+ " (" + callout + ") - old=" + oldValue);
+
+		StringTokenizer st = new StringTokenizer(callout, ";,", false);
+		while (st.hasMoreTokens())      //  for each callout
+		{
+			String cmd = st.nextToken().trim();
+
+			//detect infinite loop
+			if (activeCallouts.contains(cmd)) continue;
+
+			String retValue = "";
+			// FR [1877902]
+			// CarlosRuiz - globalqss - implement beanshell callout
+			// Victor Perez  - vpj-cd implement JSR 223 Scripting
+			if (cmd.toLowerCase().startsWith(MRule.SCRIPT_PREFIX)) {
+
+				MRule rule = MRule.get(m_vo.ctx, cmd.substring(MRule.SCRIPT_PREFIX.length()));
+				if (rule == null) {
+					retValue = "Callout " + cmd + " not found";
+					log.log(Level.SEVERE, retValue);
+					return retValue;
+				}
+				if ( !  (rule.getEventType().equals(MRule.EVENTTYPE_Callout)
+					  && rule.getRuleType().equals(MRule.RULETYPE_JSR223ScriptingAPIs))) {
+					retValue = "Callout " + cmd
+						+ " must be of type JSR 223 and event Callout";
+					log.log(Level.SEVERE, retValue);
+					return retValue;
+				}
+
+				ScriptEngine engine = rule.getScriptEngine();
+
+				// Window context are    W_
+				// Login context  are    G_
+				MRule.setContext(engine, m_vo.ctx, m_vo.WindowNo);
+				// now add the callout parameters windowNo, tab, field, value, oldValue to the engine
+				// Method arguments context are A_
+				engine.put(MRule.ARGUMENTS_PREFIX + "WindowNo", m_vo.WindowNo);
+				engine.put(MRule.ARGUMENTS_PREFIX + "Tab", this);
+				engine.put(MRule.ARGUMENTS_PREFIX + "Field", field);
+				engine.put(MRule.ARGUMENTS_PREFIX + "Value", value);
+				engine.put(MRule.ARGUMENTS_PREFIX + "OldValue", oldValue);
+				engine.put(MRule.ARGUMENTS_PREFIX + "Ctx", m_vo.ctx);
+
+				try
+				{
+					activeCallouts.add(cmd);
+					retValue = engine.eval(rule.getScript()).toString();
+				}
+				catch (Exception e)
+				{
+					log.log(Level.SEVERE, "", e);
+					retValue = 	"Callout Invalid: " + e.toString();
+					return retValue;
+				}
+				finally
+				{
+					activeCallouts.remove(cmd);
+				}
+
+			} else {
+
+				Callout call = null;
+				String method = null;
+				int methodStart = cmd.lastIndexOf('.');
+				try
+				{
+					if (methodStart != -1)      //  no class
+					{
+						Class<?> cClass = Class.forName(cmd.substring(0,methodStart));
+						call = (Callout)cClass.newInstance();
+						method = cmd.substring(methodStart+1);
+					}
+				}
+				catch (Exception e)
+				{
+					log.log(Level.SEVERE, "class", e);
+					return "Callout Invalid: " + cmd + " (" + e.toString() + ")";
+				}
+
+				if (call == null || method == null || method.length() == 0)
+					return "Callout Invalid: " + method;
+
+				try
+				{
+					activeCallouts.add(cmd);
+					activeCalloutInstance.add(call);
+					retValue = call.start(m_vo.ctx, method, m_vo.WindowNo, this, field, value, oldValue);
+				}
+				catch (Exception e)
+				{
+					log.log(Level.SEVERE, "start", e);
+					retValue = 	"Callout Invalid: " + e.toString();
+					return retValue;
+				}
+				finally
+				{
+					activeCallouts.remove(cmd);
+					activeCalloutInstance.remove(call);
+				}
+
+			}
+
+			if (!Util.isEmpty(retValue))		//	interrupt on first error
+			{
+				log.severe (retValue);
+				return retValue;
+			}
+		}   //  for each callout
+		return "";
+	}	//	processCallout
+
+	/**
+	 *  Get Value of Field with columnName
+	 *  @param columnName column name
+	 *  @return value
+	 */
+	public Object getValue (String columnName)
+	{
+		if (columnName == null)
+			return null;
+		GridField field = m_mTable.getField(columnName);
+		return getValue(field);
+	}   //  getValue
+
+	/**
+	 * Get Boolean Value of Field with columnName.
+	 * If there is no column with the given name, the context for current window will be checked.
+	 * @param columnName column name
+	 * @return boolean value or false if the field was not found
+	 * @author Teo Sarca
+	 */
+	public boolean getValueAsBoolean(String columnName)
+	{
+		int index = m_mTable.findColumn(columnName);
+		if (index != -1)
+		{
+			Object oo = m_mTable.getValueAt(m_currentRow, index);
+			if (oo instanceof String)
+				return "Y".equals(oo);
+			if (oo instanceof Boolean)
+				return ((Boolean)oo).booleanValue();
+		}
+		return "Y".equals(Env.getContext(m_vo.ctx, m_vo.WindowNo, columnName));
+	}	//	isProcessed
+
+	/**
+	 *  Get Value of Field
+	 *  @param field field
+	 *  @return value
+	 */
+	public Object getValue (GridField field)
+	{
+		if (field == null)
+			return null;
+		return field.getValue();
+	}   //  getValue
+
+	/**
+	 *  Get Value of Field in row
+	 *  @param row row
+	 *  @param columnName column name
+	 *  @return value
+	 */
+	public Object getValue (int row, String columnName)
+	{
+		int col = m_mTable.findColumn(columnName);
+		if (col == -1)
+			return null;
+		return m_mTable.getValueAt(row, col);
+	}   //  getValue
+
+	/*
+	public boolean isNeedToSaveParent()
+	{
+		if (isDetail())
+			return m_parentNeedSave;
+		else
+			return false;
+	}*/
+
+	/**
+	 *  toString
+	 *  @return String representation
+	 */
+	public String toString()
+	{
+		String retValue = "MTab #";
+		if (m_vo != null)
+			retValue += m_vo.TabNo + " " + m_vo.Name + " (" + m_vo.AD_Tab_ID + ")";
+		else
+			retValue += "???";
+		return retValue;
+	}   //  toString
+
+
+	/**************************************************************************
+	 *  @param l listener
+	 */
+	public synchronized void removePropertyChangeListener(PropertyChangeListener l)
+	{
+		m_propertyChangeSupport.removePropertyChangeListener(l);
+	}
+	/**
+	 *  @param l listener
+	 */
+	public synchronized void addPropertyChangeListener(PropertyChangeListener l)
+	{
+		m_propertyChangeSupport.addPropertyChangeListener(l);
+	}
+
+	/**
+	 *  @param l listener
+	 */
+	public synchronized void removeDataStatusListener(DataStatusListener l)
+	{
+		m_listenerList.remove(DataStatusListener.class, l);
+	}
+	/**
+	 *  @param l listener
+	 */
+	public synchronized void addDataStatusListener(DataStatusListener l)
+	{
+		m_listenerList.add(DataStatusListener.class, l);
+	}
+
+	/**
+	 * @param l
+	 */
+	public synchronized void addStateChangeListener(StateChangeListener l)
+	{
+		m_listenerList.add(StateChangeListener.class, l);
+	}
+
+	/**
+	 * @param l
+	 */
+	public synchronized void removeStateChangeListener(StateChangeListener l)
+	{
+		m_listenerList.remove(StateChangeListener.class, l);
+	}
+
+	/**
+	 * Feature Request [1707462]
+	 * Enable runtime change of VFormat
+	 * @param Identifier field indent
+	 * @param strNewFormat new mask
+	 * @author fer_luck
+	 */
+	public void setFieldVFormat (String identifier, String strNewFormat)
+	{
+		m_mTable.setFieldVFormat(identifier, strNewFormat);
+	}	//	setFieldVFormat
+
+	/**
+	 * Switches the line/seqNo of the two rows
+	 * @param from row index
+	 * @param to row index
+	 * @param sortColumn column index of sort column
+	 * @param ascending sorting modus
+	 */
+	public void switchRows(int from, int to, int sortColumn, boolean ascending) {
+		log.fine(from + " - " + to + " - " + sortColumn + " - " + ascending);
+		// nothing to do
+		if (from == to) {
+			log.finest("nothing to do - from == to");
+			return;
+		}
+		//check if lines are editable
+		if(!(m_mTable.isRowEditable(from)&& m_mTable.isRowEditable(to))){
+			log.finest("row not editable - return");
+			return;
+		}
+		// Row range check
+		to = verifyRow(to);
+		if (to == -1) {
+			log.finest("Row range check - return");
+			return;
+		}
+
+		// Check, if we have old uncommitted data
+		m_mTable.dataSave(to, false);
+
+		//find the line column
+		int lineCol = m_mTable.findColumn("Line");
+		if (lineCol == -1) {
+			lineCol = m_mTable.findColumn("SeqNo");
+		}
+		if(lineCol == -1){
+			//no Line, no SeqNo
+			return;
+		}
+		//get the line/seq numbers
+		Integer lineNoCurrentRow = null;
+		Integer lineNoNextRow = null;
+		if (m_mTable.getValueAt(from, lineCol) instanceof Integer) {
+			lineNoCurrentRow = (Integer) m_mTable.getValueAt(from, lineCol);
+			lineNoNextRow = (Integer) m_mTable.getValueAt(to, lineCol);
+		} else if (m_mTable.getValueAt(from, lineCol) instanceof BigDecimal) {
+			lineNoCurrentRow = new Integer(((BigDecimal) m_mTable.getValueAt(from, lineCol))
+					.intValue());
+			lineNoNextRow = new Integer(((BigDecimal) m_mTable.getValueAt(to, lineCol))
+					.intValue());
+		} else {
+			log.fine("unknown value format - return");
+			return;
+		}
+		//don't sort special lines like taxes
+		if (lineNoCurrentRow >= 9900
+				|| lineNoNextRow >= 9900) {
+			log.fine("don't sort - might be special lines");
+			return;
+		}
+		// switch the line numbers and save new values
+
+		m_mTable.setValueAt(lineNoCurrentRow, to, lineCol);
+		setCurrentRow(to, false);
+		m_mTable.dataSave(true);
+		m_mTable.setValueAt(lineNoNextRow, from, lineCol);
+		setCurrentRow(from, false);
+		m_mTable.dataSave(true);
+		//resort
+		if(sortColumn != -1) {
+			m_mTable.sort(sortColumn, ascending);
+		} else {
+			m_mTable.sort(lineCol, true);
+		}
+		navigate(to);
+	}
+
+	private void fireStateChangeEvent(StateChangeEvent e)
+	{
+		StateChangeListener[] listeners = m_listenerList.getListeners(StateChangeListener.class);
+		if (listeners.length == 0)
+			return;
+		for(int i = 0; i < listeners.length; i++) {
+			listeners[i].stateChange(e);
+		}
+
+	}
+
+	/**
+	 *
+	 * @return list of all tabs included in this tab
+	 */
+	public List<GridTab> getIncludedTabs()
+	{
+		List<GridTab> list = new ArrayList<GridTab>(1);
+		for (GridField field : getFields())
+		{
+			if (field.getIncluded_Tab_ID() > 0)
+			{
+				for (int i = 0; i < m_window.getTabCount(); i++)
+				{
+					final GridTab detailTab = m_window.getTab(i);
+					if (detailTab.getAD_Tab_ID() == field.getIncluded_Tab_ID())
+					{
+						list.add(detailTab);
+						break;
+					}
+				}
+			}
+		}
+		return list;
+	}
+
+	//BF [ 2910358 ]
+	/**
+	 * get Parent Tab No
+	 * @return Tab No
+	 */
+	private int getParentTabNo()
+	{
+		int tabNo = m_vo.TabNo;
+		int currentLevel = m_vo.TabLevel;
+		int parentLevel = currentLevel-1;
+		if (parentLevel < 0)
+			return tabNo;
+			while (parentLevel != currentLevel)
+			{
+				tabNo--;
+				currentLevel = Env.getContextAsInt(m_vo.ctx, m_vo.WindowNo, tabNo, GridTab.CTX_TabLevel);
+			}
+		return tabNo;
+	}
+	
+	public GridTab getParentTab()
+	{
+		int parentTabNo = getParentTabNo();
+		if (parentTabNo < 0 || parentTabNo == m_vo.TabNo)
+			return null;
+		return m_window.getTab(parentTabNo);
+	}
+}	//	GridTab