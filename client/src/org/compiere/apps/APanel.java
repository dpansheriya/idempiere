--- conflicted
+++ resolved
@@ -33,10 +33,7 @@
 import java.util.Arrays;
 import java.util.HashMap;
 import java.util.Iterator;
-<<<<<<< HEAD
-=======
 import java.util.List;
->>>>>>> 4e53264e
 import java.util.Map;
 import java.util.Properties;
 import java.util.TreeMap;
@@ -2167,13 +2164,8 @@
 				query.addRestriction(link, MQuery.EQUAL,
 					Env.getContext(m_ctx, m_curWindowNo, link));
 		}
-<<<<<<< HEAD
 		new AZoomAcross(aZoomAcross.getButton(), m_curTab.getTableName(),
 				m_curTab.getAD_Window_ID(), query);
-=======
-		new AZoomAcross (aZoomAcross.getButton(),
-			m_curTab.getTableName(), query);
->>>>>>> 4e53264e
 	}	//	cmd_zoom
 
 	/**
@@ -2650,11 +2642,7 @@
 				if (!cmd_save(true))
 					return;
 
-<<<<<<< HEAD
 			FormFrame ff = new FormFrame(getGraphicsConfiguration());
-=======
-			FormFrame ff = new FormFrame();
->>>>>>> 4e53264e
 			String title = vButton.getDescription();
 			if (title == null || title.length() == 0)
 				title = vButton.getName();
