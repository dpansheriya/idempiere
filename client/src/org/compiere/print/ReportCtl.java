/******************************************************************************
 * Product: Adempiere ERP & CRM Smart Business Solution                       *
 * Copyright (C) 1999-2006 ComPiere, Inc. All Rights Reserved.                *
 * This program is free software; you can redistribute it and/or modify it    *
 * under the terms version 2 of the GNU General Public License as published   *
 * by the Free Software Foundation. This program is distributed in the hope   *
 * that it will be useful, but WITHOUT ANY WARRANTY; without even the implied *
 * warranty of MERCHANTABILITY or FITNESS FOR A PARTICULAR PURPOSE.           *
 * See the GNU General Public License for more details.                       *
 * You should have received a copy of the GNU General Public License along    *
 * with this program; if not, write to the Free Software Foundation, Inc.,    *
 * 59 Temple Place, Suite 330, Boston, MA 02111-1307 USA.                     *
 * For the text or an alternative of this public license, you may reach us    *
 * ComPiere, Inc., 2620 Augustine Dr. #245, Santa Clara, CA 95054, USA        *
 * or via info@compiere.org or http://www.compiere.org/license.html           *
 *****************************************************************************/
package org.compiere.print;

import java.lang.reflect.Method;
import java.util.Properties;
import java.util.Vector;
import java.util.logging.Level;

import org.adempiere.exceptions.AdempiereException;
import org.compiere.apps.ADialog;
import org.compiere.apps.ProcessCtl;
import org.compiere.model.MPaySelectionCheck;
import org.compiere.model.MProcess;
import org.compiere.model.MQuery;
import org.compiere.model.MTable;
import org.compiere.model.PrintInfo;
import org.compiere.process.ProcessInfo;
import org.compiere.process.ProcessInfoParameter;
import org.compiere.util.ASyncProcess;
import org.compiere.util.CLogger;
import org.compiere.util.Env;
import org.compiere.util.Ini;
import org.compiere.util.Trx;

/**
 *	Report Controller.
 *
 * 	@author 	Jorg Janke
 * 	@version 	$Id: ReportCtl.java,v 1.3 2006/10/08 07:05:08 comdivision Exp $
 * 
 * @author Teo Sarca, SC ARHIPAC SERVICE SRL
 * 			<li>FR [ 1866739 ] ReportCtl: use printformat from the transient/serializable
 */
public class ReportCtl
{
	/**
	 * @deprecated Please use {@link ServerReportCtl#PARAM_PRINTER_NAME}
	 */
	public static final String PARAM_PRINTER_NAME = ServerReportCtl.PARAM_PRINTER_NAME;
	/**
	 * @deprecated Please use {@link ServerReportCtl#PARAM_PRINT_FORMAT}
	 */
	public static final String PARAM_PRINT_FORMAT = ServerReportCtl.PARAM_PRINT_FORMAT;
	/**
	 * @deprecated Please use {@link ServerReportCtl#PARAM_PRINT_INFO}
	 */
	public static final String PARAM_PRINT_INFO = ServerReportCtl.PARAM_PRINT_INFO;
	
	/**
	 *	Constructor - prevent instance
	 */
	private ReportCtl()
	{
	}	//	ReportCtrl

	
	/**	Static Logger	*/
	private static CLogger	s_log	= CLogger.getCLogger (ReportCtl.class);
	
	private static ReportViewerProvider viewerProvider = new SwingViewerProvider(); 
	
	/**
	 *	Create Report.
	 *	Called from ProcessCtl.
	 *	- Check special reports first, if not, create standard Report
	 *
	 *  @param pi process info
	 *  @param IsDirectPrint if true, prints directly - otherwise View
	 *  @return true if created
	 */
	static public boolean start (ProcessInfo pi, boolean IsDirectPrint)
	{
		return start(null, -1, pi, IsDirectPrint);
	}
	
	/**
	 *	Create Report.
	 *	Called from ProcessCtl.
	 *	- Check special reports first, if not, create standard Report
	 *
	 *  @param parent The window which invoked the printing
	 *  @param WindowNo The windows number which invoked the printing
	 *  @param pi process info
	 *  @param IsDirectPrint if true, prints directly - otherwise View
	 *  @return true if created
	 */
	static public boolean start (ASyncProcess parent, int WindowNo, ProcessInfo pi, boolean IsDirectPrint)
	{
		pi.setPrintPreview(!IsDirectPrint);
		return start(parent, WindowNo, pi);
	}
	
	/**
	 *	Create Report.
	 *	Called from ProcessCtl.
	 *	- Check special reports first, if not, create standard Report
	 *
	 *  @param parent The window which invoked the printing
	 *  @param WindowNo The windows number which invoked the printing
	 *  @param pi process info
	 *  @param IsDirectPrint if true, prints directly - otherwise View
	 *  @return true if created
	 */
	static public boolean start (ASyncProcess parent, int WindowNo, ProcessInfo pi)
	{
		s_log.info("start - " + pi);

		/**
		 *	Order Print
		 */
		if (pi.getAD_Process_ID() == 110)			//	C_Order
			return startDocumentPrint(ReportEngine.ORDER, pi.getRecord_ID(), parent, WindowNo, !pi.isPrintPreview());
		if (pi.getAD_Process_ID() ==  MProcess.getProcess_ID("Rpt PP_Order", null))			//	C_Order
			return startDocumentPrint(ReportEngine.MANUFACTURING_ORDER, pi.getRecord_ID(), parent, WindowNo, !pi.isPrintPreview());
		if (pi.getAD_Process_ID() ==  MProcess.getProcess_ID("Rpt DD_Order", null))			//	C_Order
			return startDocumentPrint(ReportEngine.DISTRIBUTION_ORDER, pi.getRecord_ID(), parent, WindowNo, !pi.isPrintPreview());
		else if (pi.getAD_Process_ID() == 116)		//	C_Invoice
			return startDocumentPrint(ReportEngine.INVOICE, pi.getRecord_ID(), parent, WindowNo, !pi.isPrintPreview());
		else if (pi.getAD_Process_ID() == 117)		//	M_InOut
			return startDocumentPrint(ReportEngine.SHIPMENT, pi.getRecord_ID(), parent, WindowNo, !pi.isPrintPreview());
		else if (pi.getAD_Process_ID() == 217)		//	C_Project
			return startDocumentPrint(ReportEngine.PROJECT, pi.getRecord_ID(), parent, WindowNo, !pi.isPrintPreview());
		else if (pi.getAD_Process_ID() == 276)		//	C_RfQResponse
			return startDocumentPrint(ReportEngine.RFQ, pi.getRecord_ID(), parent, WindowNo, !pi.isPrintPreview());
		else if (pi.getAD_Process_ID() == 313)		//	C_Payment
			return startCheckPrint(pi.getRecord_ID(), !pi.isPrintPreview());
		/**
        else if (pi.getAD_Process_ID() == 290)      // Movement Submission by VHARCQ
            return startDocumentPrint(ReportEngine.MOVEMENT, pi.getRecord_ID(), parent, WindowNo, IsDirectPrint);
		else if (pi.AD_Process_ID == 9999999)	//	PaySelection
			return startDocumentPrint(CHECK, pi, IsDirectPrint);
		else if (pi.AD_Process_ID == 9999999)	//	PaySelection
			return startDocumentPrint(REMITTANCE, pi, IsDirectPrint);
		**/
		else if (pi.getAD_Process_ID() == 159)		//	Dunning
			return startDocumentPrint(ReportEngine.DUNNING, pi.getRecord_ID(), parent, WindowNo, !pi.isPrintPreview());
	   else if (pi.getAD_Process_ID() == 202			//	Financial Report
			|| pi.getAD_Process_ID() == 204)			//	Financial Statement
		   return startFinReport (pi);
		/********************
		 *	Standard Report
		 *******************/
		return startStandardReport (pi);
	}	//	create

	/**************************************************************************
	 *	Start Standard Report.
	 *  - Get Table Info & submit
	 *  @param pi Process Info
	 *  @param IsDirectPrint if true, prints directly - otherwise View
	 *  @return true if OK
	 */
	static public boolean startStandardReport (ProcessInfo pi, boolean IsDirectPrint)
	{
		pi.setPrintPreview(!IsDirectPrint);
		return startStandardReport(pi);
	}
	
	/**************************************************************************
	 *	Start Standard Report.
	 *  - Get Table Info & submit.<br>
	 *  A report can be created from:
	 *  <ol>
	 *  <li>attached MPrintFormat, if any (see {@link ProcessInfo#setTransientObject(Object)}, {@link ProcessInfo#setSerializableObject(java.io.Serializable)}
	 *  <li>process information (AD_Process.AD_PrintFormat_ID, AD_Process.AD_ReportView_ID)
	 *  </ol>
	 *  @param pi Process Info
	 *  @param IsDirectPrint if true, prints directly - otherwise View
	 *  @return true if OK
	 */
	static public boolean startStandardReport (ProcessInfo pi)
	{
		ReportEngine re = null;
		//
		// Create Report Engine by using attached MPrintFormat (if any)
		Object o = pi.getTransientObject();
		if (o == null)
			o = pi.getSerializableObject();
		if (o != null && o instanceof MPrintFormat) {
			Properties ctx = Env.getCtx();
			MPrintFormat format = (MPrintFormat)o;
			String TableName = MTable.getTableName(ctx, format.getAD_Table_ID());
			MQuery query = MQuery.get (ctx, pi.getAD_PInstance_ID(), TableName);
			PrintInfo info = new PrintInfo(pi);
			re = new ReportEngine(ctx, format, query, info);
			createOutput(re, pi.isPrintPreview(), null);
			return true;
		}
		//
		// Create Report Engine normally
		else {
			re = ReportEngine.get(Env.getCtx(), pi);
			if (re == null)
			{
				pi.setSummary("No ReportEngine");
				return false;
			}
		}
		
		createOutput(re, pi.isPrintPreview(), null);
		return true;
	}	//	startStandardReport

	/**
	 *	Start Financial Report.
	 *  @param pi Process Info
	 *  @return true if OK
	 */
	static public boolean startFinReport (ProcessInfo pi)
	{
		int AD_Client_ID = Env.getAD_Client_ID(Env.getCtx());

		//  Create Query from Parameters
		String TableName = pi.getAD_Process_ID() == 202 ? "T_Report" : "T_ReportStatement";
		MQuery query = MQuery.get (Env.getCtx(), pi.getAD_PInstance_ID(), TableName);

		//	Get PrintFormat
		MPrintFormat format = (MPrintFormat)pi.getTransientObject();
		if (format == null)
			format = (MPrintFormat)pi.getSerializableObject();
		if (format == null)
		{
			s_log.log(Level.SEVERE, "startFinReport - No PrintFormat");
			return false;
		}
		PrintInfo info = new PrintInfo(pi);

		ReportEngine re = new ReportEngine(Env.getCtx(), format, query, info);
		createOutput(re, pi.isPrintPreview(), null);
		return true;
	}	//	startFinReport
	
	/**
	 * 	Start Document Print for Type.
	 *  	Called also directly from ProcessDialog, VInOutGen, VInvoiceGen, VPayPrint
	 * 	@param type document type in ReportEngine
	 * 	@param Record_ID id
	 * 	@param IsDirectPrint if true, prints directly - otherwise View
	 * 	@return true if success
	 */
	public static boolean startDocumentPrint (int type, int Record_ID, boolean IsDirectPrint)
	{
		return startDocumentPrint(type, Record_ID, null, -1, IsDirectPrint);
	}
	
	/**
	 * 	Start Document Print for Type with specified printer. Always direct print.
	 * 	@param type document type in ReportEngine
	 *  @param customPrintFormat	Custom print format. Can be null.
	 * 	@param Record_ID id
	 *  @param parent The window which invoked the printing
	 *  @param WindowNo The windows number which invoked the printing
	 * 	@param printerName 	Specified printer name
	 * 	@return true if success
	 */
	public static boolean startDocumentPrint(int type, MPrintFormat customPrintFormat, int Record_ID, ASyncProcess parent, int WindowNo, String printerName) 
	{
		return(startDocumentPrint(type, customPrintFormat, Record_ID, parent, WindowNo, true, printerName));
	}

	/**
	 * 	Start Document Print for Type.
	 *  	Called also directly from ProcessDialog, VInOutGen, VInvoiceGen, VPayPrint
	 * 	@param type document type in ReportEngine
	 * 	@param Record_ID id
	 *  @param parent The window which invoked the printing
	 *  @param WindowNo The windows number which invoked the printing
	 * 	@param IsDirectPrint if true, prints directly - otherwise View
	 * 	@return true if success
	 */
	public static boolean startDocumentPrint(int type, int Record_ID, ASyncProcess parent, int WindowNo,
			boolean IsDirectPrint) 
	{
		return(startDocumentPrint(type, null, Record_ID, parent, WindowNo, IsDirectPrint, null ));
	}

	/**
	 * 	Start Document Print for Type with specified printer.
	 * 	@param type document type in ReportEngine
	 * 	@param Record_ID id
	 *  @param parent The window which invoked the printing
	 *  @param WindowNo The windows number which invoked the printing
	 * 	@param printerName 	Specified printer name
	 * 	@return true if success
	 */
	public static boolean startDocumentPrint (int type, MPrintFormat customPrintFormat, int Record_ID, ASyncProcess parent, int WindowNo, 
			boolean IsDirectPrint, String printerName)
	{
		ReportEngine re = ReportEngine.get (Env.getCtx(), type, Record_ID);
		if (re == null)
		{
			if (Ini.isClient())
			{
				ADialog.error(0, null, "NoDocPrintFormat");
			}
			else
			{
				try 
				{
					ClassLoader loader = Thread.currentThread().getContextClassLoader();
					if (loader == null)
						loader = ReportCtl.class.getClassLoader();
					Class<?> clazz = loader.loadClass("org.adempiere.webui.window.FDialog");
					Method m = clazz.getMethod("error", Integer.TYPE, String.class);
					m.invoke(null, 0, "NoDocPrintFormat");
				} catch (Exception e) 
				{
					throw new AdempiereException(e);
				}
			}
			return false;
		}
		if (customPrintFormat!=null) {
			// Use custom print format if available
			re.setPrintFormat(customPrintFormat);
		}
		
		if(re.getPrintFormat()!=null)
		{
			MPrintFormat format = re.getPrintFormat();
<<<<<<< HEAD
			
			// We have a Jasper Print Format
			// ==============================
			if(format.getJasperProcess_ID() > 0)	
			{
				ServerReportCtl.runJasperProcess(Record_ID, re, IsDirectPrint, printerName);
=======
			if(format.getJasperProcess_ID() > 0)	
			{
				PrintInfo info = re.getPrintInfo();
				ProcessInfo pi = new ProcessInfo ("", format.getJasperProcess_ID());
				pi.setPrintPreview( !IsDirectPrint );
				pi.setRecord_ID ( Record_ID );
				if (info.isDocument()) {
					ProcessInfoParameter pip = new ProcessInfoParameter("CURRENT_LANG", format.getLanguage(), null, null, null);
					pi.setParameter(new ProcessInfoParameter[]{pip});
				}
				
				//	Execute Process
				if (Ini.isClient())
				{
					ProcessCtl.process(parent, WindowNo, pi, null);
				}
				else
				{
					try 
					{
						ClassLoader loader = Thread.currentThread().getContextClassLoader();
						if (loader == null)
							loader = ReportCtl.class.getClassLoader();
						Class<?> clazz = loader.loadClass("org.adempiere.webui.apps.WProcessCtl");
						Method method = clazz.getDeclaredMethod("process", ASyncProcess.class, Integer.TYPE, ProcessInfo.class, Trx.class);
						method.invoke(null, parent, WindowNo, pi, null);
					}
					catch (Exception e)
					{
						throw new AdempiereException(e);
					}
				}
>>>>>>> 4e53264e
			}
			else
			// Standard Print Format (Non-Jasper)
			// ==================================
			{
				createOutput(re, !IsDirectPrint, printerName);
				if (IsDirectPrint)
				{
					ReportEngine.printConfirm (type, Record_ID);
				}
			}
		}
		return true;
	}	//	StartDocumentPrint
	
	/**
	 * 	Start Check Print.
	 * 	Find/Create
	 *	@param C_Payment_ID Payment
	 * 	@param IsDirectPrint if true, prints directly - otherwise View
	 * 	@return true if success
	 */
	public static boolean startCheckPrint (int C_Payment_ID, boolean IsDirectPrint)
	{
		
		// afalcone - [ 1871567 ] Wrong value in Payment document
		boolean ok = MPaySelectionCheck.deleteGeneratedDraft(Env.getCtx(), C_Payment_ID, null);
		//
		
		int C_PaySelectionCheck_ID = 0;
		MPaySelectionCheck psc = MPaySelectionCheck.getOfPayment(Env.getCtx(), C_Payment_ID, null);
		
		if (psc != null)
			C_PaySelectionCheck_ID = psc.getC_PaySelectionCheck_ID();
		else
		{
			psc = MPaySelectionCheck.createForPayment(Env.getCtx(), C_Payment_ID, null);
			if (psc != null)
				C_PaySelectionCheck_ID = psc.getC_PaySelectionCheck_ID();
		}
		return startDocumentPrint (ReportEngine.CHECK, C_PaySelectionCheck_ID, null, -1, IsDirectPrint);
	}	//	startCheckPrint
	
	private static void createOutput(ReportEngine re, boolean printPreview, String printerName)
	{
		if (printPreview)
			preview(re);
		else {
				if (printerName!=null) {
					re.getPrintInfo().setPrinterName(printerName);
				}
				re.print();
		}
	}
	
	/**
	 * Launch viewer for report
	 * @param re
	 */
	public static void preview(ReportEngine re) 
	{
		ReportViewerProvider provider = getReportViewerProvider();
		provider.openViewer(re);
	}
	
	public static void setReportViewerProvider(ReportViewerProvider provider)
	{
		if (provider == null)
			throw new IllegalArgumentException("Cannot set report viewer provider to null");
		viewerProvider = provider;
	}
	
	public static ReportViewerProvider getReportViewerProvider()
	{
		return viewerProvider;
	}
}	//	ReportCtl
<|MERGE_RESOLUTION|>--- conflicted
+++ resolved
@@ -1,453 +1,423 @@
-/******************************************************************************
- * Product: Adempiere ERP & CRM Smart Business Solution                       *
- * Copyright (C) 1999-2006 ComPiere, Inc. All Rights Reserved.                *
- * This program is free software; you can redistribute it and/or modify it    *
- * under the terms version 2 of the GNU General Public License as published   *
- * by the Free Software Foundation. This program is distributed in the hope   *
- * that it will be useful, but WITHOUT ANY WARRANTY; without even the implied *
- * warranty of MERCHANTABILITY or FITNESS FOR A PARTICULAR PURPOSE.           *
- * See the GNU General Public License for more details.                       *
- * You should have received a copy of the GNU General Public License along    *
- * with this program; if not, write to the Free Software Foundation, Inc.,    *
- * 59 Temple Place, Suite 330, Boston, MA 02111-1307 USA.                     *
- * For the text or an alternative of this public license, you may reach us    *
- * ComPiere, Inc., 2620 Augustine Dr. #245, Santa Clara, CA 95054, USA        *
- * or via info@compiere.org or http://www.compiere.org/license.html           *
- *****************************************************************************/
-package org.compiere.print;
-
-import java.lang.reflect.Method;
-import java.util.Properties;
-import java.util.Vector;
-import java.util.logging.Level;
-
-import org.adempiere.exceptions.AdempiereException;
-import org.compiere.apps.ADialog;
-import org.compiere.apps.ProcessCtl;
-import org.compiere.model.MPaySelectionCheck;
-import org.compiere.model.MProcess;
-import org.compiere.model.MQuery;
-import org.compiere.model.MTable;
-import org.compiere.model.PrintInfo;
-import org.compiere.process.ProcessInfo;
-import org.compiere.process.ProcessInfoParameter;
-import org.compiere.util.ASyncProcess;
-import org.compiere.util.CLogger;
-import org.compiere.util.Env;
-import org.compiere.util.Ini;
-import org.compiere.util.Trx;
-
-/**
- *	Report Controller.
- *
- * 	@author 	Jorg Janke
- * 	@version 	$Id: ReportCtl.java,v 1.3 2006/10/08 07:05:08 comdivision Exp $
- * 
- * @author Teo Sarca, SC ARHIPAC SERVICE SRL
- * 			<li>FR [ 1866739 ] ReportCtl: use printformat from the transient/serializable
- */
-public class ReportCtl
-{
-	/**
-	 * @deprecated Please use {@link ServerReportCtl#PARAM_PRINTER_NAME}
-	 */
-	public static final String PARAM_PRINTER_NAME = ServerReportCtl.PARAM_PRINTER_NAME;
-	/**
-	 * @deprecated Please use {@link ServerReportCtl#PARAM_PRINT_FORMAT}
-	 */
-	public static final String PARAM_PRINT_FORMAT = ServerReportCtl.PARAM_PRINT_FORMAT;
-	/**
-	 * @deprecated Please use {@link ServerReportCtl#PARAM_PRINT_INFO}
-	 */
-	public static final String PARAM_PRINT_INFO = ServerReportCtl.PARAM_PRINT_INFO;
-	
-	/**
-	 *	Constructor - prevent instance
-	 */
-	private ReportCtl()
-	{
-	}	//	ReportCtrl
-
-	
-	/**	Static Logger	*/
-	private static CLogger	s_log	= CLogger.getCLogger (ReportCtl.class);
-	
-	private static ReportViewerProvider viewerProvider = new SwingViewerProvider(); 
-	
-	/**
-	 *	Create Report.
-	 *	Called from ProcessCtl.
-	 *	- Check special reports first, if not, create standard Report
-	 *
-	 *  @param pi process info
-	 *  @param IsDirectPrint if true, prints directly - otherwise View
-	 *  @return true if created
-	 */
-	static public boolean start (ProcessInfo pi, boolean IsDirectPrint)
-	{
-		return start(null, -1, pi, IsDirectPrint);
-	}
-	
-	/**
-	 *	Create Report.
-	 *	Called from ProcessCtl.
-	 *	- Check special reports first, if not, create standard Report
-	 *
-	 *  @param parent The window which invoked the printing
-	 *  @param WindowNo The windows number which invoked the printing
-	 *  @param pi process info
-	 *  @param IsDirectPrint if true, prints directly - otherwise View
-	 *  @return true if created
-	 */
-	static public boolean start (ASyncProcess parent, int WindowNo, ProcessInfo pi, boolean IsDirectPrint)
-	{
-		pi.setPrintPreview(!IsDirectPrint);
-		return start(parent, WindowNo, pi);
-	}
-	
-	/**
-	 *	Create Report.
-	 *	Called from ProcessCtl.
-	 *	- Check special reports first, if not, create standard Report
-	 *
-	 *  @param parent The window which invoked the printing
-	 *  @param WindowNo The windows number which invoked the printing
-	 *  @param pi process info
-	 *  @param IsDirectPrint if true, prints directly - otherwise View
-	 *  @return true if created
-	 */
-	static public boolean start (ASyncProcess parent, int WindowNo, ProcessInfo pi)
-	{
-		s_log.info("start - " + pi);
-
-		/**
-		 *	Order Print
-		 */
-		if (pi.getAD_Process_ID() == 110)			//	C_Order
-			return startDocumentPrint(ReportEngine.ORDER, pi.getRecord_ID(), parent, WindowNo, !pi.isPrintPreview());
-		if (pi.getAD_Process_ID() ==  MProcess.getProcess_ID("Rpt PP_Order", null))			//	C_Order
-			return startDocumentPrint(ReportEngine.MANUFACTURING_ORDER, pi.getRecord_ID(), parent, WindowNo, !pi.isPrintPreview());
-		if (pi.getAD_Process_ID() ==  MProcess.getProcess_ID("Rpt DD_Order", null))			//	C_Order
-			return startDocumentPrint(ReportEngine.DISTRIBUTION_ORDER, pi.getRecord_ID(), parent, WindowNo, !pi.isPrintPreview());
-		else if (pi.getAD_Process_ID() == 116)		//	C_Invoice
-			return startDocumentPrint(ReportEngine.INVOICE, pi.getRecord_ID(), parent, WindowNo, !pi.isPrintPreview());
-		else if (pi.getAD_Process_ID() == 117)		//	M_InOut
-			return startDocumentPrint(ReportEngine.SHIPMENT, pi.getRecord_ID(), parent, WindowNo, !pi.isPrintPreview());
-		else if (pi.getAD_Process_ID() == 217)		//	C_Project
-			return startDocumentPrint(ReportEngine.PROJECT, pi.getRecord_ID(), parent, WindowNo, !pi.isPrintPreview());
-		else if (pi.getAD_Process_ID() == 276)		//	C_RfQResponse
-			return startDocumentPrint(ReportEngine.RFQ, pi.getRecord_ID(), parent, WindowNo, !pi.isPrintPreview());
-		else if (pi.getAD_Process_ID() == 313)		//	C_Payment
-			return startCheckPrint(pi.getRecord_ID(), !pi.isPrintPreview());
-		/**
-        else if (pi.getAD_Process_ID() == 290)      // Movement Submission by VHARCQ
-            return startDocumentPrint(ReportEngine.MOVEMENT, pi.getRecord_ID(), parent, WindowNo, IsDirectPrint);
-		else if (pi.AD_Process_ID == 9999999)	//	PaySelection
-			return startDocumentPrint(CHECK, pi, IsDirectPrint);
-		else if (pi.AD_Process_ID == 9999999)	//	PaySelection
-			return startDocumentPrint(REMITTANCE, pi, IsDirectPrint);
-		**/
-		else if (pi.getAD_Process_ID() == 159)		//	Dunning
-			return startDocumentPrint(ReportEngine.DUNNING, pi.getRecord_ID(), parent, WindowNo, !pi.isPrintPreview());
-	   else if (pi.getAD_Process_ID() == 202			//	Financial Report
-			|| pi.getAD_Process_ID() == 204)			//	Financial Statement
-		   return startFinReport (pi);
-		/********************
-		 *	Standard Report
-		 *******************/
-		return startStandardReport (pi);
-	}	//	create
-
-	/**************************************************************************
-	 *	Start Standard Report.
-	 *  - Get Table Info & submit
-	 *  @param pi Process Info
-	 *  @param IsDirectPrint if true, prints directly - otherwise View
-	 *  @return true if OK
-	 */
-	static public boolean startStandardReport (ProcessInfo pi, boolean IsDirectPrint)
-	{
-		pi.setPrintPreview(!IsDirectPrint);
-		return startStandardReport(pi);
-	}
-	
-	/**************************************************************************
-	 *	Start Standard Report.
-	 *  - Get Table Info & submit.<br>
-	 *  A report can be created from:
-	 *  <ol>
-	 *  <li>attached MPrintFormat, if any (see {@link ProcessInfo#setTransientObject(Object)}, {@link ProcessInfo#setSerializableObject(java.io.Serializable)}
-	 *  <li>process information (AD_Process.AD_PrintFormat_ID, AD_Process.AD_ReportView_ID)
-	 *  </ol>
-	 *  @param pi Process Info
-	 *  @param IsDirectPrint if true, prints directly - otherwise View
-	 *  @return true if OK
-	 */
-	static public boolean startStandardReport (ProcessInfo pi)
-	{
-		ReportEngine re = null;
-		//
-		// Create Report Engine by using attached MPrintFormat (if any)
-		Object o = pi.getTransientObject();
-		if (o == null)
-			o = pi.getSerializableObject();
-		if (o != null && o instanceof MPrintFormat) {
-			Properties ctx = Env.getCtx();
-			MPrintFormat format = (MPrintFormat)o;
-			String TableName = MTable.getTableName(ctx, format.getAD_Table_ID());
-			MQuery query = MQuery.get (ctx, pi.getAD_PInstance_ID(), TableName);
-			PrintInfo info = new PrintInfo(pi);
-			re = new ReportEngine(ctx, format, query, info);
-			createOutput(re, pi.isPrintPreview(), null);
-			return true;
-		}
-		//
-		// Create Report Engine normally
-		else {
-			re = ReportEngine.get(Env.getCtx(), pi);
-			if (re == null)
-			{
-				pi.setSummary("No ReportEngine");
-				return false;
-			}
-		}
-		
-		createOutput(re, pi.isPrintPreview(), null);
-		return true;
-	}	//	startStandardReport
-
-	/**
-	 *	Start Financial Report.
-	 *  @param pi Process Info
-	 *  @return true if OK
-	 */
-	static public boolean startFinReport (ProcessInfo pi)
-	{
-		int AD_Client_ID = Env.getAD_Client_ID(Env.getCtx());
-
-		//  Create Query from Parameters
-		String TableName = pi.getAD_Process_ID() == 202 ? "T_Report" : "T_ReportStatement";
-		MQuery query = MQuery.get (Env.getCtx(), pi.getAD_PInstance_ID(), TableName);
-
-		//	Get PrintFormat
-		MPrintFormat format = (MPrintFormat)pi.getTransientObject();
-		if (format == null)
-			format = (MPrintFormat)pi.getSerializableObject();
-		if (format == null)
-		{
-			s_log.log(Level.SEVERE, "startFinReport - No PrintFormat");
-			return false;
-		}
-		PrintInfo info = new PrintInfo(pi);
-
-		ReportEngine re = new ReportEngine(Env.getCtx(), format, query, info);
-		createOutput(re, pi.isPrintPreview(), null);
-		return true;
-	}	//	startFinReport
-	
-	/**
-	 * 	Start Document Print for Type.
-	 *  	Called also directly from ProcessDialog, VInOutGen, VInvoiceGen, VPayPrint
-	 * 	@param type document type in ReportEngine
-	 * 	@param Record_ID id
-	 * 	@param IsDirectPrint if true, prints directly - otherwise View
-	 * 	@return true if success
-	 */
-	public static boolean startDocumentPrint (int type, int Record_ID, boolean IsDirectPrint)
-	{
-		return startDocumentPrint(type, Record_ID, null, -1, IsDirectPrint);
-	}
-	
-	/**
-	 * 	Start Document Print for Type with specified printer. Always direct print.
-	 * 	@param type document type in ReportEngine
-	 *  @param customPrintFormat	Custom print format. Can be null.
-	 * 	@param Record_ID id
-	 *  @param parent The window which invoked the printing
-	 *  @param WindowNo The windows number which invoked the printing
-	 * 	@param printerName 	Specified printer name
-	 * 	@return true if success
-	 */
-	public static boolean startDocumentPrint(int type, MPrintFormat customPrintFormat, int Record_ID, ASyncProcess parent, int WindowNo, String printerName) 
-	{
-		return(startDocumentPrint(type, customPrintFormat, Record_ID, parent, WindowNo, true, printerName));
-	}
-
-	/**
-	 * 	Start Document Print for Type.
-	 *  	Called also directly from ProcessDialog, VInOutGen, VInvoiceGen, VPayPrint
-	 * 	@param type document type in ReportEngine
-	 * 	@param Record_ID id
-	 *  @param parent The window which invoked the printing
-	 *  @param WindowNo The windows number which invoked the printing
-	 * 	@param IsDirectPrint if true, prints directly - otherwise View
-	 * 	@return true if success
-	 */
-	public static boolean startDocumentPrint(int type, int Record_ID, ASyncProcess parent, int WindowNo,
-			boolean IsDirectPrint) 
-	{
-		return(startDocumentPrint(type, null, Record_ID, parent, WindowNo, IsDirectPrint, null ));
-	}
-
-	/**
-	 * 	Start Document Print for Type with specified printer.
-	 * 	@param type document type in ReportEngine
-	 * 	@param Record_ID id
-	 *  @param parent The window which invoked the printing
-	 *  @param WindowNo The windows number which invoked the printing
-	 * 	@param printerName 	Specified printer name
-	 * 	@return true if success
-	 */
-	public static boolean startDocumentPrint (int type, MPrintFormat customPrintFormat, int Record_ID, ASyncProcess parent, int WindowNo, 
-			boolean IsDirectPrint, String printerName)
-	{
-		ReportEngine re = ReportEngine.get (Env.getCtx(), type, Record_ID);
-		if (re == null)
-		{
-			if (Ini.isClient())
-			{
-				ADialog.error(0, null, "NoDocPrintFormat");
-			}
-			else
-			{
-				try 
-				{
-					ClassLoader loader = Thread.currentThread().getContextClassLoader();
-					if (loader == null)
-						loader = ReportCtl.class.getClassLoader();
-					Class<?> clazz = loader.loadClass("org.adempiere.webui.window.FDialog");
-					Method m = clazz.getMethod("error", Integer.TYPE, String.class);
-					m.invoke(null, 0, "NoDocPrintFormat");
-				} catch (Exception e) 
-				{
-					throw new AdempiereException(e);
-				}
-			}
-			return false;
-		}
-		if (customPrintFormat!=null) {
-			// Use custom print format if available
-			re.setPrintFormat(customPrintFormat);
-		}
-		
-		if(re.getPrintFormat()!=null)
-		{
-			MPrintFormat format = re.getPrintFormat();
-<<<<<<< HEAD
-			
-			// We have a Jasper Print Format
-			// ==============================
-			if(format.getJasperProcess_ID() > 0)	
-			{
-				ServerReportCtl.runJasperProcess(Record_ID, re, IsDirectPrint, printerName);
-=======
-			if(format.getJasperProcess_ID() > 0)	
-			{
-				PrintInfo info = re.getPrintInfo();
-				ProcessInfo pi = new ProcessInfo ("", format.getJasperProcess_ID());
-				pi.setPrintPreview( !IsDirectPrint );
-				pi.setRecord_ID ( Record_ID );
-				if (info.isDocument()) {
-					ProcessInfoParameter pip = new ProcessInfoParameter("CURRENT_LANG", format.getLanguage(), null, null, null);
-					pi.setParameter(new ProcessInfoParameter[]{pip});
-				}
-				
-				//	Execute Process
-				if (Ini.isClient())
-				{
-					ProcessCtl.process(parent, WindowNo, pi, null);
-				}
-				else
-				{
-					try 
-					{
-						ClassLoader loader = Thread.currentThread().getContextClassLoader();
-						if (loader == null)
-							loader = ReportCtl.class.getClassLoader();
-						Class<?> clazz = loader.loadClass("org.adempiere.webui.apps.WProcessCtl");
-						Method method = clazz.getDeclaredMethod("process", ASyncProcess.class, Integer.TYPE, ProcessInfo.class, Trx.class);
-						method.invoke(null, parent, WindowNo, pi, null);
-					}
-					catch (Exception e)
-					{
-						throw new AdempiereException(e);
-					}
-				}
->>>>>>> 4e53264e
-			}
-			else
-			// Standard Print Format (Non-Jasper)
-			// ==================================
-			{
-				createOutput(re, !IsDirectPrint, printerName);
-				if (IsDirectPrint)
-				{
-					ReportEngine.printConfirm (type, Record_ID);
-				}
-			}
-		}
-		return true;
-	}	//	StartDocumentPrint
-	
-	/**
-	 * 	Start Check Print.
-	 * 	Find/Create
-	 *	@param C_Payment_ID Payment
-	 * 	@param IsDirectPrint if true, prints directly - otherwise View
-	 * 	@return true if success
-	 */
-	public static boolean startCheckPrint (int C_Payment_ID, boolean IsDirectPrint)
-	{
-		
-		// afalcone - [ 1871567 ] Wrong value in Payment document
-		boolean ok = MPaySelectionCheck.deleteGeneratedDraft(Env.getCtx(), C_Payment_ID, null);
-		//
-		
-		int C_PaySelectionCheck_ID = 0;
-		MPaySelectionCheck psc = MPaySelectionCheck.getOfPayment(Env.getCtx(), C_Payment_ID, null);
-		
-		if (psc != null)
-			C_PaySelectionCheck_ID = psc.getC_PaySelectionCheck_ID();
-		else
-		{
-			psc = MPaySelectionCheck.createForPayment(Env.getCtx(), C_Payment_ID, null);
-			if (psc != null)
-				C_PaySelectionCheck_ID = psc.getC_PaySelectionCheck_ID();
-		}
-		return startDocumentPrint (ReportEngine.CHECK, C_PaySelectionCheck_ID, null, -1, IsDirectPrint);
-	}	//	startCheckPrint
-	
-	private static void createOutput(ReportEngine re, boolean printPreview, String printerName)
-	{
-		if (printPreview)
-			preview(re);
-		else {
-				if (printerName!=null) {
-					re.getPrintInfo().setPrinterName(printerName);
-				}
-				re.print();
-		}
-	}
-	
-	/**
-	 * Launch viewer for report
-	 * @param re
-	 */
-	public static void preview(ReportEngine re) 
-	{
-		ReportViewerProvider provider = getReportViewerProvider();
-		provider.openViewer(re);
-	}
-	
-	public static void setReportViewerProvider(ReportViewerProvider provider)
-	{
-		if (provider == null)
-			throw new IllegalArgumentException("Cannot set report viewer provider to null");
-		viewerProvider = provider;
-	}
-	
-	public static ReportViewerProvider getReportViewerProvider()
-	{
-		return viewerProvider;
-	}
-}	//	ReportCtl
+/******************************************************************************
+ * Product: Adempiere ERP & CRM Smart Business Solution                       *
+ * Copyright (C) 1999-2006 ComPiere, Inc. All Rights Reserved.                *
+ * This program is free software; you can redistribute it and/or modify it    *
+ * under the terms version 2 of the GNU General Public License as published   *
+ * by the Free Software Foundation. This program is distributed in the hope   *
+ * that it will be useful, but WITHOUT ANY WARRANTY; without even the implied *
+ * warranty of MERCHANTABILITY or FITNESS FOR A PARTICULAR PURPOSE.           *
+ * See the GNU General Public License for more details.                       *
+ * You should have received a copy of the GNU General Public License along    *
+ * with this program; if not, write to the Free Software Foundation, Inc.,    *
+ * 59 Temple Place, Suite 330, Boston, MA 02111-1307 USA.                     *
+ * For the text or an alternative of this public license, you may reach us    *
+ * ComPiere, Inc., 2620 Augustine Dr. #245, Santa Clara, CA 95054, USA        *
+ * or via info@compiere.org or http://www.compiere.org/license.html           *
+ *****************************************************************************/
+package org.compiere.print;
+
+import java.lang.reflect.Method;
+import java.util.Properties;
+import java.util.Vector;
+import java.util.logging.Level;
+
+import org.adempiere.exceptions.AdempiereException;
+import org.compiere.apps.ADialog;
+import org.compiere.apps.ProcessCtl;
+import org.compiere.model.MPaySelectionCheck;
+import org.compiere.model.MProcess;
+import org.compiere.model.MQuery;
+import org.compiere.model.MTable;
+import org.compiere.model.PrintInfo;
+import org.compiere.process.ProcessInfo;
+import org.compiere.process.ProcessInfoParameter;
+import org.compiere.util.ASyncProcess;
+import org.compiere.util.CLogger;
+import org.compiere.util.Env;
+import org.compiere.util.Ini;
+import org.compiere.util.Trx;
+
+/**
+ *	Report Controller.
+ *
+ * 	@author 	Jorg Janke
+ * 	@version 	$Id: ReportCtl.java,v 1.3 2006/10/08 07:05:08 comdivision Exp $
+ * 
+ * @author Teo Sarca, SC ARHIPAC SERVICE SRL
+ * 			<li>FR [ 1866739 ] ReportCtl: use printformat from the transient/serializable
+ */
+public class ReportCtl
+{
+	/**
+	 * @deprecated Please use {@link ServerReportCtl#PARAM_PRINTER_NAME}
+	 */
+	public static final String PARAM_PRINTER_NAME = ServerReportCtl.PARAM_PRINTER_NAME;
+	/**
+	 * @deprecated Please use {@link ServerReportCtl#PARAM_PRINT_FORMAT}
+	 */
+	public static final String PARAM_PRINT_FORMAT = ServerReportCtl.PARAM_PRINT_FORMAT;
+	/**
+	 * @deprecated Please use {@link ServerReportCtl#PARAM_PRINT_INFO}
+	 */
+	public static final String PARAM_PRINT_INFO = ServerReportCtl.PARAM_PRINT_INFO;
+	
+	/**
+	 *	Constructor - prevent instance
+	 */
+	private ReportCtl()
+	{
+	}	//	ReportCtrl
+
+	
+	/**	Static Logger	*/
+	private static CLogger	s_log	= CLogger.getCLogger (ReportCtl.class);
+	
+	private static ReportViewerProvider viewerProvider = new SwingViewerProvider(); 
+	
+	/**
+	 *	Create Report.
+	 *	Called from ProcessCtl.
+	 *	- Check special reports first, if not, create standard Report
+	 *
+	 *  @param pi process info
+	 *  @param IsDirectPrint if true, prints directly - otherwise View
+	 *  @return true if created
+	 */
+	static public boolean start (ProcessInfo pi, boolean IsDirectPrint)
+	{
+		return start(null, -1, pi, IsDirectPrint);
+	}
+	
+	/**
+	 *	Create Report.
+	 *	Called from ProcessCtl.
+	 *	- Check special reports first, if not, create standard Report
+	 *
+	 *  @param parent The window which invoked the printing
+	 *  @param WindowNo The windows number which invoked the printing
+	 *  @param pi process info
+	 *  @param IsDirectPrint if true, prints directly - otherwise View
+	 *  @return true if created
+	 */
+	static public boolean start (ASyncProcess parent, int WindowNo, ProcessInfo pi, boolean IsDirectPrint)
+	{
+		pi.setPrintPreview(!IsDirectPrint);
+		return start(parent, WindowNo, pi);
+	}
+	
+	/**
+	 *	Create Report.
+	 *	Called from ProcessCtl.
+	 *	- Check special reports first, if not, create standard Report
+	 *
+	 *  @param parent The window which invoked the printing
+	 *  @param WindowNo The windows number which invoked the printing
+	 *  @param pi process info
+	 *  @param IsDirectPrint if true, prints directly - otherwise View
+	 *  @return true if created
+	 */
+	static public boolean start (ASyncProcess parent, int WindowNo, ProcessInfo pi)
+	{
+		s_log.info("start - " + pi);
+
+		/**
+		 *	Order Print
+		 */
+		if (pi.getAD_Process_ID() == 110)			//	C_Order
+			return startDocumentPrint(ReportEngine.ORDER, pi.getRecord_ID(), parent, WindowNo, !pi.isPrintPreview());
+		if (pi.getAD_Process_ID() ==  MProcess.getProcess_ID("Rpt PP_Order", null))			//	C_Order
+			return startDocumentPrint(ReportEngine.MANUFACTURING_ORDER, pi.getRecord_ID(), parent, WindowNo, !pi.isPrintPreview());
+		if (pi.getAD_Process_ID() ==  MProcess.getProcess_ID("Rpt DD_Order", null))			//	C_Order
+			return startDocumentPrint(ReportEngine.DISTRIBUTION_ORDER, pi.getRecord_ID(), parent, WindowNo, !pi.isPrintPreview());
+		else if (pi.getAD_Process_ID() == 116)		//	C_Invoice
+			return startDocumentPrint(ReportEngine.INVOICE, pi.getRecord_ID(), parent, WindowNo, !pi.isPrintPreview());
+		else if (pi.getAD_Process_ID() == 117)		//	M_InOut
+			return startDocumentPrint(ReportEngine.SHIPMENT, pi.getRecord_ID(), parent, WindowNo, !pi.isPrintPreview());
+		else if (pi.getAD_Process_ID() == 217)		//	C_Project
+			return startDocumentPrint(ReportEngine.PROJECT, pi.getRecord_ID(), parent, WindowNo, !pi.isPrintPreview());
+		else if (pi.getAD_Process_ID() == 276)		//	C_RfQResponse
+			return startDocumentPrint(ReportEngine.RFQ, pi.getRecord_ID(), parent, WindowNo, !pi.isPrintPreview());
+		else if (pi.getAD_Process_ID() == 313)		//	C_Payment
+			return startCheckPrint(pi.getRecord_ID(), !pi.isPrintPreview());
+		/**
+        else if (pi.getAD_Process_ID() == 290)      // Movement Submission by VHARCQ
+            return startDocumentPrint(ReportEngine.MOVEMENT, pi.getRecord_ID(), parent, WindowNo, IsDirectPrint);
+		else if (pi.AD_Process_ID == 9999999)	//	PaySelection
+			return startDocumentPrint(CHECK, pi, IsDirectPrint);
+		else if (pi.AD_Process_ID == 9999999)	//	PaySelection
+			return startDocumentPrint(REMITTANCE, pi, IsDirectPrint);
+		**/
+		else if (pi.getAD_Process_ID() == 159)		//	Dunning
+			return startDocumentPrint(ReportEngine.DUNNING, pi.getRecord_ID(), parent, WindowNo, !pi.isPrintPreview());
+	   else if (pi.getAD_Process_ID() == 202			//	Financial Report
+			|| pi.getAD_Process_ID() == 204)			//	Financial Statement
+		   return startFinReport (pi);
+		/********************
+		 *	Standard Report
+		 *******************/
+		return startStandardReport (pi);
+	}	//	create
+
+	/**************************************************************************
+	 *	Start Standard Report.
+	 *  - Get Table Info & submit
+	 *  @param pi Process Info
+	 *  @param IsDirectPrint if true, prints directly - otherwise View
+	 *  @return true if OK
+	 */
+	static public boolean startStandardReport (ProcessInfo pi, boolean IsDirectPrint)
+	{
+		pi.setPrintPreview(!IsDirectPrint);
+		return startStandardReport(pi);
+	}
+	
+	/**************************************************************************
+	 *	Start Standard Report.
+	 *  - Get Table Info & submit.<br>
+	 *  A report can be created from:
+	 *  <ol>
+	 *  <li>attached MPrintFormat, if any (see {@link ProcessInfo#setTransientObject(Object)}, {@link ProcessInfo#setSerializableObject(java.io.Serializable)}
+	 *  <li>process information (AD_Process.AD_PrintFormat_ID, AD_Process.AD_ReportView_ID)
+	 *  </ol>
+	 *  @param pi Process Info
+	 *  @param IsDirectPrint if true, prints directly - otherwise View
+	 *  @return true if OK
+	 */
+	static public boolean startStandardReport (ProcessInfo pi)
+	{
+		ReportEngine re = null;
+		//
+		// Create Report Engine by using attached MPrintFormat (if any)
+		Object o = pi.getTransientObject();
+		if (o == null)
+			o = pi.getSerializableObject();
+		if (o != null && o instanceof MPrintFormat) {
+			Properties ctx = Env.getCtx();
+			MPrintFormat format = (MPrintFormat)o;
+			String TableName = MTable.getTableName(ctx, format.getAD_Table_ID());
+			MQuery query = MQuery.get (ctx, pi.getAD_PInstance_ID(), TableName);
+			PrintInfo info = new PrintInfo(pi);
+			re = new ReportEngine(ctx, format, query, info);
+			createOutput(re, pi.isPrintPreview(), null);
+			return true;
+		}
+		//
+		// Create Report Engine normally
+		else {
+			re = ReportEngine.get(Env.getCtx(), pi);
+			if (re == null)
+			{
+				pi.setSummary("No ReportEngine");
+				return false;
+			}
+		}
+		
+		createOutput(re, pi.isPrintPreview(), null);
+		return true;
+	}	//	startStandardReport
+
+	/**
+	 *	Start Financial Report.
+	 *  @param pi Process Info
+	 *  @return true if OK
+	 */
+	static public boolean startFinReport (ProcessInfo pi)
+	{
+		int AD_Client_ID = Env.getAD_Client_ID(Env.getCtx());
+
+		//  Create Query from Parameters
+		String TableName = pi.getAD_Process_ID() == 202 ? "T_Report" : "T_ReportStatement";
+		MQuery query = MQuery.get (Env.getCtx(), pi.getAD_PInstance_ID(), TableName);
+
+		//	Get PrintFormat
+		MPrintFormat format = (MPrintFormat)pi.getTransientObject();
+		if (format == null)
+			format = (MPrintFormat)pi.getSerializableObject();
+		if (format == null)
+		{
+			s_log.log(Level.SEVERE, "startFinReport - No PrintFormat");
+			return false;
+		}
+		PrintInfo info = new PrintInfo(pi);
+
+		ReportEngine re = new ReportEngine(Env.getCtx(), format, query, info);
+		createOutput(re, pi.isPrintPreview(), null);
+		return true;
+	}	//	startFinReport
+	
+	/**
+	 * 	Start Document Print for Type.
+	 *  	Called also directly from ProcessDialog, VInOutGen, VInvoiceGen, VPayPrint
+	 * 	@param type document type in ReportEngine
+	 * 	@param Record_ID id
+	 * 	@param IsDirectPrint if true, prints directly - otherwise View
+	 * 	@return true if success
+	 */
+	public static boolean startDocumentPrint (int type, int Record_ID, boolean IsDirectPrint)
+	{
+		return startDocumentPrint(type, Record_ID, null, -1, IsDirectPrint);
+	}
+	
+	/**
+	 * 	Start Document Print for Type with specified printer. Always direct print.
+	 * 	@param type document type in ReportEngine
+	 *  @param customPrintFormat	Custom print format. Can be null.
+	 * 	@param Record_ID id
+	 *  @param parent The window which invoked the printing
+	 *  @param WindowNo The windows number which invoked the printing
+	 * 	@param printerName 	Specified printer name
+	 * 	@return true if success
+	 */
+	public static boolean startDocumentPrint(int type, MPrintFormat customPrintFormat, int Record_ID, ASyncProcess parent, int WindowNo, String printerName) 
+	{
+		return(startDocumentPrint(type, customPrintFormat, Record_ID, parent, WindowNo, true, printerName));
+	}
+
+	/**
+	 * 	Start Document Print for Type.
+	 *  	Called also directly from ProcessDialog, VInOutGen, VInvoiceGen, VPayPrint
+	 * 	@param type document type in ReportEngine
+	 * 	@param Record_ID id
+	 *  @param parent The window which invoked the printing
+	 *  @param WindowNo The windows number which invoked the printing
+	 * 	@param IsDirectPrint if true, prints directly - otherwise View
+	 * 	@return true if success
+	 */
+	public static boolean startDocumentPrint(int type, int Record_ID, ASyncProcess parent, int WindowNo,
+			boolean IsDirectPrint) 
+	{
+		return(startDocumentPrint(type, null, Record_ID, parent, WindowNo, IsDirectPrint, null ));
+	}
+
+	/**
+	 * 	Start Document Print for Type with specified printer.
+	 * 	@param type document type in ReportEngine
+	 * 	@param Record_ID id
+	 *  @param parent The window which invoked the printing
+	 *  @param WindowNo The windows number which invoked the printing
+	 * 	@param printerName 	Specified printer name
+	 * 	@return true if success
+	 */
+	public static boolean startDocumentPrint (int type, MPrintFormat customPrintFormat, int Record_ID, ASyncProcess parent, int WindowNo, 
+			boolean IsDirectPrint, String printerName)
+	{
+		ReportEngine re = ReportEngine.get (Env.getCtx(), type, Record_ID);
+		if (re == null)
+		{
+			if (Ini.isClient())
+			{
+				ADialog.error(0, null, "NoDocPrintFormat");
+			}
+			else
+			{
+				try 
+				{
+					ClassLoader loader = Thread.currentThread().getContextClassLoader();
+					if (loader == null)
+						loader = ReportCtl.class.getClassLoader();
+					Class<?> clazz = loader.loadClass("org.adempiere.webui.window.FDialog");
+					Method m = clazz.getMethod("error", Integer.TYPE, String.class);
+					m.invoke(null, 0, "NoDocPrintFormat");
+				} catch (Exception e) 
+				{
+					throw new AdempiereException(e);
+				}
+			}
+			return false;
+		}
+		if (customPrintFormat!=null) {
+			// Use custom print format if available
+			re.setPrintFormat(customPrintFormat);
+		}
+		
+		if(re.getPrintFormat()!=null)
+		{
+			MPrintFormat format = re.getPrintFormat();
+			
+			// We have a Jasper Print Format
+			// ==============================
+			if(format.getJasperProcess_ID() > 0)	
+				if (info.isDocument()) {
+					ProcessInfoParameter pip = new ProcessInfoParameter("CURRENT_LANG", format.getLanguage(), null, null, null);
+					pi.setParameter(new ProcessInfoParameter[]{pip});
+				}
+				
+			{
+				ServerReportCtl.runJasperProcess(Record_ID, re, IsDirectPrint, printerName);
+			}
+			else
+			// Standard Print Format (Non-Jasper)
+			// ==================================
+			{
+				createOutput(re, !IsDirectPrint, printerName);
+				if (IsDirectPrint)
+				{
+					ReportEngine.printConfirm (type, Record_ID);
+				}
+			}
+		}
+		return true;
+	}	//	StartDocumentPrint
+	
+	/**
+	 * 	Start Check Print.
+	 * 	Find/Create
+	 *	@param C_Payment_ID Payment
+	 * 	@param IsDirectPrint if true, prints directly - otherwise View
+	 * 	@return true if success
+	 */
+	public static boolean startCheckPrint (int C_Payment_ID, boolean IsDirectPrint)
+	{
+		
+		// afalcone - [ 1871567 ] Wrong value in Payment document
+		boolean ok = MPaySelectionCheck.deleteGeneratedDraft(Env.getCtx(), C_Payment_ID, null);
+		//
+		
+		int C_PaySelectionCheck_ID = 0;
+		MPaySelectionCheck psc = MPaySelectionCheck.getOfPayment(Env.getCtx(), C_Payment_ID, null);
+		
+		if (psc != null)
+			C_PaySelectionCheck_ID = psc.getC_PaySelectionCheck_ID();
+		else
+		{
+			psc = MPaySelectionCheck.createForPayment(Env.getCtx(), C_Payment_ID, null);
+			if (psc != null)
+				C_PaySelectionCheck_ID = psc.getC_PaySelectionCheck_ID();
+		}
+		return startDocumentPrint (ReportEngine.CHECK, C_PaySelectionCheck_ID, null, -1, IsDirectPrint);
+	}	//	startCheckPrint
+	
+	private static void createOutput(ReportEngine re, boolean printPreview, String printerName)
+	{
+		if (printPreview)
+			preview(re);
+		else {
+				if (printerName!=null) {
+					re.getPrintInfo().setPrinterName(printerName);
+				}
+				re.print();
+		}
+	}
+	
+	/**
+	 * Launch viewer for report
+	 * @param re
+	 */
+	public static void preview(ReportEngine re) 
+	{
+		ReportViewerProvider provider = getReportViewerProvider();
+		provider.openViewer(re);
+	}
+	
+	public static void setReportViewerProvider(ReportViewerProvider provider)
+	{
+		if (provider == null)
+			throw new IllegalArgumentException("Cannot set report viewer provider to null");
+		viewerProvider = provider;
+	}
+	
+	public static ReportViewerProvider getReportViewerProvider()
+	{
+		return viewerProvider;
+	}
+}	//	ReportCtl