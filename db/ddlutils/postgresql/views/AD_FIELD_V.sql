--- conflicted
+++ resolved
@@ -1,50 +1,27 @@
-CREATE OR REPLACE VIEW adempiere.ad_field_v AS 
- SELECT t.ad_window_id, f.ad_tab_id, f.ad_field_id, tbl.ad_table_id, f.ad_column_id, f.name, f.description, 
- f.help, f.isdisplayed, f.displaylogic, f.displaylength, f.seqno, f.sortno, f.issameline, f.isheading, 
- f.isfieldonly, f.isreadonly, f.isencrypted AS isencryptedfield, f.obscuretype, c.columnname, c.columnsql, 
- c.fieldlength, c.vformat, COALESCE(f.defaultvalue, c.defaultvalue) AS defaultvalue, c.iskey, c.isparent, 
- COALESCE(f.ismandatory, c.ismandatory) AS ismandatory, c.isidentifier, c.istranslated, 
- COALESCE(f.ad_reference_value_id, c.ad_reference_value_id) AS ad_reference_value_id, c.callout, 
- COALESCE(f.ad_reference_id, c.ad_reference_id) AS ad_reference_id, 
- COALESCE(f.ad_val_rule_id, c.ad_val_rule_id) AS ad_val_rule_id, c.ad_process_id, 
-<<<<<<< HEAD
- COALESCE(f.Isalwaysupdateable , C.Isalwaysupdateable) As Isalwaysupdateable, 
- COALESCE(f.Readonlylogic,  c.Readonlylogic ) As Readonlylogic, 
- COALESCE(f.Mandatorylogic , C.Mandatorylogic) As Mandatorylogic, 
- COALESCE(f.isupdateable, c.isupdateable) AS isupdateable, 
- c.isencrypted AS isencryptedcolumn, c.isselectioncolumn, tbl.tablename, c.valuemin, c.valuemax, 
- fg.name AS fieldgroup, vr.code AS validationcode, f.included_tab_id, fg.fieldgrouptype, fg.iscollapsedbydefault, 
- COALESCE(f.infofactoryclass, c.infofactoryclass) AS infofactoryclass, c.isautocomplete,
- COALESCE(f.IsAllowCopy, c.IsAllowCopy) AS IsAllowCopy,
-	f.isdisplayedgrid, 
-	f.seqnogrid,
-	c.seqnoselection, f.xposition, f.columnspan, f.numlines, 
- COALESCE(f.istoolbarbutton , c.istoolbarbutton ) As istoolbarbutton,
- c.FormatPattern, f.IsDefaultFocus 
-   FROM ad_field f
-   JOIN ad_tab t ON f.ad_tab_id = t.ad_tab_id
-   LEFT JOIN ad_fieldgroup fg ON f.ad_fieldgroup_id = fg.ad_fieldgroup_id
-   LEFT JOIN ad_column c ON f.ad_column_id = c.ad_column_id
-   JOIN ad_table tbl ON c.ad_table_id = tbl.ad_table_id
-   LEFT JOIN ad_val_rule vr ON vr.ad_val_rule_id = COALESCE(f.ad_val_rule_id, c.ad_val_rule_id)
-  WHERE f.isactive = 'Y'::bpchar AND c.isactive = 'Y'::bpchar;
-
-=======
- COALESCE(f.isalwaysupdateable, c.isalwaysupdateable) AS isalwaysupdateable, 
- COALESCE(f.readonlylogic, c.readonlylogic) AS readonlylogic, 
- COALESCE(f.mandatorylogic, c.mandatorylogic) AS mandatorylogic, 
- COALESCE(f.isupdateable, c.isupdateable) AS isupdateable, c.isencrypted AS isencryptedcolumn, 
- c.isselectioncolumn, tbl.tablename, c.valuemin, c.valuemax, fg.name AS fieldgroup, 
- vr.code AS validationcode, f.included_tab_id, fg.fieldgrouptype, fg.iscollapsedbydefault, 
- COALESCE(f.infofactoryclass, c.infofactoryclass) AS infofactoryclass, c.isautocomplete, 
- COALESCE(f.isallowcopy, c.isallowcopy) AS isallowcopy, f.isdisplayedgrid, f.seqnogrid, c.seqnoselection, 
- f.xposition, f.columnspan, f.numlines, COALESCE(f.istoolbarbutton, c.istoolbarbutton) AS istoolbarbutton, 
- c.formatpattern, f.isadvancedfield
-   FROM adempiere.ad_field f
-   JOIN adempiere.ad_tab t ON f.ad_tab_id = t.ad_tab_id
-   LEFT JOIN adempiere.ad_fieldgroup fg ON f.ad_fieldgroup_id = fg.ad_fieldgroup_id
-   LEFT JOIN adempiere.ad_column c ON f.ad_column_id = c.ad_column_id
-   JOIN adempiere.ad_table tbl ON c.ad_table_id = tbl.ad_table_id
-   LEFT JOIN adempiere.ad_val_rule vr ON vr.ad_val_rule_id = COALESCE(f.ad_val_rule_id, c.ad_val_rule_id)
-  WHERE f.isactive = 'Y'::bpchar AND c.isactive = 'Y'::bpchar;
->>>>>>> ef3755aa
+CREATE OR REPLACE VIEW ad_field_v AS 
+ SELECT t.ad_window_id, f.ad_tab_id, f.ad_field_id, tbl.ad_table_id, f.ad_column_id, f.name, f.description, 
+ f.help, f.isdisplayed, f.displaylogic, f.displaylength, f.seqno, f.sortno, f.issameline, f.isheading, 
+ f.isfieldonly, f.isreadonly, f.isencrypted AS isencryptedfield, f.obscuretype, c.columnname, c.columnsql, 
+ c.fieldlength, c.vformat, COALESCE(f.defaultvalue, c.defaultvalue) AS defaultvalue, c.iskey, c.isparent, 
+ COALESCE(f.ismandatory, c.ismandatory) AS ismandatory, c.isidentifier, c.istranslated, 
+ COALESCE(f.ad_reference_value_id, c.ad_reference_value_id) AS ad_reference_value_id, c.callout, 
+ COALESCE(f.ad_reference_id, c.ad_reference_id) AS ad_reference_id, 
+ COALESCE(f.ad_val_rule_id, c.ad_val_rule_id) AS ad_val_rule_id, c.ad_process_id, 
+ COALESCE(f.isalwaysupdateable, c.isalwaysupdateable) AS isalwaysupdateable, 
+ COALESCE(f.readonlylogic, c.readonlylogic) AS readonlylogic, 
+ COALESCE(f.mandatorylogic, c.mandatorylogic) AS mandatorylogic, 
+ COALESCE(f.isupdateable, c.isupdateable) AS isupdateable, c.isencrypted AS isencryptedcolumn, 
+ c.isselectioncolumn, tbl.tablename, c.valuemin, c.valuemax, fg.name AS fieldgroup, 
+ vr.code AS validationcode, f.included_tab_id, fg.fieldgrouptype, fg.iscollapsedbydefault, 
+ COALESCE(f.infofactoryclass, c.infofactoryclass) AS infofactoryclass, c.isautocomplete, 
+ COALESCE(f.isallowcopy, c.isallowcopy) AS isallowcopy, f.isdisplayedgrid, f.seqnogrid, c.seqnoselection, 
+ f.xposition, f.columnspan, f.numlines, COALESCE(f.istoolbarbutton, c.istoolbarbutton) AS istoolbarbutton, 
+ c.formatpattern, f.isadvancedfield, f.IsDefaultFocus
+   FROM ad_field f
+   JOIN ad_tab t ON f.ad_tab_id = t.ad_tab_id
+   LEFT JOIN ad_fieldgroup fg ON f.ad_fieldgroup_id = fg.ad_fieldgroup_id
+   LEFT JOIN ad_column c ON f.ad_column_id = c.ad_column_id
+   JOIN ad_table tbl ON c.ad_table_id = tbl.ad_table_id
+   LEFT JOIN ad_val_rule vr ON vr.ad_val_rule_id = COALESCE(f.ad_val_rule_id, c.ad_val_rule_id)
+  WHERE f.isactive = 'Y'::bpchar AND c.isactive = 'Y'::bpchar;
+  