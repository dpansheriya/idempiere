-- Feb 22, 2013 3:02:12 PM SGT
-- Ticket 1001758: FedEx & UPS
UPDATE AD_Element SET Name='Shipper Configuration', PrintName='Shipper Configuration',Updated=TO_DATE('2013-02-22 15:02:12','YYYY-MM-DD HH24:MI:SS'),UpdatedBy=100 WHERE AD_Element_ID=200601
;

-- Feb 22, 2013 3:02:12 PM SGT
-- Ticket 1001758: FedEx & UPS
UPDATE AD_Element_Trl SET IsTranslated='N' WHERE AD_Element_ID=200601
;

-- Feb 22, 2013 3:02:12 PM SGT
-- Ticket 1001758: FedEx & UPS
UPDATE AD_Column SET ColumnName='X_Shipper_ID', Name='Shipper Configuration', Description=NULL, Help=NULL WHERE AD_Element_ID=200601
;

-- Feb 22, 2013 3:02:15 PM SGT
-- Ticket 1001758: FedEx & UPS
UPDATE AD_Process_Para SET ColumnName='X_Shipper_ID', Name='Shipper Configuration', Description=NULL, Help=NULL, AD_Element_ID=200601 WHERE UPPER(ColumnName)='X_SHIPPER_ID' AND IsCentrallyMaintained='Y' AND AD_Element_ID IS NULL
;

-- Feb 22, 2013 3:02:15 PM SGT
-- Ticket 1001758: FedEx & UPS
UPDATE AD_Process_Para SET ColumnName='X_Shipper_ID', Name='Shipper Configuration', Description=NULL, Help=NULL WHERE AD_Element_ID=200601 AND IsCentrallyMaintained='Y'
;

-- Feb 22, 2013 3:02:15 PM SGT
-- Ticket 1001758: FedEx & UPS
UPDATE AD_InfoColumn SET ColumnName='X_Shipper_ID', Name='Shipper Configuration', Description=NULL, Help=NULL WHERE AD_Element_ID=200601 AND IsCentrallyMaintained='Y'
;

-- Feb 22, 2013 3:02:15 PM SGT
-- Ticket 1001758: FedEx & UPS
UPDATE AD_Field SET Name='Shipper Configuration', Description=NULL, Help=NULL WHERE AD_Column_ID IN (SELECT AD_Column_ID FROM AD_Column WHERE AD_Element_ID=200601) AND IsCentrallyMaintained='Y'
;

-- Feb 22, 2013 3:02:17 PM SGT
-- Ticket 1001758: FedEx & UPS
UPDATE AD_PrintFormatItem pi SET PrintName='Shipper Configuration', Name='Shipper Configuration' WHERE IsCentrallyMaintained='Y' AND EXISTS (SELECT * FROM AD_Column c WHERE c.AD_Column_ID=pi.AD_Column_ID AND c.AD_Element_ID=200601)
;

-- Feb 22, 2013 3:03:47 PM SGT
-- Ticket 1001758: FedEx & UPS
UPDATE AD_Element SET Name='Shipper Labels Configuration', PrintName='Shipper Labels Configuration',Updated=TO_DATE('2013-02-22 15:03:47','YYYY-MM-DD HH24:MI:SS'),UpdatedBy=100 WHERE AD_Element_ID=200603
;

-- Feb 22, 2013 3:03:47 PM SGT
-- Ticket 1001758: FedEx & UPS
UPDATE AD_Element_Trl SET IsTranslated='N' WHERE AD_Element_ID=200603
;

-- Feb 22, 2013 3:03:47 PM SGT
-- Ticket 1001758: FedEx & UPS
UPDATE AD_Column SET ColumnName='X_ShipperLabels_ID', Name='Shipper Labels Configuration', Description=NULL, Help=NULL WHERE AD_Element_ID=200603
;

-- Feb 22, 2013 3:03:47 PM SGT
-- Ticket 1001758: FedEx & UPS
UPDATE AD_Process_Para SET ColumnName='X_ShipperLabels_ID', Name='Shipper Labels Configuration', Description=NULL, Help=NULL, AD_Element_ID=200603 WHERE UPPER(ColumnName)='X_SHIPPERLABELS_ID' AND IsCentrallyMaintained='Y' AND AD_Element_ID IS NULL
;

-- Feb 22, 2013 3:03:47 PM SGT
-- Ticket 1001758: FedEx & UPS
UPDATE AD_Process_Para SET ColumnName='X_ShipperLabels_ID', Name='Shipper Labels Configuration', Description=NULL, Help=NULL WHERE AD_Element_ID=200603 AND IsCentrallyMaintained='Y'
;

-- Feb 22, 2013 3:03:47 PM SGT
-- Ticket 1001758: FedEx & UPS
UPDATE AD_InfoColumn SET ColumnName='X_ShipperLabels_ID', Name='Shipper Labels Configuration', Description=NULL, Help=NULL WHERE AD_Element_ID=200603 AND IsCentrallyMaintained='Y'
;

-- Feb 22, 2013 3:03:47 PM SGT
-- Ticket 1001758: FedEx & UPS
UPDATE AD_Field SET Name='Shipper Labels Configuration', Description=NULL, Help=NULL WHERE AD_Column_ID IN (SELECT AD_Column_ID FROM AD_Column WHERE AD_Element_ID=200603) AND IsCentrallyMaintained='Y'
;

-- Feb 22, 2013 3:03:47 PM SGT
-- Ticket 1001758: FedEx & UPS
UPDATE AD_PrintFormatItem pi SET PrintName='Shipper Labels Configuration', Name='Shipper Labels Configuration' WHERE IsCentrallyMaintained='Y' AND EXISTS (SELECT * FROM AD_Column c WHERE c.AD_Column_ID=pi.AD_Column_ID AND c.AD_Element_ID=200603)
;

-- Feb 22, 2013 3:03:50 PM SGT
-- Ticket 1001758: FedEx & UPS
UPDATE AD_Element SET Name='Shipper Packaging Configuration', PrintName='Shipper Packaging Configuration',Updated=TO_DATE('2013-02-22 15:03:50','YYYY-MM-DD HH24:MI:SS'),UpdatedBy=100 WHERE AD_Element_ID=200605
;

-- Feb 22, 2013 3:03:50 PM SGT
-- Ticket 1001758: FedEx & UPS
UPDATE AD_Element_Trl SET IsTranslated='N' WHERE AD_Element_ID=200605
;

-- Feb 22, 2013 3:03:50 PM SGT
-- Ticket 1001758: FedEx & UPS
UPDATE AD_Column SET ColumnName='X_ShipperPackaging_ID', Name='Shipper Packaging Configuration', Description=NULL, Help=NULL WHERE AD_Element_ID=200605
;

-- Feb 22, 2013 3:03:51 PM SGT
-- Ticket 1001758: FedEx & UPS
UPDATE AD_Process_Para SET ColumnName='X_ShipperPackaging_ID', Name='Shipper Packaging Configuration', Description=NULL, Help=NULL, AD_Element_ID=200605 WHERE UPPER(ColumnName)='X_SHIPPERPACKAGING_ID' AND IsCentrallyMaintained='Y' AND AD_Element_ID IS NULL
;

-- Feb 22, 2013 3:03:51 PM SGT
-- Ticket 1001758: FedEx & UPS
UPDATE AD_Process_Para SET ColumnName='X_ShipperPackaging_ID', Name='Shipper Packaging Configuration', Description=NULL, Help=NULL WHERE AD_Element_ID=200605 AND IsCentrallyMaintained='Y'
;

-- Feb 22, 2013 3:03:51 PM SGT
-- Ticket 1001758: FedEx & UPS
UPDATE AD_InfoColumn SET ColumnName='X_ShipperPackaging_ID', Name='Shipper Packaging Configuration', Description=NULL, Help=NULL WHERE AD_Element_ID=200605 AND IsCentrallyMaintained='Y'
;

-- Feb 22, 2013 3:03:51 PM SGT
-- Ticket 1001758: FedEx & UPS
UPDATE AD_Field SET Name='Shipper Packaging Configuration', Description=NULL, Help=NULL WHERE AD_Column_ID IN (SELECT AD_Column_ID FROM AD_Column WHERE AD_Element_ID=200605) AND IsCentrallyMaintained='Y'
;

-- Feb 22, 2013 3:03:51 PM SGT
-- Ticket 1001758: FedEx & UPS
UPDATE AD_PrintFormatItem pi SET PrintName='Shipper Packaging Configuration', Name='Shipper Packaging Configuration' WHERE IsCentrallyMaintained='Y' AND EXISTS (SELECT * FROM AD_Column c WHERE c.AD_Column_ID=pi.AD_Column_ID AND c.AD_Element_ID=200605)
;

-- Feb 22, 2013 3:03:54 PM SGT
-- Ticket 1001758: FedEx & UPS
UPDATE AD_Element SET Name='Shipper Pickup Types Configuration', PrintName='Shipper Pickup Types Configuration',Updated=TO_DATE('2013-02-22 15:03:54','YYYY-MM-DD HH24:MI:SS'),UpdatedBy=100 WHERE AD_Element_ID=200607
;

-- Feb 22, 2013 3:03:54 PM SGT
-- Ticket 1001758: FedEx & UPS
UPDATE AD_Element_Trl SET IsTranslated='N' WHERE AD_Element_ID=200607
;

-- Feb 22, 2013 3:03:54 PM SGT
-- Ticket 1001758: FedEx & UPS
UPDATE AD_Column SET ColumnName='X_ShipperPickupTypes_ID', Name='Shipper Pickup Types Configuration', Description=NULL, Help=NULL WHERE AD_Element_ID=200607
;

-- Feb 22, 2013 3:03:54 PM SGT
-- Ticket 1001758: FedEx & UPS
UPDATE AD_Process_Para SET ColumnName='X_ShipperPickupTypes_ID', Name='Shipper Pickup Types Configuration', Description=NULL, Help=NULL, AD_Element_ID=200607 WHERE UPPER(ColumnName)='X_SHIPPERPICKUPTYPES_ID' AND IsCentrallyMaintained='Y' AND AD_Element_ID IS NULL
;

-- Feb 22, 2013 3:03:54 PM SGT
-- Ticket 1001758: FedEx & UPS
UPDATE AD_Process_Para SET ColumnName='X_ShipperPickupTypes_ID', Name='Shipper Pickup Types Configuration', Description=NULL, Help=NULL WHERE AD_Element_ID=200607 AND IsCentrallyMaintained='Y'
;

-- Feb 22, 2013 3:03:54 PM SGT
-- Ticket 1001758: FedEx & UPS
UPDATE AD_InfoColumn SET ColumnName='X_ShipperPickupTypes_ID', Name='Shipper Pickup Types Configuration', Description=NULL, Help=NULL WHERE AD_Element_ID=200607 AND IsCentrallyMaintained='Y'
;

-- Feb 22, 2013 3:03:54 PM SGT
-- Ticket 1001758: FedEx & UPS
UPDATE AD_Field SET Name='Shipper Pickup Types Configuration', Description=NULL, Help=NULL WHERE AD_Column_ID IN (SELECT AD_Column_ID FROM AD_Column WHERE AD_Element_ID=200607) AND IsCentrallyMaintained='Y'
;

-- Feb 22, 2013 3:03:54 PM SGT
-- Ticket 1001758: FedEx & UPS
UPDATE AD_PrintFormatItem pi SET PrintName='Shipper Pickup Types Configuration', Name='Shipper Pickup Types Configuration' WHERE IsCentrallyMaintained='Y' AND EXISTS (SELECT * FROM AD_Column c WHERE c.AD_Column_ID=pi.AD_Column_ID AND c.AD_Element_ID=200607)
;

-- Feb 22, 2013 3:04:12 PM SGT
-- Ticket 1001758: FedEx & UPS
UPDATE AD_Element SET Name='Shipping Processor Configuration', PrintName='Shipping Processor Configuration',Updated=TO_DATE('2013-02-22 15:04:12','YYYY-MM-DD HH24:MI:SS'),UpdatedBy=100 WHERE AD_Element_ID=200599
;

-- Feb 22, 2013 3:04:12 PM SGT
-- Ticket 1001758: FedEx & UPS
UPDATE AD_Element_Trl SET IsTranslated='N' WHERE AD_Element_ID=200599
;

-- Feb 22, 2013 3:04:12 PM SGT
-- Ticket 1001758: FedEx & UPS
UPDATE AD_Column SET ColumnName='X_ShippingProcessor_ID', Name='Shipping Processor Configuration', Description=NULL, Help=NULL WHERE AD_Element_ID=200599
;

-- Feb 22, 2013 3:04:12 PM SGT
-- Ticket 1001758: FedEx & UPS
UPDATE AD_Process_Para SET ColumnName='X_ShippingProcessor_ID', Name='Shipping Processor Configuration', Description=NULL, Help=NULL, AD_Element_ID=200599 WHERE UPPER(ColumnName)='X_SHIPPINGPROCESSOR_ID' AND IsCentrallyMaintained='Y' AND AD_Element_ID IS NULL
;

-- Feb 22, 2013 3:04:12 PM SGT
-- Ticket 1001758: FedEx & UPS
UPDATE AD_Process_Para SET ColumnName='X_ShippingProcessor_ID', Name='Shipping Processor Configuration', Description=NULL, Help=NULL WHERE AD_Element_ID=200599 AND IsCentrallyMaintained='Y'
;

-- Feb 22, 2013 3:04:12 PM SGT
-- Ticket 1001758: FedEx & UPS
UPDATE AD_InfoColumn SET ColumnName='X_ShippingProcessor_ID', Name='Shipping Processor Configuration', Description=NULL, Help=NULL WHERE AD_Element_ID=200599 AND IsCentrallyMaintained='Y'
;

-- Feb 22, 2013 3:04:12 PM SGT
-- Ticket 1001758: FedEx & UPS
UPDATE AD_Field SET Name='Shipping Processor Configuration', Description=NULL, Help=NULL WHERE AD_Column_ID IN (SELECT AD_Column_ID FROM AD_Column WHERE AD_Element_ID=200599) AND IsCentrallyMaintained='Y'
;

-- Feb 22, 2013 3:04:12 PM SGT
-- Ticket 1001758: FedEx & UPS
UPDATE AD_PrintFormatItem pi SET PrintName='Shipping Processor Configuration', Name='Shipping Processor Configuration' WHERE IsCentrallyMaintained='Y' AND EXISTS (SELECT * FROM AD_Column c WHERE c.AD_Column_ID=pi.AD_Column_ID AND c.AD_Element_ID=200599)
;

-- Feb 22, 2013 3:05:11 PM SGT
-- Ticket 1001758: FedEx & UPS
UPDATE AD_Field SET SeqNo=30,IsDisplayed='Y' WHERE AD_Field_ID=201503
;

-- Feb 22, 2013 3:05:11 PM SGT
-- Ticket 1001758: FedEx & UPS
UPDATE AD_Field SET SeqNo=40,IsDisplayed='Y' WHERE AD_Field_ID=1074
;

-- Feb 22, 2013 3:05:11 PM SGT
-- Ticket 1001758: FedEx & UPS
UPDATE AD_Field SET SeqNo=50,IsDisplayed='Y' WHERE AD_Field_ID=2588
;

-- Feb 22, 2013 3:05:11 PM SGT
-- Ticket 1001758: FedEx & UPS
UPDATE AD_Field SET SeqNo=60,IsDisplayed='Y' WHERE AD_Field_ID=201435
;

-- Feb 22, 2013 3:05:15 PM SGT
-- Ticket 1001758: FedEx & UPS
UPDATE AD_Field SET SeqNoGrid=30,IsDisplayedGrid='Y' WHERE AD_Field_ID=201503
;

-- Feb 22, 2013 3:05:15 PM SGT
-- Ticket 1001758: FedEx & UPS
UPDATE AD_Field SET SeqNoGrid=40,IsDisplayedGrid='Y' WHERE AD_Field_ID=1074
;

-- Feb 22, 2013 3:05:15 PM SGT
-- Ticket 1001758: FedEx & UPS
UPDATE AD_Field SET SeqNoGrid=50,IsDisplayedGrid='Y' WHERE AD_Field_ID=2588
;

-- Feb 22, 2013 3:05:15 PM SGT
-- Ticket 1001758: FedEx & UPS
UPDATE AD_Field SET SeqNoGrid=60,IsDisplayedGrid='Y' WHERE AD_Field_ID=201435
;

-- Feb 22, 2013 3:07:37 PM SGT
-- Ticket 1001758: FedEx & UPS
UPDATE AD_Field SET XPosition=2,Updated=TO_DATE('2013-02-22 15:07:37','YYYY-MM-DD HH24:MI:SS'),UpdatedBy=100 WHERE AD_Field_ID=201279
;

-- Feb 22, 2013 3:07:41 PM SGT
-- Ticket 1001758: FedEx & UPS
UPDATE AD_Field SET XPosition=2,Updated=TO_DATE('2013-02-22 15:07:41','YYYY-MM-DD HH24:MI:SS'),UpdatedBy=100 WHERE AD_Field_ID=201281
;

-- Feb 22, 2013 3:10:54 PM SGT
-- Ticket 1001758: FedEx & UPS
UPDATE AD_Field SET XPosition=2,Updated=TO_DATE('2013-02-22 15:10:54','YYYY-MM-DD HH24:MI:SS'),UpdatedBy=100 WHERE AD_Field_ID=201179
;

-- Feb 22, 2013 3:10:55 PM SGT
-- Ticket 1001758: FedEx & UPS
UPDATE AD_Field SET XPosition=2,Updated=TO_DATE('2013-02-22 15:10:55','YYYY-MM-DD HH24:MI:SS'),UpdatedBy=100 WHERE AD_Field_ID=201181
;

-- Feb 22, 2013 3:14:24 PM SGT
-- Ticket 1001758: FedEx & UPS
UPDATE AD_Process_Para SET IsActive='N',Updated=TO_DATE('2013-02-22 15:14:24','YYYY-MM-DD HH24:MI:SS'),UpdatedBy=100 WHERE AD_Process_Para_ID=200048
;

-- Feb 22, 2013 3:15:38 PM SGT
-- Ticket 1001758: FedEx & UPS
UPDATE AD_Ref_List SET IsActive='Y',Updated=TO_DATE('2013-02-22 15:15:38','YYYY-MM-DD HH24:MI:SS'),UpdatedBy=100 WHERE AD_Ref_List_ID=227
;

-- Feb 22, 2013 3:15:43 PM SGT
-- Ticket 1001758: FedEx & UPS
UPDATE AD_Ref_List SET IsActive='Y',Updated=TO_DATE('2013-02-22 15:15:43','YYYY-MM-DD HH24:MI:SS'),UpdatedBy=100 WHERE AD_Ref_List_ID=226
;

-- Feb 22, 2013 3:31:20 PM SGT
-- Ticket 1001758: FedEx & UPS
UPDATE AD_Field SET IsSameLine='N', XPosition=1,Updated=TO_DATE('2013-02-22 15:31:20','YYYY-MM-DD HH24:MI:SS'),UpdatedBy=100 WHERE AD_Field_ID=1107
;

-- Feb 22, 2013 4:01:44 PM SGT
-- Ticket 1001758: FedEx & UPS
INSERT INTO AD_Column (Version,IsSyncDatabase,AD_Table_ID,AD_Column_ID,EntityType,IsMandatory,IsTranslated,IsIdentifier,SeqNo,IsParent,FieldLength,IsSelectionColumn,AD_Reference_ID,IsKey,AD_Element_ID,IsAutocomplete,IsAllowLogging,AD_Column_UU,IsUpdateable,ColumnName,DefaultValue,Name,IsAllowCopy,CreatedBy,Updated,AD_Org_ID,IsActive,Created,UpdatedBy,AD_Client_ID,SeqNoSelection,IsToolbarButton,IsAlwaysUpdateable,IsEncrypted) VALUES (0,'N',259,208596,'D','Y','N','N',0,'N',1,'N',20,'N',201981,'N','Y','32ed29cc-e0a4-4148-b53b-a05dfe53e537','Y','IsPriviledgedRate','N','Priviledged Rate','Y',100,TO_DATE('2013-02-22 16:01:42','YYYY-MM-DD HH24:MI:SS'),0,'Y',TO_DATE('2013-02-22 16:01:42','YYYY-MM-DD HH24:MI:SS'),100,0,0,'N','N','N')
;

-- Feb 22, 2013 4:01:45 PM SGT
-- Ticket 1001758: FedEx & UPS
INSERT INTO AD_Column_Trl (AD_Language,AD_Column_ID, Name, IsTranslated,AD_Client_ID,AD_Org_ID,Created,Createdby,Updated,UpdatedBy,AD_Column_Trl_UU ) SELECT l.AD_Language,t.AD_Column_ID, t.Name, 'N',t.AD_Client_ID,t.AD_Org_ID,t.Created,t.Createdby,t.Updated,t.UpdatedBy,Generate_UUID() FROM AD_Language l, AD_Column t WHERE l.IsActive='Y' AND l.IsSystemLanguage='Y' AND l.IsBaseLanguage='N' AND t.AD_Column_ID=208596 AND NOT EXISTS (SELECT * FROM AD_Column_Trl tt WHERE tt.AD_Language=l.AD_Language AND tt.AD_Column_ID=t.AD_Column_ID)
;

-- Feb 22, 2013 4:01:48 PM SGT
-- Ticket 1001758: FedEx & UPS
ALTER TABLE C_Order ADD IsPriviledgedRate CHAR(1) DEFAULT 'N' CHECK (IsPriviledgedRate IN ('Y','N')) NOT NULL
;

-- Feb 22, 2013 4:02:21 PM SGT
-- Ticket 1001758: FedEx & UPS
INSERT INTO AD_Field (IsEncrypted,AD_Tab_ID,DisplayLength,IsSameLine,IsHeading,AD_Column_ID,IsCentrallyMaintained,AD_Field_ID,IsReadOnly,EntityType,Name,IsFieldOnly,IsDisplayed,AD_Field_UU,UpdatedBy,AD_Org_ID,Created,AD_Client_ID,CreatedBy,Updated,IsActive) VALUES ('N',186,1,'N','N',208596,'Y',201827,'N','D','Priviledged Rate','N','Y','0334ed28-48ce-4bad-b226-66f159c41298',100,0,TO_DATE('2013-02-22 16:02:20','YYYY-MM-DD HH24:MI:SS'),0,100,TO_DATE('2013-02-22 16:02:20','YYYY-MM-DD HH24:MI:SS'),'Y')
;

-- Feb 22, 2013 4:02:21 PM SGT
-- Ticket 1001758: FedEx & UPS
INSERT INTO AD_Field_Trl (AD_Language,AD_Field_ID, Help,Description,Name, IsTranslated,AD_Client_ID,AD_Org_ID,Created,Createdby,Updated,UpdatedBy,AD_Field_Trl_UU ) SELECT l.AD_Language,t.AD_Field_ID, t.Help,t.Description,t.Name, 'N',t.AD_Client_ID,t.AD_Org_ID,t.Created,t.Createdby,t.Updated,t.UpdatedBy,Generate_UUID() FROM AD_Language l, AD_Field t WHERE l.IsActive='Y' AND l.IsSystemLanguage='Y' AND l.IsBaseLanguage='N' AND t.AD_Field_ID=201827 AND NOT EXISTS (SELECT * FROM AD_Field_Trl tt WHERE tt.AD_Language=l.AD_Language AND tt.AD_Field_ID=t.AD_Field_ID)
;

-- Feb 22, 2013 4:02:39 PM SGT
-- Ticket 1001758: FedEx & UPS
UPDATE AD_Field SET SeqNo=280,IsDisplayed='Y' WHERE AD_Field_ID=201827
;

-- Feb 22, 2013 4:02:39 PM SGT
-- Ticket 1001758: FedEx & UPS
UPDATE AD_Field SET SeqNo=290,IsDisplayed='Y' WHERE AD_Field_ID=201613
;

-- Feb 22, 2013 4:02:39 PM SGT
-- Ticket 1001758: FedEx & UPS
UPDATE AD_Field SET SeqNo=300,IsDisplayed='Y' WHERE AD_Field_ID=1104
;

-- Feb 22, 2013 4:02:39 PM SGT
-- Ticket 1001758: FedEx & UPS
UPDATE AD_Field SET SeqNo=310,IsDisplayed='Y' WHERE AD_Field_ID=1077
;

-- Feb 22, 2013 4:02:39 PM SGT
-- Ticket 1001758: FedEx & UPS
UPDATE AD_Field SET SeqNo=320,IsDisplayed='Y' WHERE AD_Field_ID=1103
;

-- Feb 22, 2013 4:02:39 PM SGT
-- Ticket 1001758: FedEx & UPS
UPDATE AD_Field SET SeqNo=330,IsDisplayed='Y' WHERE AD_Field_ID=8653
;

-- Feb 22, 2013 4:02:39 PM SGT
-- Ticket 1001758: FedEx & UPS
UPDATE AD_Field SET SeqNo=340,IsDisplayed='Y' WHERE AD_Field_ID=1098
;

-- Feb 22, 2013 4:02:39 PM SGT
-- Ticket 1001758: FedEx & UPS
UPDATE AD_Field SET SeqNo=350,IsDisplayed='Y' WHERE AD_Field_ID=3272
;

-- Feb 22, 2013 4:02:39 PM SGT
-- Ticket 1001758: FedEx & UPS
UPDATE AD_Field SET SeqNo=360,IsDisplayed='Y' WHERE AD_Field_ID=2112
;

-- Feb 22, 2013 4:02:39 PM SGT
-- Ticket 1001758: FedEx & UPS
UPDATE AD_Field SET SeqNo=370,IsDisplayed='Y' WHERE AD_Field_ID=2109
;

-- Feb 22, 2013 4:02:39 PM SGT
-- Ticket 1001758: FedEx & UPS
UPDATE AD_Field SET SeqNo=380,IsDisplayed='Y' WHERE AD_Field_ID=3113
;

-- Feb 22, 2013 4:02:39 PM SGT
-- Ticket 1001758: FedEx & UPS
UPDATE AD_Field SET SeqNo=390,IsDisplayed='Y' WHERE AD_Field_ID=1099
;

-- Feb 22, 2013 4:02:39 PM SGT
-- Ticket 1001758: FedEx & UPS
UPDATE AD_Field SET SeqNo=400,IsDisplayed='Y' WHERE AD_Field_ID=56906
;

-- Feb 22, 2013 4:02:39 PM SGT
-- Ticket 1001758: FedEx & UPS
UPDATE AD_Field SET SeqNo=410,IsDisplayed='Y' WHERE AD_Field_ID=2593
;

-- Feb 22, 2013 4:02:39 PM SGT
-- Ticket 1001758: FedEx & UPS
UPDATE AD_Field SET SeqNo=420,IsDisplayed='Y' WHERE AD_Field_ID=2589
;

-- Feb 22, 2013 4:02:39 PM SGT
-- Ticket 1001758: FedEx & UPS
UPDATE AD_Field SET SeqNo=430,IsDisplayed='Y' WHERE AD_Field_ID=1324
;

-- Feb 22, 2013 4:02:39 PM SGT
-- Ticket 1001758: FedEx & UPS
UPDATE AD_Field SET SeqNo=440,IsDisplayed='Y' WHERE AD_Field_ID=7038
;

-- Feb 22, 2013 4:02:39 PM SGT
-- Ticket 1001758: FedEx & UPS
UPDATE AD_Field SET SeqNo=450,IsDisplayed='Y' WHERE AD_Field_ID=7826
;

-- Feb 22, 2013 4:02:39 PM SGT
-- Ticket 1001758: FedEx & UPS
UPDATE AD_Field SET SeqNo=460,IsDisplayed='Y' WHERE AD_Field_ID=7825
;

-- Feb 22, 2013 4:02:39 PM SGT
-- Ticket 1001758: FedEx & UPS
UPDATE AD_Field SET SeqNo=470,IsDisplayed='Y' WHERE AD_Field_ID=1112
;

-- Feb 22, 2013 4:02:39 PM SGT
-- Ticket 1001758: FedEx & UPS
UPDATE AD_Field SET SeqNo=480,IsDisplayed='Y' WHERE AD_Field_ID=1113
;

-- Feb 22, 2013 4:02:39 PM SGT
-- Ticket 1001758: FedEx & UPS
UPDATE AD_Field SET SeqNo=490,IsDisplayed='Y' WHERE AD_Field_ID=1082
;

-- Feb 22, 2013 4:02:39 PM SGT
-- Ticket 1001758: FedEx & UPS
UPDATE AD_Field SET SeqNo=500,IsDisplayed='Y' WHERE AD_Field_ID=1084
;

-- Feb 22, 2013 4:02:39 PM SGT
-- Ticket 1001758: FedEx & UPS
UPDATE AD_Field SET SeqNo=510,IsDisplayed='Y' WHERE AD_Field_ID=60922
;

-- Feb 22, 2013 4:02:39 PM SGT
-- Ticket 1001758: FedEx & UPS
UPDATE AD_Field SET SeqNo=520,IsDisplayed='Y' WHERE AD_Field_ID=6560
;

-- Feb 22, 2013 4:02:39 PM SGT
-- Ticket 1001758: FedEx & UPS
UPDATE AD_Field SET SeqNo=530,IsDisplayed='Y' WHERE AD_Field_ID=1083
;

-- Feb 22, 2013 4:02:39 PM SGT
-- Ticket 1001758: FedEx & UPS
UPDATE AD_Field SET SeqNo=540,IsDisplayed='Y' WHERE AD_Field_ID=3660
;

-- Feb 22, 2013 4:02:39 PM SGT
-- Ticket 1001758: FedEx & UPS
UPDATE AD_Field SET SeqNo=550,IsDisplayed='Y' WHERE AD_Field_ID=52014
;

-- Feb 22, 2013 4:02:39 PM SGT
-- Ticket 1001758: FedEx & UPS
UPDATE AD_Field SET SeqNo=560,IsDisplayed='Y' WHERE AD_Field_ID=58037
;

-- Feb 22, 2013 4:02:39 PM SGT
-- Ticket 1001758: FedEx & UPS
UPDATE AD_Field SET SeqNo=570,IsDisplayed='Y' WHERE AD_Field_ID=60972
;

-- Feb 22, 2013 4:02:50 PM SGT
-- Ticket 1001758: FedEx & UPS
UPDATE AD_Field SET SeqNoGrid=270,IsDisplayedGrid='Y' WHERE AD_Field_ID=201827
;

-- Feb 22, 2013 4:02:50 PM SGT
-- Ticket 1001758: FedEx & UPS
UPDATE AD_Field SET SeqNoGrid=280,IsDisplayedGrid='Y' WHERE AD_Field_ID=201613
;

-- Feb 22, 2013 4:02:50 PM SGT
-- Ticket 1001758: FedEx & UPS
UPDATE AD_Field SET SeqNoGrid=290,IsDisplayedGrid='Y' WHERE AD_Field_ID=1104
;

-- Feb 22, 2013 4:02:50 PM SGT
-- Ticket 1001758: FedEx & UPS
UPDATE AD_Field SET SeqNoGrid=300,IsDisplayedGrid='Y' WHERE AD_Field_ID=1077
;

-- Feb 22, 2013 4:02:50 PM SGT
-- Ticket 1001758: FedEx & UPS
UPDATE AD_Field SET SeqNoGrid=310,IsDisplayedGrid='Y' WHERE AD_Field_ID=1103
;

-- Feb 22, 2013 4:02:50 PM SGT
-- Ticket 1001758: FedEx & UPS
UPDATE AD_Field SET SeqNoGrid=320,IsDisplayedGrid='Y' WHERE AD_Field_ID=8653
;

-- Feb 22, 2013 4:02:50 PM SGT
-- Ticket 1001758: FedEx & UPS
UPDATE AD_Field SET SeqNoGrid=330,IsDisplayedGrid='Y' WHERE AD_Field_ID=1098
;

-- Feb 22, 2013 4:02:51 PM SGT
-- Ticket 1001758: FedEx & UPS
UPDATE AD_Field SET SeqNoGrid=340,IsDisplayedGrid='Y' WHERE AD_Field_ID=3272
;

-- Feb 22, 2013 4:02:51 PM SGT
-- Ticket 1001758: FedEx & UPS
UPDATE AD_Field SET SeqNoGrid=350,IsDisplayedGrid='Y' WHERE AD_Field_ID=2112
;

-- Feb 22, 2013 4:02:51 PM SGT
-- Ticket 1001758: FedEx & UPS
UPDATE AD_Field SET SeqNoGrid=360,IsDisplayedGrid='Y' WHERE AD_Field_ID=2109
;

-- Feb 22, 2013 4:02:51 PM SGT
-- Ticket 1001758: FedEx & UPS
UPDATE AD_Field SET SeqNoGrid=370,IsDisplayedGrid='Y' WHERE AD_Field_ID=3113
;

-- Feb 22, 2013 4:02:51 PM SGT
-- Ticket 1001758: FedEx & UPS
UPDATE AD_Field SET SeqNoGrid=380,IsDisplayedGrid='Y' WHERE AD_Field_ID=1099
;

-- Feb 22, 2013 4:02:51 PM SGT
-- Ticket 1001758: FedEx & UPS
UPDATE AD_Field SET SeqNoGrid=390,IsDisplayedGrid='Y' WHERE AD_Field_ID=56906
;

-- Feb 22, 2013 4:02:51 PM SGT
-- Ticket 1001758: FedEx & UPS
UPDATE AD_Field SET SeqNoGrid=400,IsDisplayedGrid='Y' WHERE AD_Field_ID=2593
;

-- Feb 22, 2013 4:02:51 PM SGT
-- Ticket 1001758: FedEx & UPS
UPDATE AD_Field SET SeqNoGrid=410,IsDisplayedGrid='Y' WHERE AD_Field_ID=2589
;

-- Feb 22, 2013 4:02:51 PM SGT
-- Ticket 1001758: FedEx & UPS
UPDATE AD_Field SET SeqNoGrid=420,IsDisplayedGrid='Y' WHERE AD_Field_ID=1324
;

-- Feb 22, 2013 4:02:51 PM SGT
-- Ticket 1001758: FedEx & UPS
UPDATE AD_Field SET SeqNoGrid=430,IsDisplayedGrid='Y' WHERE AD_Field_ID=7038
;

-- Feb 22, 2013 4:02:51 PM SGT
-- Ticket 1001758: FedEx & UPS
UPDATE AD_Field SET SeqNoGrid=440,IsDisplayedGrid='Y' WHERE AD_Field_ID=7826
;

-- Feb 22, 2013 4:02:51 PM SGT
-- Ticket 1001758: FedEx & UPS
UPDATE AD_Field SET SeqNoGrid=450,IsDisplayedGrid='Y' WHERE AD_Field_ID=7825
;

-- Feb 22, 2013 4:02:51 PM SGT
-- Ticket 1001758: FedEx & UPS
UPDATE AD_Field SET SeqNoGrid=460,IsDisplayedGrid='Y' WHERE AD_Field_ID=1112
;

-- Feb 22, 2013 4:02:51 PM SGT
-- Ticket 1001758: FedEx & UPS
UPDATE AD_Field SET SeqNoGrid=470,IsDisplayedGrid='Y' WHERE AD_Field_ID=1113
;

-- Feb 22, 2013 4:02:51 PM SGT
-- Ticket 1001758: FedEx & UPS
UPDATE AD_Field SET SeqNoGrid=480,IsDisplayedGrid='Y' WHERE AD_Field_ID=1082
;

-- Feb 22, 2013 4:02:51 PM SGT
-- Ticket 1001758: FedEx & UPS
UPDATE AD_Field SET SeqNoGrid=490,IsDisplayedGrid='Y' WHERE AD_Field_ID=1084
;

-- Feb 22, 2013 4:02:51 PM SGT
-- Ticket 1001758: FedEx & UPS
UPDATE AD_Field SET SeqNoGrid=500,IsDisplayedGrid='Y' WHERE AD_Field_ID=60922
;

-- Feb 22, 2013 4:02:51 PM SGT
-- Ticket 1001758: FedEx & UPS
UPDATE AD_Field SET SeqNoGrid=510,IsDisplayedGrid='Y' WHERE AD_Field_ID=6560
;

-- Feb 22, 2013 4:02:51 PM SGT
-- Ticket 1001758: FedEx & UPS
UPDATE AD_Field SET SeqNoGrid=520,IsDisplayedGrid='Y' WHERE AD_Field_ID=1083
;

-- Feb 22, 2013 4:02:51 PM SGT
-- Ticket 1001758: FedEx & UPS
UPDATE AD_Field SET SeqNoGrid=530,IsDisplayedGrid='Y' WHERE AD_Field_ID=3660
;

-- Feb 22, 2013 4:02:51 PM SGT
-- Ticket 1001758: FedEx & UPS
UPDATE AD_Field SET SeqNoGrid=540,IsDisplayedGrid='Y' WHERE AD_Field_ID=52014
;

-- Feb 22, 2013 4:02:51 PM SGT
-- Ticket 1001758: FedEx & UPS
UPDATE AD_Field SET SeqNoGrid=550,IsDisplayedGrid='Y' WHERE AD_Field_ID=58037
;

-- Feb 22, 2013 4:02:51 PM SGT
-- Ticket 1001758: FedEx & UPS
UPDATE AD_Field SET SeqNoGrid=560,IsDisplayedGrid='Y' WHERE AD_Field_ID=60972
;

-- Feb 22, 2013 4:04:01 PM SGT
-- Ticket 1001758: FedEx & UPS
UPDATE AD_Field SET DisplayLogic='@OrderType@=''SO'' & @FreightCostRule@=''C''', XPosition=2, ColumnSpan=2,Updated=TO_DATE('2013-02-22 16:04:01','YYYY-MM-DD HH24:MI:SS'),UpdatedBy=100 WHERE AD_Field_ID=201827
;

-- Feb 22, 2013 4:04:28 PM SGT
-- Ticket 1001758: FedEx & UPS
UPDATE AD_Field SET AD_FieldGroup_ID=130,Updated=TO_DATE('2013-02-22 16:04:28','YYYY-MM-DD HH24:MI:SS'),UpdatedBy=100 WHERE AD_Field_ID=201827
;

-- Feb 22, 2013 4:04:30 PM SGT
-- Ticket 1001758: FedEx & UPS
UPDATE AD_Field SET AD_FieldGroup_ID=130,Updated=TO_DATE('2013-02-22 16:04:30','YYYY-MM-DD HH24:MI:SS'),UpdatedBy=100 WHERE AD_Field_ID=201613
;

-- Feb 22, 2013 4:05:34 PM SGT
-- Ticket 1001758: FedEx & UPS
UPDATE AD_Process_Para SET DefaultValue='@IsPriviledgedRate@',Updated=TO_DATE('2013-02-22 16:05:34','YYYY-MM-DD HH24:MI:SS'),UpdatedBy=100 WHERE AD_Process_Para_ID=200049
;

-- Feb 22, 2013 4:08:29 PM SGT
-- Ticket 1001758: FedEx & UPS
UPDATE AD_Process_Para SET DefaultValue='@IsPriviledgedRate@=''Y''',Updated=TO_DATE('2013-02-22 16:08:29','YYYY-MM-DD HH24:MI:SS'),UpdatedBy=100 WHERE AD_Process_Para_ID=200049
;

-- Feb 22, 2013 4:09:38 PM SGT
-- Ticket 1001758: FedEx & UPS
ALTER TABLE C_Order MODIFY IsPriviledgedRate CHAR(1) DEFAULT 'N'
;

-- Feb 22, 2013 4:09:43 PM SGT
-- Ticket 1001758: FedEx & UPS
UPDATE C_Order SET IsPriviledgedRate='N' WHERE IsPriviledgedRate IS NULL
;

-- Feb 22, 2013 4:10:58 PM SGT
-- Ticket 1001758: FedEx & UPS
UPDATE AD_Process_Para SET DefaultValue='@IsPriviledgedRate@',Updated=TO_DATE('2013-02-22 16:10:58','YYYY-MM-DD HH24:MI:SS'),UpdatedBy=100 WHERE AD_Process_Para_ID=200049
;

SELECT register_migration_script('201302221708_TICKET-1001758.sql') FROM dual
<<<<<<< HEAD
;
=======
;
>>>>>>> 74d197cb
<|MERGE_RESOLUTION|>--- conflicted
+++ resolved
@@ -644,8 +644,4 @@
 ;
 
 SELECT register_migration_script('201302221708_TICKET-1001758.sql') FROM dual
-<<<<<<< HEAD
-;
-=======
-;
->>>>>>> 74d197cb
+;