/******************************************************************************
 * Product: Adempiere ERP & CRM Smart Business Solution                       *
 * Copyright (C) 1999-2006 ComPiere, Inc. All Rights Reserved.                *
 * This program is free software; you can redistribute it and/or modify it    *
 * under the terms version 2 of the GNU General Public License as published   *
 * by the Free Software Foundation. This program is distributed in the hope   *
 * that it will be useful, but WITHOUT ANY WARRANTY; without even the implied *
 * warranty of MERCHANTABILITY or FITNESS FOR A PARTICULAR PURPOSE.           *
 * See the GNU General Public License for more details.                       *
 * You should have received a copy of the GNU General Public License along    *
 * with this program; if not, write to the Free Software Foundation, Inc.,    *
 * 59 Temple Place, Suite 330, Boston, MA 02111-1307 USA.                     *
 * For the text or an alternative of this public license, you may reach us    *
 * ComPiere, Inc., 2620 Augustine Dr. #245, Santa Clara, CA 95054, USA        *
 * or via info@compiere.org or http://www.compiere.org/license.html           *
 *****************************************************************************/
package org.compiere.acct;

import java.lang.reflect.Constructor;
import java.math.BigDecimal;
import java.sql.PreparedStatement;
import java.sql.ResultSet;
import java.sql.SQLException;
import java.sql.Timestamp;
import java.text.DecimalFormat;
import java.text.SimpleDateFormat;
import java.util.ArrayList;
import java.util.HashSet;
import java.util.Iterator;
import java.util.Properties;
import java.util.logging.Level;

import org.adempiere.exceptions.AdempiereException;
import org.adempiere.exceptions.DBException;
import org.compiere.model.I_C_AllocationHdr;
import org.compiere.model.I_C_Cash;
import org.compiere.model.I_C_ProjectIssue;
import org.compiere.model.I_M_MatchInv;
import org.compiere.model.I_M_MatchPO;
import org.compiere.model.MAccount;
import org.compiere.model.MAcctSchema;
import org.compiere.model.MConversionRate;
import org.compiere.model.MDocType;
import org.compiere.model.MInOut;
import org.compiere.model.MInvoice;
import org.compiere.model.MMatchInv;
import org.compiere.model.MMatchPO;
import org.compiere.model.MNote;
import org.compiere.model.MPeriod;
import org.compiere.model.MRefList;
import org.compiere.model.ModelValidationEngine;
import org.compiere.model.ModelValidator;
import org.compiere.model.PO;
import org.compiere.process.DocumentEngine;
import org.compiere.util.AdempiereUserError;
import org.compiere.util.CLogger;
import org.compiere.util.DB;
import org.compiere.util.DisplayType;
import org.compiere.util.Env;
import org.compiere.util.Msg;
import org.compiere.util.Trx;
import org.compiere.util.Util;

/**
 *  Abstract base class for posting of accounting document.
 *
 *  <pre>
 *  Table               Base Document Types (C_DocType.DocBaseType and AD_Reference_ID=183)
 *      Class           AD_Table_ID
 *  ------------------  ------------------------------
 *  C_Invoice:          ARI, ARC, ARF, API, APC
 *      Doc_Invoice     318 - has C_DocType_ID
 *
 *  C_Payment:          ARP, APP
 *      Doc_Payment     335 - has C_DocType_ID
 *
 *  C_Order:            SOO, POO,  POR (Requisition)
 *      Doc_Order       259 - has C_DocType_ID
 *
 *  M_InOut:            MMS, MMR
 *      Doc_InOut       319 - DocType derived
 *
 *  M_Inventory:        MMI
 *      Doc_Inventory   321 - DocType fixed
 *
 *  M_Movement:         MMM
 *      Doc_Movement    323 - DocType fixed
 *
 *  M_Production:       MMP
 *      Doc_Production  325 - DocType fixed
 *
 * M_Production:        MMO
 *      Doc_CostCollector  330 - DocType fixed
 *
 *  C_BankStatement:    CMB
 *      Doc_Bank        392 - DocType fixed
 *
 *  C_Cash:             CMC
 *      Doc_Cash        407 - DocType fixed
 *
 *  C_Allocation:       CMA
 *      Doc_Allocation  390 - DocType fixed
 *
 *  GL_Journal:         GLJ
 *      Doc_GLJournal   224 = has C_DocType_ID
 *
 *  Matching Invoice    MXI
 *      M_MatchInv      472 - DocType fixed
 *
 *  Matching PO         MXP
 *      M_MatchPO       473 - DocType fixed
 *
 *	Project Issue		PJI
 *		C_ProjectIssue	623 - DocType fixed
 *
 *  </pre>
 *  @author Jorg Janke
 *  @author victor.perez@e-evolution.com, e-Evolution http://www.e-evolution.com
 * 				<li>FR [ 2520591 ] Support multiples calendar for Org
 *				@see https://sourceforge.net/p/adempiere/feature-requests/631/
 *  @version  $Id: Doc.java,v 1.6 2006/07/30 00:53:33 jjanke Exp $
 */
public abstract class Doc
{
	/**************************************************************************
	 * 	 Document Types
	 *  --------------
	 *  C_DocType.DocBaseType and AD_Reference_ID=183
	 *  C_Invoice:          ARI, ARC, ARF, API, APC
	 *  C_Payment:          ARP, APP
	 *  C_Order:            SOO, POO
	 *  M_Transaction:      MMI, MMM, MMS, MMR
	 *  C_BankStatement:    CMB
	 *  C_Cash:             CMC
	 *  C_Allocation:       CMA
	 *  GL_Journal:         GLJ
	 *  C_ProjectIssue		PJI
	 *  M_Requisition		POR
	 **************************************************************************/

	public static final String DOC_TYPE_BY_DOC_BASE_TYPE_SQL = "SELECT C_DocType_ID FROM C_DocType WHERE AD_Client_ID=? AND DocBaseType=? AND IsActive='Y' ORDER BY IsDefault DESC, C_DocType_ID";
	
	/**	AR Invoices - ARI       */
	public static final String 	DOCTYPE_ARInvoice       = MDocType.DOCBASETYPE_ARInvoice;
	/**	AR Credit Memo          */
	public static final String 	DOCTYPE_ARCredit        = "ARC";
	/**	AR Receipt              */
	public static final String 	DOCTYPE_ARReceipt       = "ARR";
	/**	AR ProForma             */
	public static final String 	DOCTYPE_ARProForma      = "ARF";
	/**	AP Invoices             */
	public static final String 	DOCTYPE_APInvoice       = "API";
	/**	AP Credit Memo          */
	public static final String 	DOCTYPE_APCredit        = "APC";
	/**	AP Payment              */
	public static final String 	DOCTYPE_APPayment       = "APP";
	/**	CashManagement Bank Statement   */
	public static final String 	DOCTYPE_BankStatement   = "CMB";
	/**	CashManagement Cash Journals    */
	public static final String 	DOCTYPE_CashJournal     = "CMC";
	/**	CashManagement Allocations      */
	public static final String 	DOCTYPE_Allocation      = "CMA";
	/** Material Shipment       */
	public static final String 	DOCTYPE_MatShipment     = "MMS";
	/** Material Receipt        */
	public static final String 	DOCTYPE_MatReceipt      = "MMR";
	/** Material Inventory      */
	public static final String 	DOCTYPE_MatInventory    = "MMI";
	/** Material Movement       */
	public static final String 	DOCTYPE_MatMovement     = "MMM";
	/** Material Production     */
	public static final String 	DOCTYPE_MatProduction   = "MMP";
	/** Match Invoice           */
	public static final String 	DOCTYPE_MatMatchInv     = "MXI";
	/** Match PO                */
	public static final String 	DOCTYPE_MatMatchPO      = "MXP";
	/** GL Journal              */
	public static final String 	DOCTYPE_GLJournal       = "GLJ";
	/** Purchase Order          */
	public static final String 	DOCTYPE_POrder          = "POO";
	/** Sales Order             */
	public static final String 	DOCTYPE_SOrder          = "SOO";
	/** Project Issue           */
	public static final String	DOCTYPE_ProjectIssue	= "PJI";
	/** Purchase Requisition    */
	public static final String	DOCTYPE_PurchaseRequisition	= "POR";


	//  Posting Status - AD_Reference_ID=234     //
	/**	Document Status         */
	public static final String 	STATUS_NotPosted        = "N";
	/**	Document Status         */
	public static final String 	STATUS_NotBalanced      = "b";
	/**	Document Status         */
	public static final String 	STATUS_NotConvertible   = "c";
	/**	Document Status         */
	public static final String 	STATUS_PeriodClosed     = "p";
	/**	Document Status         */
	public static final String 	STATUS_InvalidAccount   = "i";
	/**	Document Status         */
	public static final String 	STATUS_PostPrepared     = "y";
	/**	Document Status         */
	public static final String 	STATUS_Posted           = "Y";
	/**	Document Status         */
	public static final String 	STATUS_Error            = "E";
	/** Document Status			*/
	public static final String	STATUS_Deferred			= "d";


	/**
	 *  Create Posting document
	 *	@param as accounting schema
	 *  @param AD_Table_ID Table ID of Documents
	 *  @param Record_ID record ID to load
	 *  @param trxName transaction name
	 *  @return new Posting Document instance or null
	 */
	public static Doc get (MAcctSchema as, int AD_Table_ID, int Record_ID, String trxName)
	{
		return DocManager.getDocument(as, AD_Table_ID, Record_ID, trxName);
	}	//	get

	/**
	 *  Create Posting document
	 *	@param as accounting schema
	 *  @param AD_Table_ID Table ID of Documents
	 *  @param rs ResultSet
	 *  @param trxName transaction name
	 *  @return new Posting Document instance or null
	 *  @throws AdempiereUserError
	 */
	public static Doc get (MAcctSchema as, int AD_Table_ID, ResultSet rs, String trxName)
	{
		return DocManager.getDocument(as, AD_Table_ID, rs, trxName);
	}   //  get

	/**
	 *  Post document immediately
	 * 	@param ass accounting schema
	 * 	@param AD_Table_ID	Transaction table
	 *  @param Record_ID    Record ID of this document
	 *  @param force        force posting
	 *  @param trxName	    transaction
	 *  @return null if the document was posted or error message
	 */
	public static String postImmediate (MAcctSchema[] ass,
		int AD_Table_ID, int Record_ID, boolean force, String trxName)
	{
		return DocManager.postDocument(ass, AD_Table_ID, Record_ID, force, true, false, trxName);
	}   //  post

	/**
	 * Manual posting by user
	 * @param WindowNo
	 * @param AD_Client_ID
	 * @param AD_Table_ID
	 * @param Record_ID
	 * @param force
	 * @return error message ( if any )
	 */
	public static String manualPosting (int WindowNo, int AD_Client_ID,
			int AD_Table_ID, int Record_ID, boolean force)
	{
		String error = null;
		MAcctSchema[] ass = MAcctSchema.getClientAcctSchema(Env.getCtx(), AD_Client_ID);
		Trx trx = Trx.get(Trx.createTrxName("ManulPosting"), true);
		trx.setDisplayName(Doc.class.getName()+"_manualPosting");
		try
		{
			//Costing: Post MatchPO before MR
			if (AD_Table_ID == MInOut.Table_ID)
			{
				MMatchPO[] matchPos  = MMatchPO.getInOut(Env.getCtx(), Record_ID, trx.getTrxName());
				for (MMatchPO matchPo : matchPos) 
				{
					if (!matchPo.isPosted())
					{
						error = postImmediate(ass, matchPo.get_Table_ID(), matchPo.get_ID(), force, matchPo.get_TrxName());
						if (!Util.isEmpty(error))
							break;
					}
				}	
			}
			if (Util.isEmpty(error))
			{
				error = postImmediate(ass, AD_Table_ID, Record_ID, force, trx.getTrxName());
			}
			//Costing: Post MatchInv after Invoice
			if (Util.isEmpty(error))
			{
				if (AD_Table_ID == MInvoice.Table_ID)
				{
					MMatchInv[] matchInvs = MMatchInv.getInvoice(Env.getCtx(), Record_ID, trx.getTrxName());
					for (MMatchInv matchInv : matchInvs) 
					{
						if (!matchInv.isPosted())
						{
							error = postImmediate(ass, matchInv.get_Table_ID(), matchInv.get_ID(), force, matchInv.get_TrxName());
							if (!Util.isEmpty(error))
								break;
						}
					}	
				}
			}
			if (Util.isEmpty(error))
			{
				trx.commit(true);
			}
			else
			{
				trx.rollback();
			}
		}
		catch (Throwable t)
		{
			trx.rollback();
			if(t instanceof SQLException sqlEx) {
				String messageError = DBException.getDefaultDBExceptionMessage(sqlEx);
				   if (messageError != null) 
				      return Msg.getMsg(Env.getCtx(), messageError);
			}
			return "@Error@ " + t.getLocalizedMessage();
		}
		finally
		{
			trx.close();
		}
		
		return error;
	}
	
	/**	Static Log						*/
	protected static final CLogger	s_log = CLogger.getCLogger(Doc.class);
	/**	Log	per Document				*/
	protected transient CLogger			log = CLogger.getCLogger(getClass());

	/* If the transaction must be managed locally (false if it's managed externally by the caller) */
	private boolean m_manageLocalTrx;


	/**
	 *  Constructor
	 * 	@param as accounting schema
	 * 	@param clazz Document Class
	 * 	@param rs result set
	 * 	@param defaultDocumentType default document type or null
	 * 	@param trxName trx
	 */
	public Doc (MAcctSchema as, Class<?> clazz, ResultSet rs, String defaultDocumentType, String trxName)
	{
		p_Status = STATUS_Error;
		m_as = as;
		m_ctx = new Properties(m_as.getCtx());
		m_ctx.setProperty(Env.AD_CLIENT_ID, String.valueOf(m_as.getAD_Client_ID()));

		String className = clazz.getName();
		className = className.substring(className.lastIndexOf('.')+1);
		try
		{
			Constructor<?> constructor = clazz.getConstructor(new Class[]{Properties.class, ResultSet.class, String.class});
			p_po = (PO)constructor.newInstance(new Object[]{m_ctx, rs, trxName});
		}
		catch (Exception e)
		{
			String msg = className + ": " + e.getLocalizedMessage();
			log.severe(msg);
			throw new IllegalArgumentException(msg);
		}
		p_po.load(p_po.get_TrxName()); // reload the PO to get any virtual column that was not obtained using the rs (IDEMPIERE-775)

		//	DocStatus
		int index = p_po.get_ColumnIndex("DocStatus");
		if (index != -1)
			m_DocStatus = (String)p_po.get_Value(index);

		//	Document Type
		setDocumentType (defaultDocumentType);
		m_trxName = trxName;
		m_manageLocalTrx = false;
		if (m_trxName == null)
		{
			m_trxName = "Post" + m_DocumentType + p_po.get_ID();
			m_manageLocalTrx = true;
		}
		p_po.set_TrxName(m_trxName);

		//	Amounts
		for(int i = 0; i < m_Amounts.length; i++)
		{
			m_Amounts[i] = Env.ZERO;
		}
	}   //  Doc

	/** Accounting Schema */
	private MAcctSchema    		m_as = null;
	/** Properties					*/
	private Properties			m_ctx = null;
	/** Transaction Name			*/
	private String				m_trxName = null;
	/** The Document				*/
	protected PO				p_po = null;
	/** Document Type      			*/
	private String				m_DocumentType = null;
	/** Document Status      			*/
	private String				m_DocStatus = null;
	/** Document No      			*/
	private String				m_DocumentNo = null;
	/** Description      			*/
	private String				m_Description = null;
	/** GL Category      			*/
	private int					m_GL_Category_ID = 0;
	/** GL Period					*/
	private MPeriod 			m_period = null;
	/** Period ID					*/
	private int					m_C_Period_ID = 0;
	/** Location From				*/
	private int					m_C_LocFrom_ID = 0;
	/** Location To					*/
	private int					m_C_LocTo_ID = 0;
	/** Accounting Date				*/
	private Timestamp			m_DateAcct = null;
	/** Document Date				*/
	private Timestamp			m_DateDoc = null;
	/** Tax Included				*/
	private boolean				m_TaxIncluded = false;
	/** Is (Source) Multi-Currency Document - i.e. the document has different currencies
	 *  (if true, the document will not be source balanced)     */
	private boolean				m_MultiCurrency = false;
	/** BP Sales Region    			*/
	private int					m_BP_C_SalesRegion_ID = -1;
	/** B Partner	    			*/
	private int					m_C_BPartner_ID = -1;
	/** Department */
	private int					m_C_Department_ID		= -1;
	/** Cost Center */
	private int					m_C_CostCenter_ID		= -1;
	/** B Partner Employee */
	private int					m_C_Employee_ID	= -1;
	/** Asset */
	private int					m_A_Asset_ID			= -1;
	/** Bank Account				*/
	private int 				m_C_BankAccount_ID = -1;
	/** Cach Book					*/
	private int 				m_C_CashBook_ID = -1;
	/** Currency					*/
	private int					m_C_Currency_ID = -1;

	/**	Contained Doc Lines			*/
	protected DocLine[]			p_lines;

	/** Facts                       */
	private ArrayList<Fact>    	m_fact = null;

	/** No Currency in Document Indicator (-1)	*/
	protected static final int  NO_CURRENCY = -2;

	/**	Actual Document Status  */
	protected String			p_Status = null;

	public String getPostStatus()
	{
		return p_Status;
	}

	/**
	 * Document is Post if the document type is always posted or if the accounting date is within
	 * the schema's valid range.
	 * 
	 * @return {@code true} if the document type is always posted or if the accounting date is
	 *         within the
	 *         valid range of the accounting schema; {@code false} otherwise.
	 */
	public boolean isPostForAcctSchema()
	{
		return isAlwaysPosted() || m_as.isAcctDateInRange(getDateAcct());
	} // isPostForAcctSchema

	/**
	 * Checks if the document type is configured to always be posted.
	 * 
	 * @return {@code true} if the document type has the "always posted" flag enabled; {@code false} otherwise.
	 */
	public boolean isAlwaysPosted()
	{
	    return getC_DocType_ID() > 0 && MDocType.get(getC_DocType_ID()).isAlwaysPosted();
	}// isAlwaysPosted

	/** Error Message			*/
	protected String			p_Error = null;

	/**
	 * 	Get Context
	 *	@return context
	 */
	public Properties getCtx()
	{
		return m_ctx;
	}	//	getCtx

	/**
	 * 	Get Table Name
	 *	@return table name
	 */
	public String get_TableName()
	{
		return p_po.get_TableName();
	}	//	get_TableName

	/**
	 * 	Get Table ID
	 *	@return table id
	 */
	public int get_Table_ID()
	{
		return p_po.get_Table_ID();
	}	//	get_Table_ID

	/**
	 * 	Get Record_ID
	 *	@return record id
	 */
	public int get_ID()
	{
		return p_po.get_ID();
	}	//	get_ID

	/**
	 * 	Get Persistent Object
	 *	@return po
	 */
	public PO getPO()
	{
		return p_po;
	}	//	getPO

	/**
	 *  Post Document.
	 *  <pre>
	 *  - try to lock document (Processed='Y' (AND Processing='N' AND Posted='N'))
	 *       - if not ok - return false
	 *          - postlogic (for all Accounting Schema)
	 *              - create Fact lines
	 *          - postCommit
	 *              - commits Fact lines and Document and sets Processing = 'N'
	 *              - if error - create Note
	 *  </pre>
	 *  @param force if true ignore that locked
	 *  @param repost if true ignore that already posted
	 *  @return error message or null
	 */
	public final String post (boolean force, boolean repost)
	{
		return post (force, repost, false);
	}
	
	/**
	 * Post Document
	 * @param force	if true ignore that locked
	 * @param repost if true ignore that already posted
	 * @param isInBackDatePostingProcess if true is in a back-date posting process
	 * @return error message or null
	 */
	public final String post (boolean force, boolean repost, boolean isInBackDatePostingProcess)
	{
		this.isInBackDatePostingProcess = isInBackDatePostingProcess;
		
		if (m_DocStatus == null)
			;	//	return "No DocStatus for DocumentNo=" + getDocumentNo();
		else if (m_DocStatus.equals(DocumentEngine.STATUS_Completed)
			|| m_DocStatus.equals(DocumentEngine.STATUS_Closed)
			|| m_DocStatus.equals(DocumentEngine.STATUS_Voided)
			|| m_DocStatus.equals(DocumentEngine.STATUS_Reversed))
			;
		else{
			StringBuilder msgreturn = new StringBuilder("Invalid DocStatus='").append(m_DocStatus).append("' for DocumentNo=").append(getDocumentNo());
			return msgreturn.toString();
		}	
		//
		if (p_po.getAD_Client_ID() != m_as.getAD_Client_ID())
		{
			StringBuilder error = new StringBuilder("AD_Client_ID Conflict - Document=").append(p_po.getAD_Client_ID())
				.append(", AcctSchema=").append(m_as.getAD_Client_ID());
			log.severe(error.toString());
			return error.toString();
		}

		//  Lock Record ----
		String trxName = null;	//	outside trx if on server
		if (! m_manageLocalTrx)
			trxName = getTrxName(); // on trx if it's in client
		StringBuilder sql = new StringBuilder ("UPDATE ");
		sql.append(get_TableName()).append( " SET Processing='Y' WHERE ")
			.append(get_TableName()).append("_ID=").append(get_ID())
			.append(" AND Processed='Y' AND IsActive='Y'");
		if (!force)
			sql.append(" AND (Processing='N' OR Processing IS NULL)");
		if (!repost)
			sql.append(" AND Posted IN ('N','d')");
		if (DB.executeUpdate(sql.toString(), trxName) == 1) {
			if (log.isLoggable(Level.INFO)) log.info("Locked: " + get_TableName() + "_ID=" + get_ID());
		} else {
			log.log(Level.SEVERE, "Resubmit - Cannot lock " + get_TableName() + "_ID="
				+ get_ID() + ", Force=" + force + ",RePost=" + repost);
			if (!p_po.isActive())
				return Msg.translate(getCtx(), "CannotPostInactiveDocument");
			if (force)
				return Msg.translate(getCtx(), "CannotLockReSubmit");
			return  Msg.translate(getCtx(), "CannotLockReSubmitOrRePostWithForce");
		}

		p_Error = loadDocumentDetails();
		if (p_Error != null)
			return p_Error;
		if (isDeferPosting())
		{
			unlock();
			p_Status = STATUS_Deferred;
			return null;
		}			

		Trx trx = Trx.get(getTrxName(), true);
		//  Delete existing Accounting
		if (repost)
		{
			if (isPosted() && !isPeriodOpen())	//	already posted - don't delete if period closed
			{
				log.log(Level.SEVERE, toString() + " - Period Closed for already posted document");
				unlock();
				trx.commit(); trx.close();
				return "PeriodClosed";
			}
			//	delete it
			deleteAcct();
		}
		else if (isPosted())
		{
			log.log(Level.SEVERE, toString() + " - Document already posted");
			unlock();
			trx.commit(); trx.close();
			return "AlreadyPosted";
		}

		p_Status = STATUS_NotPosted;

		//  Create Fact per AcctSchema
		m_fact = new ArrayList<Fact>();

		getPO().setDoc(this);
		try
		{
			//	if acct schema has "only" org, skip
			boolean skip = false;
			if (m_as.getAD_OrgOnly_ID() != 0)
			{
				//	Header Level Org
				skip = m_as.isSkipOrg(getAD_Org_ID());
				//	Line Level Org
				if (p_lines != null)
				{
					for (int line = 0; skip && line < p_lines.length; line++)
					{
						skip = m_as.isSkipOrg(p_lines[line].getAD_Org_ID());
						if (!skip)
							break;
					}
				}
			}

			if (!skip && !isPostForAcctSchema())
				skip = true;

			if (!skip)
			{
				//	post
				p_Status = postLogic ();
			}
			else
			{
				p_Status = STATUS_Posted; // skipped is OK
			}
		}
		catch (Exception e)
		{
			log.log(Level.SEVERE, "", e);
			p_Status = STATUS_Error;
			p_Error = e.toString();
		}

		String validatorMsg = null;
		// Call validator on before post
		if (p_Status.equals(STATUS_Posted)) {
			validatorMsg = ModelValidationEngine.get().fireDocValidate(getPO(), ModelValidator.TIMING_BEFORE_POST);
			if (validatorMsg != null) {
				p_Status = STATUS_Error;
				p_Error = validatorMsg;
			}
		}

		//  commitFact
		p_Status = postCommit (p_Status);

		if (p_Status.equals(STATUS_Posted)) {
			validatorMsg = ModelValidationEngine.get().fireDocValidate(getPO(), ModelValidator.TIMING_AFTER_POST);
			if (validatorMsg != null) {
				p_Status = STATUS_Error;
				p_Error = validatorMsg;
			}
		}

		//  Create Note
		if (!p_Status.equals(STATUS_Posted) && !p_Status.equals(STATUS_Deferred))
		{
			//  Insert Note
			SimpleDateFormat dateFormat = DisplayType.getDateFormat(DisplayType.Date);
			DecimalFormat numberFormat = DisplayType.getNumberFormat(DisplayType.Amount);
			String AD_MessageValue = "PostingError-" + p_Status;
			int AD_User_ID = p_po.getUpdatedBy();
			MNote note = new MNote (getCtx(), AD_MessageValue, AD_User_ID,
				getAD_Client_ID(), getAD_Org_ID(), null);
			note.setRecord(p_po.get_Table_ID(), p_po.get_ID());
			//  Reference
			note.setReference(toString());	//	Document
			//	Text
			StringBuilder Text = new StringBuilder (Msg.getMsg(Env.getCtx(), AD_MessageValue));
			if (p_Error != null)
				Text.append(" (").append(p_Error).append(")");
			String cn = getClass().getName();
			Text.append(" - ").append(cn.substring(cn.lastIndexOf('.')))
			.append(" (").append(getDocumentType())
			.append(" - " + Msg.getElement(Env.getCtx(),"DocumentNo") + "=").append(getDocumentNo())
			.append(" - " + Msg.getElement(Env.getCtx(),"DateAcct") + "=").append(dateFormat.format(getDateAcct()))
			.append(" - " + Msg.getMsg(Env.getCtx(),"Amount") + "=").append(numberFormat.format(getAmount()))
			.append(" - " + Msg.getElement(Env.getCtx(),"DocStatus") + "=").append(MRefList.getListName(getCtx(), 131, m_DocStatus))
			.append(" - " + Msg.getMsg(Env.getCtx(),"PeriodOpen") + "=").append(Msg.getMsg(Env.getCtx(), String.valueOf(isPeriodOpen())))
			.append(" - " + Msg.getElement(Env.getCtx(),"IsBalanced") + "=").append( Msg.getMsg(Env.getCtx(), String.valueOf(isBalanced())))
			.append(" - " + Msg.getElement(Env.getCtx(),"C_AcctSchema_ID") + "=").append(m_as.getName());
			note.setTextMsg(Text.toString());
			try {
				note.saveEx();
			} catch (AdempiereException e) {
				if (e.getMessage() != null && e.getMessage().startsWith("Foreign ID " + p_po.get_ID() + " not found in ")) {
					; //ignore, in unit test
				} else {
					throw e;
				}
			}
			p_Error = Text.toString();
		}

		//  dispose facts
		for (int i = 0; i < m_fact.size(); i++)
		{
			Fact fact = m_fact.get(i);
			if (fact != null)
				fact.dispose();
		}
		p_lines = null;

		if (p_Status.equals(STATUS_Posted))
			return null;
		return p_Error;
	}   //  post

	/**
	 * 	Delete fact records
	 *	@return number of records deleted
	 */
	protected int deleteAcct()
<<<<<<< HEAD
	{
		int no = deleteAcct(get_Table_ID(), p_po.get_ID(), m_as.getC_AcctSchema_ID(), getTrxName());
=======
	{				
		// backup the posting records before delete them
		StringBuilder sql = new StringBuilder ("INSERT INTO T_Fact_Acct_History ")
				.append("SELECT * FROM Fact_Acct ")
				.append("WHERE AD_Table_ID=?")
				.append(" AND Record_ID=?")
				.append(" AND C_AcctSchema_ID=?");
		int no = DB.executeUpdate(sql.toString(), new Object[] {get_Table_ID(), p_po.get_ID(), m_as.getC_AcctSchema_ID()}, false, getTrxName());
		if (no != 0)
			if (log.isLoggable(Level.INFO)) log.info("inserted=" + no);
		
		// set the updated to current time - for house keeping purpose
		sql = new StringBuilder ("UPDATE T_Fact_Acct_History ")
				.append("SET Updated=? ")
				.append("WHERE Created=Updated ")
				.append(" AND AD_Table_ID=?")
				.append(" AND Record_ID=?")
				.append(" AND C_AcctSchema_ID=?");
		no = DB.executeUpdate(sql.toString(), 
				new Object[] {new Timestamp(System.currentTimeMillis()), get_Table_ID(), p_po.get_ID(), m_as.getC_AcctSchema_ID()}, 
				false, getTrxName());
		if (no != 0)
			if (log.isLoggable(Level.INFO)) log.info("updated=" + no);
		
		// delete the posting records
		sql = new StringBuilder ("DELETE FROM Fact_Acct ")
			.append("WHERE AD_Table_ID=?")
			.append(" AND Record_ID=?")
			.append(" AND C_AcctSchema_ID=?");
		no = DB.executeUpdate(sql.toString(), new Object[] {get_Table_ID(), p_po.get_ID(), m_as.getC_AcctSchema_ID()}, false, getTrxName());
>>>>>>> 1e08f874
		if (no != 0)
			if (log.isLoggable(Level.INFO))	log.info("deleted=" + no);
		return no;
	}	//	deleteAcct
	
	/**
	 * Delete fact records based on table, record and accounting schema
	 * 
	 * @param  AD_Table_ID
	 * @param  Record_ID
	 * @param  AcctSchema_ID
	 * @param  trx
	 * @return               number of records deleted
	 */
	public static int deleteAcct(int AD_Table_ID, int Record_ID, int AcctSchema_ID, String trx)
	{
        StringBuilder sql = new StringBuilder ("DELETE FROM Fact_Acct WHERE AD_Table_ID=")
        				.append(AD_Table_ID)
						.append(" AND Record_ID=")
						.append(Record_ID)
						.append(" AND C_AcctSchema_ID=")
						.append(AcctSchema_ID);

		return DB.executeUpdate(sql.toString(), trx);
	} // deleteAcct

	/**
	 *  Posting logic for Accounting Schema
	 *  @return posting status/error code
	 */
	private final String postLogic ()
	{
		//  rejectUnbalanced
		if (!m_as.isSuspenseBalancing() && !isBalanced())
			return STATUS_NotBalanced;

		//  rejectUnconvertible
		if (!isConvertible(m_as))
			return STATUS_NotConvertible;

		//  rejectPeriodClosed
		if (!isPeriodOpen())
			return STATUS_PeriodClosed;

		//  createFacts
		ArrayList<Fact> facts = createFacts (m_as);
		if (facts == null)
			return STATUS_Error;

		// call modelValidator
		String validatorMsg = ModelValidationEngine.get().fireFactsValidate(m_as, facts, getPO());
		if (validatorMsg != null) {
			p_Error = validatorMsg;
			return STATUS_Error;
		}

		for (int f = 0; f < facts.size(); f++)
		{
			Fact fact = facts.get(f);
			if (fact == null)
				return STATUS_Error;
			m_fact.add(fact);
			//
			p_Status = STATUS_PostPrepared;

			//	check accounts
			if (!fact.checkAccounts())
				return STATUS_InvalidAccount;

			//	distribute
			if (!fact.distribute())
				return STATUS_Error;

			//  balanceSource
			if (!fact.isSourceBalanced())
			{
				fact.balanceSource();
				if (!fact.isSourceBalanced())
					return STATUS_NotBalanced;
			}

			//  balanceSegments
			if (!fact.isSegmentBalanced())
			{
				fact.balanceSegments();
				if (!fact.isSegmentBalanced())
					return STATUS_NotBalanced;
			}

			//  balanceAccounting
			if (!fact.isAcctBalanced())
			{
				fact.balanceAccounting();
				if (!fact.isAcctBalanced())
					return STATUS_NotBalanced;
			}

		}	//	for all facts

		return STATUS_Posted;
	}   //  postLogic

	/**
	 *  Post Commit. <br/>
	 *  Save Facts & Document
	 *  @param status status
	 *  @return Posting Status
	 */
	private final String postCommit (String status)
	{
		if (log.isLoggable(Level.INFO)) log.info("Sta=" + status + " DT=" + getDocumentType()
			+ " ID=" +  p_po.get_ID());
		p_Status = status;

		Trx trx = Trx.get(getTrxName(), true);
		try
		{
		//  *** Transaction Start       ***
			//  Commit Facts
			if (status.equals(STATUS_Posted))
			{
				for (int i = 0; i < m_fact.size(); i++)
				{
					Fact fact = m_fact.get(i);
					if (fact == null)
						;
					else if (fact.save(getTrxName()))
						;
					else
					{
						log.log(Level.SEVERE, "(fact not saved) ... rolling back");
						if (m_manageLocalTrx) {
							trx.rollback();
							trx.close();
						}
						unlock();
						return STATUS_Error;
					}
				}
			}

			unlock();

			//	Success
			if (m_manageLocalTrx) {
				trx.commit(true);
				trx.close();
				trx = null;
			}
		//  *** Transaction End         ***
		}
		catch (Exception e)
		{
			log.log(Level.SEVERE, "... rolling back", e);
			status = STATUS_Error;
			if (m_manageLocalTrx) {
				try {
					if (trx != null)
						trx.rollback();
				} catch (Exception e2) {}
				try {
					if (trx != null)
						trx.close();
					trx = null;
				} catch (Exception e3) {}
			}
			unlock();
		}
		p_Status = status;
		return status;
	}   //  postCommit

	/**
	 * 	Get Trx Name
	 *	@return Trx Name
	 */
	public String getTrxName()
	{
		return m_trxName;
	}	//	getTrxName

	/**
	 *  Unlock Document
	 */
	private void unlock()
	{
		String trxName = null;	//	outside trx if on server
		if (! m_manageLocalTrx)
			trxName = getTrxName(); // on trx if it's in client
		StringBuilder sql = new StringBuilder ("UPDATE ");
		sql.append(get_TableName()).append( " SET Processing='N' WHERE ")
			.append(get_TableName()).append("_ID=").append(p_po.get_ID());
		DB.executeUpdate(sql.toString(), trxName);
	}   //  unlock


	/**
	 *  Load Document Type and GL Info.
	 * 	Set p_DocumentType and p_GL_Category_ID
	 * 	@return document type (i.e. C_DocType.DocBaseType)
	 */
	public String getDocumentType()
	{
		if (m_DocumentType == null)
			setDocumentType(null);
		return m_DocumentType;
	}   //  getDocumentType

	/**
	 *  Load Document Type and GL Info.
	 * 	Set p_DocumentType and p_GL_Category_ID
	 *	@param DocumentType
	 */
	public void setDocumentType (String DocumentType)
	{
		if (DocumentType != null)
			m_DocumentType = DocumentType;
		//  IDEMPIERE-3342 - prefer the category defined for the doctype if there is such column in the table
		if (p_po.get_ColumnIndex("C_DocType_ID") >= 0 && getC_DocType_ID() != 0)
		{
			String sql = "SELECT DocBaseType, GL_Category_ID FROM C_DocType WHERE C_DocType_ID=?";
			PreparedStatement pstmt = null;
			ResultSet rsDT = null;
			try
			{
				pstmt = DB.prepareStatement(sql, null);
				pstmt.setInt(1, getC_DocType_ID());
				rsDT = pstmt.executeQuery();
				if (rsDT.next())
				{
					m_DocumentType = rsDT.getString(1);
					m_GL_Category_ID = rsDT.getInt(2);
				}
			}
			catch (SQLException e)
			{
				log.log(Level.SEVERE, sql, e);
			}
			finally
			{
				DB.close(rsDT, pstmt);
				rsDT = null;
				pstmt = null;
			}
		}
		if (m_DocumentType == null)
		{
			log.log(Level.SEVERE, "No DocBaseType for C_DocType_ID="
				+ getC_DocType_ID() + ", DocumentNo=" + getDocumentNo());
		}

		//  We have a document Type, but no GL info - search for DocType
		if (m_GL_Category_ID == 0)
		{
			String sql = "SELECT GL_Category_ID FROM C_DocType "
					+ "WHERE AD_Client_ID=? AND DocBaseType=?";
			PreparedStatement pstmt = null;
			ResultSet rsDT = null;
			try
			{
				pstmt = DB.prepareStatement(sql.toString(), null);
				pstmt.setInt(1, getAD_Client_ID());
				pstmt.setString(2, m_DocumentType);
				rsDT = pstmt.executeQuery();
				if (rsDT.next())
					m_GL_Category_ID = rsDT.getInt(1);
			}
			catch (SQLException e)
			{
				log.log(Level.SEVERE, sql, e);
			}
			finally
			{
				DB.close(rsDT, pstmt);
				rsDT = null;
				pstmt = null;
			}
		}

		//  Still no GL_Category - get Default GL Category
		if (m_GL_Category_ID == 0)
		{
			String sql = "SELECT GL_Category_ID FROM GL_Category "
				+ "WHERE AD_Client_ID=? "
				+ "ORDER BY IsDefault DESC";
			PreparedStatement pstmt = null;
			ResultSet rsDT = null;
			try
			{
				pstmt = DB.prepareStatement(sql, null);
				pstmt.setInt(1, getAD_Client_ID());
				rsDT = pstmt.executeQuery();
				if (rsDT.next())
					m_GL_Category_ID = rsDT.getInt(1);
			}
			catch (SQLException e)
			{
				log.log(Level.SEVERE, sql, e);
			}
			finally
			{
				DB.close(rsDT, pstmt);
				rsDT = null;
				pstmt = null;
			}			
		}
		//
		if (m_GL_Category_ID == 0)
			log.log(Level.SEVERE, "No default GL_Category - " + toString());

		if (m_DocumentType == null)
			throw new IllegalStateException("Document Type not found");
	}	//	setDocumentType


	/**
	 *  Is the Source Document Balanced
	 *  @return true if (source) balanced
	 */
	public boolean isBalanced()
	{
		//  Multi-Currency documents are source balanced by definition
		if (isMultiCurrency())
			return true;
		//
		boolean retValue = getBalance().signum() == 0;
		if (retValue) {
			if (log.isLoggable(Level.FINE)) log.fine("Yes " + toString());
		} else {
			log.warning("NO - " + toString());
		}
		return retValue;
	}	//	isBalanced

	/**
	 *  Is Document convertible to currency and Conversion Type
	 *  @param acctSchema accounting schema
	 *  @return true, if convertible to accounting currency
	 */
	public boolean isConvertible (MAcctSchema acctSchema)
	{
		//  No Currency in document
		if (getC_Currency_ID() == NO_CURRENCY)
		{
			if (log.isLoggable(Level.FINE)) log.fine("(none) - " + toString());
			return true;
		}
		// Journal from a different acct schema
		if (this instanceof Doc_GLJournal) {
			int glj_as = ((Integer) p_po.get_Value("C_AcctSchema_ID")).intValue();
			if (acctSchema.getC_AcctSchema_ID() != glj_as)
				return true;
		}
		//  Get All Currencies
		HashSet<Integer> set = new HashSet<Integer>();
		set.add(Integer.valueOf(getC_Currency_ID()));
		for (int i = 0; p_lines != null && i < p_lines.length; i++)
		{
			int C_Currency_ID = p_lines[i].getC_Currency_ID();
			if (C_Currency_ID != NO_CURRENCY)
				set.add(Integer.valueOf(C_Currency_ID));
		}

		//  just one and the same
		if (set.size() == 1 && acctSchema.getC_Currency_ID() == getC_Currency_ID())
		{
			if (log.isLoggable(Level.FINE)) log.fine("(same) Cur=" + getC_Currency_ID() + " - " + toString());
			return true;
		}

		boolean convertible = true;
		Iterator<Integer> it = set.iterator();
		while (it.hasNext() && convertible)
		{
			int C_Currency_ID = it.next().intValue();
			if (C_Currency_ID != acctSchema.getC_Currency_ID())
			{
				BigDecimal amt = MConversionRate.getRate (C_Currency_ID, acctSchema.getC_Currency_ID(),
					getDateAcct(), getC_ConversionType_ID(), getAD_Client_ID(), getAD_Org_ID());
				if (amt == null)
				{
					convertible = false;
					log.warning ("NOT from C_Currency_ID=" + C_Currency_ID
						+ " to " + acctSchema.getC_Currency_ID()
						+ " - " + toString());
				}
				else
					if (log.isLoggable(Level.FINE)) log.fine("From C_Currency_ID=" + C_Currency_ID);
			}
		}

		if (log.isLoggable(Level.FINE)) log.fine("Convertible=" + convertible + ", AcctSchema C_Currency_ID=" + acctSchema.getC_Currency_ID() + " - " + toString());
		return convertible;
	}	//	isConvertible

	/**
	 *  Calculate Period from DateAcct.
	 *  m_C_Period_ID is set to -1 if not open, to 0 if not found
	 */
	public void setPeriod()
	{
		if (m_period != null)
			return;

		//	Period defined in GL Journal (e.g. adjustment period)
		int index = p_po.get_ColumnIndex("C_Period_ID");
		if (index != -1)
		{
			Integer ii = (Integer)p_po.get_Value(index);
			if (ii != null)
				m_period = MPeriod.get(getCtx(), ii.intValue());
		}
		if (m_period == null)
			m_period = MPeriod.get(getCtx(), getDateAcct(), getAD_Org_ID(), (String)null);
		//	Is Period Open?
		if (m_period != null
			&& m_period.isOpen(getDocumentType(), getDateAcct(), true))
			m_C_Period_ID = m_period.getC_Period_ID();
		else
			m_C_Period_ID = -1;
		//
		if (log.isLoggable(Level.FINE)) log.fine(	// + AD_Client_ID + " - "
			getDateAcct() + " - " + getDocumentType() + " => " + m_C_Period_ID);
	}   //  setC_Period_ID

	/**
	 * 	Get C_Period_ID
	 *	@return C_Period_ID
	 */
	public int getC_Period_ID()
	{
		if (m_period == null)
			setPeriod();
		return m_C_Period_ID;
	}	//	getC_Period_ID

	/**
	 *	Is Period Open
	 *  @return true if period is open
	 */
	public boolean isPeriodOpen()
	{
		setPeriod();
		boolean open = m_C_Period_ID > 0;
		if (open) {
			if (log.isLoggable(Level.FINE)) log.fine("Yes - " + toString());
		} else {
			log.warning("NO - " + toString());
		}
		return open;
	}	//	isPeriodOpen

	/**	Amount Type - Invoice - Gross   */
	public static final int 	AMTTYPE_Gross   = 0;
	/**	Amount Type - Invoice - Net   */
	public static final int 	AMTTYPE_Net     = 1;
	/**	Amount Type - Invoice - Charge   */
	public static final int 	AMTTYPE_Charge  = 2;

	/** Source Amounts (may not all be used)	*/
	private BigDecimal[]		m_Amounts = new BigDecimal[4];
	/** Quantity								*/
	private BigDecimal			m_qty = null;

	/**
	 *	Get the Amount
	 *  (loaded in loadDocumentDetails)
	 *
	 *  @param AmtType see AMTTYPE_*
	 *  @return Amount
	 */
	public BigDecimal getAmount(int AmtType)
	{
		if (AmtType < 0 || AmtType >= m_Amounts.length)
			return null;
		return m_Amounts[AmtType];
	}	//	getAmount

	/**
	 *	Set the Amount
	 *  @param AmtType see AMTTYPE_*
	 *  @param amt Amount
	 */
	public void setAmount(int AmtType, BigDecimal amt)
	{
		if (AmtType < 0 || AmtType >= m_Amounts.length)
			return;
		if (amt == null)
			m_Amounts[AmtType] = Env.ZERO;
		else
			m_Amounts[AmtType] = amt;
	}	//	setAmount

	/**
	 *  Get Amount with index 0
	 *  @return Amount (primary document amount)
	 */
	public BigDecimal getAmount()
	{
		return m_Amounts[0];
	}   //  getAmount

	/**
	 *  Set Quantity
	 *  @param qty Quantity
	 */
	public void setQty (BigDecimal qty)
	{
		m_qty = qty;
	}   //  setQty

	/**
	 *  Get Quantity
	 *  @return Quantity
	 */
	public BigDecimal getQty()
	{
		if (m_qty == null)
		{
			int index = p_po.get_ColumnIndex("Qty");
			if (index != -1)
				m_qty = (BigDecimal)p_po.get_Value(index);
			else
				m_qty = Env.ZERO;
		}
		return m_qty;
	}   //  getQty

	/**	Account Type - Invoice - Charge  */
	public static final int 	ACCTTYPE_Charge         = 0;
	/**	Account Type - Invoice - AR  */
	public static final int 	ACCTTYPE_C_Receivable   = 1;
	/**	Account Type - Invoice - AP  */
	public static final int 	ACCTTYPE_V_Liability    = 2;
	/**	Account Type - Invoice - AP Service  */
	public static final int 	ACCTTYPE_V_Liability_Services    = 3; // Deprecated IDEMPIERE-362
	/**	Account Type - Invoice - AR Service  */
	public static final int 	ACCTTYPE_C_Receivable_Services   = 4; // Deprecated IDEMPIERE-362

	/** Account Type - Payment - Unallocated */
	public static final int     ACCTTYPE_UnallocatedCash = 10;
	/** Account Type - Payment - Transfer */
	public static final int 	ACCTTYPE_BankInTransit  = 11;
	/** Account Type - Payment - Selection */
	public static final int     ACCTTYPE_PaymentSelect  = 12;
	/** Account Type - Payment - Prepayment */
	public static final int 	ACCTTYPE_C_Prepayment  = 13;
	/** Account Type - Payment - Prepayment */
	public static final int     ACCTTYPE_V_Prepayment  = 14;

	/** Account Type - Cash     - Asset */
	public static final int     ACCTTYPE_CashAsset = 20;
	/** Account Type - Cash     - Transfer */
	public static final int     ACCTTYPE_CashTransfer = 21;
	/** Account Type - Cash     - Expense */
	public static final int     ACCTTYPE_CashExpense = 22;
	/** Account Type - Cash     - Receipt */
	public static final int     ACCTTYPE_CashReceipt = 23;
	/** Account Type - Cash     - Difference */
	public static final int     ACCTTYPE_CashDifference = 24;

	/** Account Type - Allocation - Discount Expense (AR) */
	public static final int 	ACCTTYPE_DiscountExp = 30;
	/** Account Type - Allocation - Discount Revenue (AP) */
	public static final int 	ACCTTYPE_DiscountRev = 31;
	/** Account Type - Allocation  - Write Off */
	public static final int 	ACCTTYPE_WriteOff = 32;

	/** Account Type - Bank Statement - Asset  */
	public static final int     ACCTTYPE_BankAsset = 40;
	/** Account Type - Bank Statement - Interest Revenue */
	public static final int     ACCTTYPE_InterestRev = 41;
	/** Account Type - Bank Statement - Interest Exp  */
	public static final int     ACCTTYPE_InterestExp = 42;

	/** Inventory Accounts  - Differences	*/
	public static final int     ACCTTYPE_InvDifferences = 50;
	/** Inventory Accounts - NIR		*/
	public static final int     ACCTTYPE_NotInvoicedReceipts = 51;

	/** Project Accounts - Assets      	*/
	public static final int     ACCTTYPE_ProjectAsset = 61;
	/** Project Accounts - WIP         	*/
	public static final int     ACCTTYPE_ProjectWIP = 62;

	/** GL Accounts - PPV Offset		*/
	public static final int     ACCTTYPE_PPVOffset = 101;
	/** GL Accounts - Commitment Offset	*/
	public static final int     ACCTTYPE_CommitmentOffset = 111;
	/** GL Accounts - Commitment Offset	Sales */
	public static final int     ACCTTYPE_CommitmentOffsetSales = 112;

	/**
	 *	Get valid combination id by account type and accounting schema
	 *  @param AcctType see ACCTTYPE_*
	 *  @param as accounting schema
	 *  @return C_ValidCombination_ID
	 */
	public int getValidCombination_ID (int AcctType, MAcctSchema as)
	{
		int para_1 = 0;     //  first parameter (second is always AcctSchema)
		String sql = null;

		/**	Account Type - Invoice */
		if (AcctType == ACCTTYPE_Charge)	//	see getChargeAccount in DocLine
		{
			int cmp = getAmount(AMTTYPE_Charge).compareTo(Env.ZERO);
			if (cmp == 0)
				return 0;
			else
				sql = "SELECT CH_Expense_Acct FROM C_Charge_Acct WHERE C_Charge_ID=? AND C_AcctSchema_ID=?";
			
			para_1 = getC_Charge_ID();
		}
		else if (AcctType == ACCTTYPE_V_Liability)
		{
			sql = "SELECT V_Liability_Acct FROM C_BP_Vendor_Acct WHERE C_BPartner_ID=? AND C_AcctSchema_ID=?";
			para_1 = getC_BPartner_ID();
		}
		else if (AcctType == ACCTTYPE_V_Liability_Services) // Deprecated IDEMPIERE-362
		{
			sql = "SELECT V_Liability_Services_Acct FROM C_BP_Vendor_Acct WHERE C_BPartner_ID=? AND C_AcctSchema_ID=?";
			para_1 = getC_BPartner_ID();
		}
		else if (AcctType == ACCTTYPE_C_Receivable)
		{
			sql = "SELECT C_Receivable_Acct FROM C_BP_Customer_Acct WHERE C_BPartner_ID=? AND C_AcctSchema_ID=?";
			para_1 = getC_BPartner_ID();
		}
		else if (AcctType == ACCTTYPE_C_Receivable_Services) // Deprecated IDEMPIERE-362
		{
			sql = "SELECT C_Receivable_Services_Acct FROM C_BP_Customer_Acct WHERE C_BPartner_ID=? AND C_AcctSchema_ID=?";
			para_1 = getC_BPartner_ID();
		}
		else if (AcctType == ACCTTYPE_V_Prepayment)
		{
			sql = "SELECT V_Prepayment_Acct FROM C_BP_Vendor_Acct WHERE C_BPartner_ID=? AND C_AcctSchema_ID=?";
			para_1 = getC_BPartner_ID();
		}
		else if (AcctType == ACCTTYPE_C_Prepayment)
		{
			sql = "SELECT C_Prepayment_Acct FROM C_BP_Customer_Acct WHERE C_BPartner_ID=? AND C_AcctSchema_ID=?";
			para_1 = getC_BPartner_ID();
		}

		/** Account Type - Payment  */
		else if (AcctType == ACCTTYPE_UnallocatedCash)
		{
			sql = "SELECT B_UnallocatedCash_Acct FROM C_BankAccount_Acct WHERE C_BankAccount_ID=? AND C_AcctSchema_ID=?";
			para_1 = getC_BankAccount_ID();
		}
		else if (AcctType == ACCTTYPE_BankInTransit)
		{
			sql = "SELECT B_InTransit_Acct FROM C_BankAccount_Acct WHERE C_BankAccount_ID=? AND C_AcctSchema_ID=?";
			para_1 = getC_BankAccount_ID();
		}
		else if (AcctType == ACCTTYPE_PaymentSelect)
		{
			sql = "SELECT B_PaymentSelect_Acct FROM C_BankAccount_Acct WHERE C_BankAccount_ID=? AND C_AcctSchema_ID=?";
			para_1 = getC_BankAccount_ID();
		}

		/** Account Type - Allocation   */
		else if (AcctType == ACCTTYPE_DiscountExp)
		{
			sql = "SELECT a.PayDiscount_Exp_Acct FROM C_BP_Group_Acct a, C_BPartner bp "
				+ "WHERE a.C_BP_Group_ID=bp.C_BP_Group_ID AND bp.C_BPartner_ID=? AND a.C_AcctSchema_ID=?";
			para_1 = getC_BPartner_ID();
		}
		else if (AcctType == ACCTTYPE_DiscountRev)
		{
			sql = "SELECT PayDiscount_Rev_Acct FROM C_BP_Group_Acct a, C_BPartner bp "
				+ "WHERE a.C_BP_Group_ID=bp.C_BP_Group_ID AND bp.C_BPartner_ID=? AND a.C_AcctSchema_ID=?";
			para_1 = getC_BPartner_ID();
		}
		else if (AcctType == ACCTTYPE_WriteOff)
		{
			sql = "SELECT WriteOff_Acct FROM C_BP_Group_Acct a, C_BPartner bp "
				+ "WHERE a.C_BP_Group_ID=bp.C_BP_Group_ID AND bp.C_BPartner_ID=? AND a.C_AcctSchema_ID=?";
			para_1 = getC_BPartner_ID();
		}

		/** Account Type - Bank Statement   */
		else if (AcctType == ACCTTYPE_BankAsset)
		{
			sql = "SELECT B_Asset_Acct FROM C_BankAccount_Acct WHERE C_BankAccount_ID=? AND C_AcctSchema_ID=?";
			para_1 = getC_BankAccount_ID();
		}
		else if (AcctType == ACCTTYPE_InterestRev)
		{
			sql = "SELECT B_InterestRev_Acct FROM C_BankAccount_Acct WHERE C_BankAccount_ID=? AND C_AcctSchema_ID=?";
			para_1 = getC_BankAccount_ID();
		}
		else if (AcctType == ACCTTYPE_InterestExp)
		{
			sql = "SELECT B_InterestExp_Acct FROM C_BankAccount_Acct WHERE C_BankAccount_ID=? AND C_AcctSchema_ID=?";
			para_1 = getC_BankAccount_ID();
		}

		/** Account Type - Cash     */
		else if (AcctType == ACCTTYPE_CashAsset)
		{
			sql = "SELECT CB_Asset_Acct FROM C_CashBook_Acct WHERE C_CashBook_ID=? AND C_AcctSchema_ID=?";
			para_1 = getC_CashBook_ID();
		}
		else if (AcctType == ACCTTYPE_CashTransfer)
		{
			sql = "SELECT CB_CashTransfer_Acct FROM C_CashBook_Acct WHERE C_CashBook_ID=? AND C_AcctSchema_ID=?";
			para_1 = getC_CashBook_ID();
		}
		else if (AcctType == ACCTTYPE_CashExpense)
		{
			sql = "SELECT CB_Expense_Acct FROM C_CashBook_Acct WHERE C_CashBook_ID=? AND C_AcctSchema_ID=?";
			para_1 = getC_CashBook_ID();
		}
		else if (AcctType == ACCTTYPE_CashReceipt)
		{
			sql = "SELECT CB_Receipt_Acct FROM C_CashBook_Acct WHERE C_CashBook_ID=? AND C_AcctSchema_ID=?";
			para_1 = getC_CashBook_ID();
		}
		else if (AcctType == ACCTTYPE_CashDifference)
		{
			sql = "SELECT CB_Differences_Acct FROM C_CashBook_Acct WHERE C_CashBook_ID=? AND C_AcctSchema_ID=?";
			para_1 = getC_CashBook_ID();
		}

		/** Inventory Accounts          */
		else if (AcctType == ACCTTYPE_InvDifferences)
		{
			sql = "SELECT W_Differences_Acct FROM M_Warehouse_Acct WHERE M_Warehouse_ID=? AND C_AcctSchema_ID=?";
			//  "SELECT W_Inventory_Acct, W_Revaluation_Acct, W_InvActualAdjust_Acct FROM M_Warehouse_Acct WHERE M_Warehouse_ID=? AND C_AcctSchema_ID=?";
			para_1 = getM_Warehouse_ID();
		}
		else if (AcctType == ACCTTYPE_NotInvoicedReceipts)
		{
			sql = "SELECT NotInvoicedReceipts_Acct FROM C_BP_Group_Acct a, C_BPartner bp "
				+ "WHERE a.C_BP_Group_ID=bp.C_BP_Group_ID AND bp.C_BPartner_ID=? AND a.C_AcctSchema_ID=?";
			para_1 = getC_BPartner_ID();
		}

		/** Project Accounts          	*/
		else if (AcctType == ACCTTYPE_ProjectAsset)
		{
			sql = "SELECT PJ_Asset_Acct FROM C_Project_Acct WHERE C_Project_ID=? AND C_AcctSchema_ID=?";
			para_1 = getC_Project_ID();
		}
		else if (AcctType == ACCTTYPE_ProjectWIP)
		{
			sql = "SELECT PJ_WIP_Acct FROM C_Project_Acct WHERE C_Project_ID=? AND C_AcctSchema_ID=?";
			para_1 = getC_Project_ID();
		}

		/** GL Accounts                 */
		else if (AcctType == ACCTTYPE_PPVOffset)
		{
			sql = "SELECT PPVOffset_Acct FROM C_AcctSchema_GL WHERE C_AcctSchema_ID=?";
			para_1 = -1;
		}
		else if (AcctType == ACCTTYPE_CommitmentOffset)
		{
			sql = "SELECT CommitmentOffset_Acct FROM C_AcctSchema_GL WHERE C_AcctSchema_ID=?";
			para_1 = -1;
		}
		else if (AcctType == ACCTTYPE_CommitmentOffsetSales)
		{
			sql = "SELECT CommitmentOffsetSales_Acct FROM C_AcctSchema_GL WHERE C_AcctSchema_ID=?";
			para_1 = -1;
		}

		else
		{
			log.warning("Not found AcctType=" + AcctType);
			return 0;
		}
		//  Do we have sql & Parameter
		if (sql == null || para_1 == 0)
		{
			log.warning("No Parameter for AcctType=" + AcctType + " - SQL=" + sql);
			return 0;
		}

		//  Get Acct
		int Account_ID = 0;
		PreparedStatement pstmt = null;
		ResultSet rs = null;
		try
		{
			pstmt = DB.prepareStatement(sql, getTrxName());
			if (para_1 == -1)   //  GL Accounts
				pstmt.setInt (1, as.getC_AcctSchema_ID());
			else
			{
				pstmt.setInt (1, para_1);
				pstmt.setInt (2, as.getC_AcctSchema_ID());
			}
			rs = pstmt.executeQuery();
			if (rs.next())
				Account_ID = rs.getInt(1);
		}
		catch (SQLException e)
		{
			log.log(Level.SEVERE, "AcctType=" + AcctType + " - SQL=" + sql, e);
			return 0;
		}
		finally {
			DB.close(rs, pstmt);
			rs = null; pstmt = null;
		}
		//	No account
		if (Account_ID == 0)
		{
			log.warning("NO account Type="
				+ AcctType + ", Record=" + p_po.get_ID());
			return 0;
		}
		return Account_ID;
	}	//	getAccount_ID

	/**
	 *	Get account record by accounting schema and account type
	 *  @param AcctType see ACCTTYPE_*
	 *  @param as accounting schema
	 *  @return MAccount
	 */
	public final MAccount getAccount (int AcctType, MAcctSchema as)
	{
		int C_ValidCombination_ID = getValidCombination_ID(AcctType, as);
		if (C_ValidCombination_ID == 0)
			return null;
		//	Return Account
		MAccount acct = MAccount.get (as.getCtx(), C_ValidCombination_ID);
		return acct;
	}	//	getAccount

	/**
	 *  Get DocLine with ID
	 *  @param Record_ID Record ID
	 *  @return DocLine
	 */
	public DocLine getDocLine (int Record_ID)
	{
		if (p_lines == null || p_lines.length == 0 || Record_ID == 0)
			return null;

		for (int i = 0; i < p_lines.length; i++)
		{
			if (p_lines[i].get_ID() == Record_ID)
				return p_lines[i];
		}
		return null;
	}   //  getDocLine

	/**
	 *  String Representation
	 *  @return String
	 */
	public String toString()
	{
		return p_po.toString();
	}   //  toString

	/**
	 * 	Get AD_Client_ID
	 *	@return AD_Client_ID
	 */
	public int getAD_Client_ID()
	{
		return p_po.getAD_Client_ID();
	}	//	getAD_Client_ID

	/**
	 * 	Get AD_Org_ID
	 *	@return AD_Org_ID
	 */
	public int getAD_Org_ID()
	{
		return p_po.getAD_Org_ID();
	}	//	getAD_Org_ID

	/**
	 * 	Get Document No
	 *	@return document No
	 */
	public String getDocumentNo()
	{
		if (m_DocumentNo != null)
			return m_DocumentNo;
		int index = p_po.get_ColumnIndex("DocumentNo");
		if (index == -1)
			index = p_po.get_ColumnIndex("Name");
		if (index == -1)
			throw new UnsupportedOperationException("No DocumentNo");
		m_DocumentNo = (String)p_po.get_Value(index);
		return m_DocumentNo;
	}	//	getDocumentNo

	/**
	 * 	Get Description
	 *	@return Description
	 */
	public String getDescription()
	{
		if (m_Description == null)
		{
			int index = p_po.get_ColumnIndex("Description");
			if (index != -1)
				m_Description = (String)p_po.get_Value(index);
			else
				m_Description = "";
		}
		return m_Description;
	}	//	getDescription

	/**
	 * 	Get C_Currency_ID
	 *	@return C_Currency_ID
	 */
	public int getC_Currency_ID()
	{
		if (m_C_Currency_ID == -1)
		{
			int index = p_po.get_ColumnIndex("C_Currency_ID");
			if (index != -1)
			{
				Integer ii = (Integer)p_po.get_Value(index);
				if (ii != null)
					m_C_Currency_ID = ii.intValue();
			}
			if (m_C_Currency_ID == -1)
				m_C_Currency_ID = NO_CURRENCY;
		}
		return m_C_Currency_ID;
	}	//	getC_Currency_ID

	/**
	 * 	Set C_Currency_ID
	 *	@param C_Currency_ID id
	 */
	public void setC_Currency_ID (int C_Currency_ID)
	{
		m_C_Currency_ID = C_Currency_ID;
	}	//	setC_Currency_ID

	/**
	 * 	Is Multi Currency
	 *	@return mc
	 */
	public boolean isMultiCurrency()
	{
		return m_MultiCurrency;
	}	//	isMultiCurrency

	/**
	 * 	Set Multi Currency
	 *	@param mc multi currency
	 */
	public void setIsMultiCurrency (boolean mc)
	{
		m_MultiCurrency = mc;
	}	//	setIsMultiCurrency

	/**
	 * 	Is Tax Included
	 *	@return tax incl
	 */
	public boolean isTaxIncluded()
	{
		return m_TaxIncluded;
	}	//	isTaxIncluded

	/**
	 * 	Set Tax Included
	 *	@param ti Tax Included
	 */
	public void setIsTaxIncluded (boolean ti)
	{
		m_TaxIncluded = ti;
	}	//	setIsTaxIncluded

	/**
	 * 	Get C_ConversionType_ID
	 *	@return C_ConversionType_ID
	 */
	public int getC_ConversionType_ID()
	{
		int index = p_po.get_ColumnIndex("C_ConversionType_ID");
		if (index != -1)
		{
			Integer ii = (Integer)p_po.get_Value(index);
			if (ii != null)
				return ii.intValue();
		}
		return 0;
	}	//	getC_ConversionType_ID

	/**
	 * @return currency rate or null
	 */
	public BigDecimal getCurrencyRate()
	{		
		return null;
	}

	/**
	 * 	Get GL_Category_ID
	 *	@return GL_Category_ID
	 */
	public int getGL_Category_ID()
	{
		int index = p_po.get_ColumnIndex("GL_Category_ID");
		if (index != -1)
		{
			Integer ii = (Integer)p_po.get_Value(index);
			if (ii != null)
				return ii.intValue();
		}
		return m_GL_Category_ID;
	}	//	getGL_Category_ID

	/**
	 * 	Get getGL_Budget_ID
	 *	@return GL_Budget_ID or 0
	 */
	public int getGL_Budget_ID()
	{
		int index = p_po.get_ColumnIndex("GL_Budget_ID");
		if (index != -1)
		{
			Integer ii = (Integer)p_po.get_Value(index);
			if (ii != null)
				return ii.intValue();
		}
		return 0;
	}	//	getGL_Budget_ID

	/**
	 * 	Get Accounting Date
	 *	@return DateAcct or null
	 */
	public Timestamp getDateAcct()
	{
		if (m_DateAcct != null)
			return m_DateAcct;
		int index = p_po.get_ColumnIndex("DateAcct");
		if (index != -1)
		{
			m_DateAcct = (Timestamp)p_po.get_Value(index);
			if (m_DateAcct != null)
				return m_DateAcct;
		}
		throw new IllegalStateException("No DateAcct");
	}	//	getDateAcct

	/**
	 * 	Set Date Acct
	 *	@param da accounting date
	 */
	public void setDateAcct (Timestamp da)
	{
		m_DateAcct = da;
	}	//	setDateAcct

	/**
	 * 	Get Document Date
	 *	@return document date
	 */
	public Timestamp getDateDoc()
	{
		if (m_DateDoc != null)
			return m_DateDoc;
		int index = p_po.get_ColumnIndex("DateDoc");
		if (index == -1)
			index = p_po.get_ColumnIndex("MovementDate");
		if (index != -1)
		{
			m_DateDoc = (Timestamp)p_po.get_Value(index);
			if (m_DateDoc != null)
				return m_DateDoc;
		}
		throw new IllegalStateException("No DateDoc");
	}	//	getDateDoc

	/**
	 * 	Set Date Doc
	 *	@param dd document date
	 */
	public void setDateDoc (Timestamp dd)
	{
		m_DateDoc = dd;
	}	//	setDateDoc

	/**
	 * 	Is Document Posted
	 *	@return true if posted
	 */
	public boolean isPosted()
	{
		int index = p_po.get_ColumnIndex("Posted");
		if (index != -1)
		{
			Object posted = p_po.get_Value(index);
			if (posted instanceof Boolean)
				return ((Boolean)posted).booleanValue();
			if (posted instanceof String)
				return "Y".equals(posted);
		}
		throw new IllegalStateException("No Posted");
	}	//	isPosted

	/**
	 * 	Is Sales Trx
	 *	@return true if it is sales trx
	 */
	public boolean isSOTrx()
	{
		int index = p_po.get_ColumnIndex("IsSOTrx");
		if (index == -1)
			index = p_po.get_ColumnIndex("IsReceipt");
		if (index != -1)
		{
			Object posted = p_po.get_Value(index);
			if (posted instanceof Boolean)
				return ((Boolean)posted).booleanValue();
			if (posted instanceof String)
				return "Y".equals(posted);
		}
		return false;
	}	//	isSOTrx

	/**
	 * 	Get C_DocType_ID
	 *	@return C_DocType_ID or 0
	 */
	public int getC_DocType_ID()
	{
		int index = p_po.get_ColumnIndex("C_DocType_ID");
		if (index != -1)
		{
			Integer ii = (Integer)p_po.get_Value(index);
			//	DocType does not exist - get DocTypeTarget
			if (ii != null && ii.intValue() == 0)
			{
				index = p_po.get_ColumnIndex("C_DocTypeTarget_ID");
				if (index != -1)
					ii = (Integer)p_po.get_Value(index);
			}
			if (ii != null)
				return ii.intValue();
		}
		else
		{
			if (p_po.get_TableName().equals(I_M_MatchPO.Table_Name)) 
			{				
				int docTypeId = DB.getSQLValue((String)null, DOC_TYPE_BY_DOC_BASE_TYPE_SQL, 
						p_po.getAD_Client_ID(), Doc.DOCTYPE_MatMatchPO);
				if (docTypeId > 0)
					return docTypeId;
			}
			else if (p_po.get_TableName().equals(I_M_MatchInv.Table_Name)) 
			{				
				int docTypeId = DB.getSQLValue((String)null, DOC_TYPE_BY_DOC_BASE_TYPE_SQL, 
						p_po.getAD_Client_ID(), Doc.DOCTYPE_MatMatchInv);
				if (docTypeId > 0)
					return docTypeId;
			}
			else if (p_po.get_TableName().equals(I_C_AllocationHdr.Table_Name)) 
			{				
				int docTypeId = DB.getSQLValue((String)null, DOC_TYPE_BY_DOC_BASE_TYPE_SQL, 
						p_po.getAD_Client_ID(), Doc.DOCTYPE_Allocation);
				if (docTypeId > 0)
					return docTypeId;
			}
			else if (p_po.get_TableName().equals(I_C_Cash.Table_Name)) 
			{				
				int docTypeId = DB.getSQLValue((String)null, DOC_TYPE_BY_DOC_BASE_TYPE_SQL, 
						p_po.getAD_Client_ID(), Doc.DOCTYPE_CashJournal);
				if (docTypeId > 0)
					return docTypeId;
			}
			else if (p_po.get_TableName().equals(I_C_ProjectIssue.Table_Name)) 
			{				
				int docTypeId = DB.getSQLValue((String)null, DOC_TYPE_BY_DOC_BASE_TYPE_SQL, 
						p_po.getAD_Client_ID(), Doc.DOCTYPE_ProjectIssue);
				if (docTypeId > 0)
					return docTypeId;
			}
		}
		return 0;
	}	//	getC_DocType_ID

	/**
	 * 	Get header level C_Charge_ID
	 *	@return C_Charge_ID or 0
	 */
	public int getC_Charge_ID()
	{
		int index = p_po.get_ColumnIndex("C_Charge_ID");
		if (index != -1)
		{
			Integer ii = (Integer)p_po.get_Value(index);
			if (ii != null)
				return ii.intValue();
		}
		return 0;
	}	//	getC_Charge_ID
	
	/**
	 * 	Get header level A_Asset_ID
	 *	@return A_Asset_ID or 0
	 */
	public int getA_Asset_ID()
	{
		if(m_A_Asset_ID == -1)
		{
			int index = p_po.get_ColumnIndex("A_Asset_ID");
			if (index != -1)
			{
				Integer ii = (Integer) p_po.get_Value(index);
				if (ii != null)
					m_A_Asset_ID = ii.intValue();
			}
			if (m_A_Asset_ID == -1)
				m_A_Asset_ID = 0;
		}
		return m_A_Asset_ID;
	}	//	getA_Asset_ID

	/**
	 * Set A_Asset_ID
	 * @param m_A_Asset_ID Asset
	 */
	public void setA_Asset_ID(int m_A_Asset_ID)
	{
		this.m_A_Asset_ID = m_A_Asset_ID;
	}// setA_Asset_ID

	/**
	 * 	Get SalesRep_ID
	 *	@return SalesRep_ID or 0
	 */
	public int getSalesRep_ID()
	{
		int index = p_po.get_ColumnIndex("SalesRep_ID");
		if (index != -1)
		{
			Integer ii = (Integer)p_po.get_Value(index);
			if (ii != null)
				return ii.intValue();
		}
		return 0;
	}	//	getSalesRep_ID

	/**
	 * 	Get C_BankAccount_ID
	 *	@return C_BankAccount_ID or 0
	 */
	public int getC_BankAccount_ID()
	{
		if (m_C_BankAccount_ID == -1)
		{
			int index = p_po.get_ColumnIndex("C_BankAccount_ID");
			if (index != -1)
			{
				Integer ii = (Integer)p_po.get_Value(index);
				if (ii != null)
					m_C_BankAccount_ID = ii.intValue();
			}
			if (m_C_BankAccount_ID == -1)
				m_C_BankAccount_ID = 0;
		}
		return m_C_BankAccount_ID;
	}	//	getC_BankAccount_ID

	/**
	 * 	Set C_BankAccount_ID
	 *	@param C_BankAccount_ID bank acct
	 */
	public void setC_BankAccount_ID (int C_BankAccount_ID)
	{
		m_C_BankAccount_ID = C_BankAccount_ID;
	}	//	setC_BankAccount_ID

	/**
	 * 	Get C_CashBook_ID
	 *	@return C_CashBook_ID or 0
	 */
	public int getC_CashBook_ID()
	{
		if (m_C_CashBook_ID == -1)
		{
			int index = p_po.get_ColumnIndex("C_CashBook_ID");
			if (index != -1)
			{
				Integer ii = (Integer)p_po.get_Value(index);
				if (ii != null)
					m_C_CashBook_ID = ii.intValue();
			}
			if (m_C_CashBook_ID == -1)
				m_C_CashBook_ID = 0;
		}
		return m_C_CashBook_ID;
	}	//	getC_CashBook_ID

	/**
	 * 	Set C_CashBook_ID
	 *	@param C_CashBook_ID cash book
	 */
	public void setC_CashBook_ID (int C_CashBook_ID)
	{
		m_C_CashBook_ID = C_CashBook_ID;
	}	//	setC_CashBook_ID

	/**
	 * 	Get M_Warehouse_ID
	 *	@return M_Warehouse_ID or 0
	 */
	public int getM_Warehouse_ID()
	{
		int index = p_po.get_ColumnIndex("M_Warehouse_ID");
		if (index != -1)
		{
			Integer ii = (Integer)p_po.get_Value(index);
			if (ii != null)
				return ii.intValue();
		}
		return 0;
	}	//	getM_Warehouse_ID
	
	/**
	 * 	Get M_WarehouseTo_ID
	 *	@return M_WarehouseTo_ID or 0
	 */
	public int getM_WarehouseTo_ID()
	{
		int index = p_po.get_ColumnIndex("M_WarehouseTo_ID");
		if (index != -1)
		{
			Integer ii = (Integer)p_po.get_Value(index);
			if (ii != null)
				return ii.intValue();
		}
		return 0;
	}	//	getM_WarehouseTo_ID

	/**
	 * Get C_CostCenter_ID
	 * 
	 * @return C_CostCenter_ID or 0
	 */
	public int getC_CostCenter_ID()
	{
		if (m_C_CostCenter_ID == -1)
		{
			int index = p_po.get_ColumnIndex("C_CostCenter_ID");
			if (index != -1)
			{
				Integer ii = (Integer) p_po.get_Value(index);
				if (ii != null)
					m_C_CostCenter_ID = ii.intValue();
			}
			if (m_C_CostCenter_ID == -1)
				m_C_CostCenter_ID = 0;
		}
		return m_C_CostCenter_ID;
	}// getC_CostCenter_ID
	
	/**
	 * Set C_CostCenter_ID
	 * 
	 * @param m_C_CostCenter_ID Cost Center
	 */
	public void setC_CostCenter_ID(int m_C_CostCenter_ID)
	{
		this.m_C_CostCenter_ID = m_C_CostCenter_ID;
	}// setC_CostCenter_ID

	/**
	 * Get C_Department_ID
	 * 
	 * @return C_Department_ID or 0
	 */
	public int getC_Department_ID()
	{
		if (m_C_Department_ID == -1)
		{
			int index = p_po.get_ColumnIndex("C_Department_ID");
			if (index != -1)
			{
				Integer ii = (Integer) p_po.get_Value(index);
				if (ii != null)
					m_C_Department_ID = ii.intValue();
			}
			if (m_C_Department_ID == -1)
				m_C_Department_ID = 0;
		}
		return m_C_Department_ID;
	}// getC_Department_ID
	
	/**
	 *  ASI
	 *  @return M_AttributeSetInstance_ID
	 */
	public int getM_AttributeSetInstance_ID()
	{
		int index = p_po.get_ColumnIndex("M_AttributeSetInstance_ID");
		if (index != -1)
		{
			Integer ii = (Integer)p_po.get_Value(index);
			if (ii != null)
				return ii.intValue();
		}
		return 0;
	}   //  getM_AttributeSetInstance_ID
	
	/**
	 * Set C_Department_ID
	 * 
	 * @param m_C_Department_ID Department
	 */
	public void setC_Department_ID(int m_C_Department_ID)
	{
		this.m_C_Department_ID = m_C_Department_ID;
	} // setC_Department_ID

	/**
	 * 	Get C_BPartner_ID
	 *	@return C_BPartner_ID or 0
	 */
	public int getC_BPartner_ID()
	{
		if (m_C_BPartner_ID == -1)
		{
			int index = p_po.get_ColumnIndex("C_BPartner_ID");
			if (index != -1)
			{
				Integer ii = (Integer)p_po.get_Value(index);
				if (ii != null)
					m_C_BPartner_ID = ii.intValue();
			}
			if (m_C_BPartner_ID == -1)
				m_C_BPartner_ID = 0;
		}
		return m_C_BPartner_ID;
	}	//	getC_BPartner_ID

	/**
	 * 	Set C_BPartner_ID
	 *	@param C_BPartner_ID bp
	 */
	public void setC_BPartner_ID (int C_BPartner_ID)
	{
		m_C_BPartner_ID = C_BPartner_ID;
	}	//	setC_BPartner_ID
	
	/**
	 *  Get BPartner Employee
	 *  @return C_Employee_ID
	 */
	public int getC_Employee_ID()
	{
		if (m_C_Employee_ID == -1)
		{
			int index = p_po.get_ColumnIndex("C_Employee_ID");
			if (index != -1)
			{
				Integer ii = (Integer) p_po.get_Value(index);
				if (ii != null)
					m_C_Employee_ID = ii.intValue();
			}
			if (m_C_Employee_ID == -1)
				m_C_Employee_ID = 0;
		}
		return m_C_Employee_ID;
	}// getC_Employee_ID

	/**
	 * Set C_Employee_ID
	 * 
	 * @param C_Employee_ID bp
	 */
	public void setC_Employee_ID(int C_Employee_ID) {
		m_C_Employee_ID = C_Employee_ID;
	} // setC_Employee_ID

	/**
	 * 	Get C_BPartner_Location_ID
	 *	@return C_BPartner_Location_ID or 0
	 */
	public int getC_BPartner_Location_ID()
	{
		int index = p_po.get_ColumnIndex("C_BPartner_Location_ID");
		if (index != -1)
		{
			Integer ii = (Integer)p_po.get_Value(index);
			if (ii != null)
				return ii.intValue();
		}
		return 0;
	}	//	getC_BPartner_Location_ID

	/**
	 * 	Get C_Project_ID
	 *	@return C_Project_ID or 0
	 */
	public int getC_Project_ID()
	{
		int index = p_po.get_ColumnIndex("C_Project_ID");
		if (index != -1)
		{
			Integer ii = (Integer)p_po.get_Value(index);
			if (ii != null)
				return ii.intValue();
		}
		return 0;
	}	//	getC_Project_ID

	/**
	 * 	Get C_ProjectPhase_ID
	 *	@return C_ProjectPhase_ID or 0
	 */
	public int getC_ProjectPhase_ID()
	{
		int index = p_po.get_ColumnIndex("C_ProjectPhase_ID");
		if (index != -1)
		{
			Integer ii = (Integer)p_po.get_Value(index);
			if (ii != null)
				return ii.intValue();
		}
		return 0;
	}	//	getC_ProjectPhase_ID

	/**
	 * 	Get C_ProjectTask_ID
	 *	@return C_ProjectTask_ID or 0
	 */
	public int getC_ProjectTask_ID()
	{
		int index = p_po.get_ColumnIndex("C_ProjectTask_ID");
		if (index != -1)
		{
			Integer ii = (Integer)p_po.get_Value(index);
			if (ii != null)
				return ii.intValue();
		}
		return 0;
	}	//	getC_ProjectTask_ID

	/**
	 * 	Get C_SalesRegion_ID
	 *	@return C_SalesRegion_ID or 0
	 */
	public int getC_SalesRegion_ID()
	{
		int index = p_po.get_ColumnIndex("C_SalesRegion_ID");
		if (index != -1)
		{
			Integer ii = (Integer)p_po.get_Value(index);
			if (ii != null)
				return ii.intValue();
		}
		return 0;
	}	//	getC_SalesRegion_ID

	/**
	 * 	Get C_SalesRegion_ID
	 *	@return C_SalesRegion_ID or 0
	 */
	public int getBP_C_SalesRegion_ID()
	{
		if (m_BP_C_SalesRegion_ID == -1)
		{
			int index = p_po.get_ColumnIndex("C_SalesRegion_ID");
			if (index != -1)
			{
				Integer ii = (Integer)p_po.get_Value(index);
				if (ii != null)
					m_BP_C_SalesRegion_ID = ii.intValue();
			}
			if (m_BP_C_SalesRegion_ID == -1)
				m_BP_C_SalesRegion_ID = 0;
		}
		return m_BP_C_SalesRegion_ID;
	}	//	getBP_C_SalesRegion_ID

	/**
	 * 	Set C_SalesRegion_ID
	 *	@param C_SalesRegion_ID id
	 */
	public void setBP_C_SalesRegion_ID (int C_SalesRegion_ID)
	{
		m_BP_C_SalesRegion_ID = C_SalesRegion_ID;
	}	//	setBP_C_SalesRegion_ID

	/**
	 * 	Get C_Activity_ID
	 *	@return C_Activity_ID or 0
	 */
	public int getC_Activity_ID()
	{
		int index = p_po.get_ColumnIndex("C_Activity_ID");
		if (index != -1)
		{
			Integer ii = (Integer)p_po.get_Value(index);
			if (ii != null)
				return ii.intValue();
		}
		return 0;
	}	//	getC_Activity_ID

	/**
	 * 	Get C_Campaign_ID
	 *	@return C_Campaign_ID or 0
	 */
	public int getC_Campaign_ID()
	{
		int index = p_po.get_ColumnIndex("C_Campaign_ID");
		if (index != -1)
		{
			Integer ii = (Integer)p_po.get_Value(index);
			if (ii != null)
				return ii.intValue();
		}
		return 0;
	}	//	getC_Campaign_ID

	/**
	 * 	Get M_Product_ID
	 *	@return M_Product_ID or 0
	 */
	public int getM_Product_ID()
	{
		int index = p_po.get_ColumnIndex("M_Product_ID");
		if (index != -1)
		{
			Integer ii = (Integer)p_po.get_Value(index);
			if (ii != null)
				return ii.intValue();
		}
		return 0;
	}	//	getM_Product_ID

	/**
	 * 	Get AD_OrgTrx_ID
	 *	@return AD_OrgTrx_ID or 0
	 */
	public int getAD_OrgTrx_ID()
	{
		int index = p_po.get_ColumnIndex("AD_OrgTrx_ID");
		if (index != -1)
		{
			Integer ii = (Integer)p_po.get_Value(index);
			if (ii != null)
				return ii.intValue();
		}
		return 0;
	}	//	getAD_OrgTrx_ID

	/**
	 * 	Get C_LocFrom_ID
	 *	@return from C_Location_ID or 0
	 */
	public int getC_LocFrom_ID()
	{
		return m_C_LocFrom_ID;
	}	//	getC_LocFrom_ID

	/**
	 * 	Set C_LocFrom_ID
	 *	@param C_LocFrom_ID loc from
	 */
	public void setC_LocFrom_ID(int C_LocFrom_ID)
	{
		m_C_LocFrom_ID = C_LocFrom_ID;
	}	//	setC_LocFrom_ID

	/**
	 * 	Get C_LocTo_ID
	 *	@return to C_Location_ID or 0
	 */
	public int getC_LocTo_ID()
	{
		return m_C_LocTo_ID;
	}	//	getC_LocTo_ID

	/**
	 * 	Set C_LocTo_ID
	 *	@param C_LocTo_ID loc to
	 */
	public void setC_LocTo_ID(int C_LocTo_ID)
	{
		m_C_LocTo_ID = C_LocTo_ID;
	}	//	setC_LocTo_ID

	/**
	 * 	Get User1_ID
	 *	@return User1_ID or 0
	 */
	public int getUser1_ID()
	{
		int index = p_po.get_ColumnIndex("User1_ID");
		if (index != -1)
		{
			Integer ii = (Integer)p_po.get_Value(index);
			if (ii != null)
				return ii.intValue();
		}
		return 0;
	}	//	getUser1_ID

	/**
	 * 	Get User2_ID
	 *	@return User2_ID or 0
	 */
	public int getUser2_ID()
	{
		int index = p_po.get_ColumnIndex("User2_ID");
		if (index != -1)
		{
			Integer ii = (Integer)p_po.get_Value(index);
			if (ii != null)
				return ii.intValue();
		}
		return 0;
	}	//	getUser2_ID

    /**
	 * Get value by column name
	 * @param ColumnName
	 * @return column value or 0 (if column doesn't exists)
	 */
	public int getValue (String ColumnName)
	{
		int index = p_po.get_ColumnIndex(ColumnName);
		if (index != -1)
		{
			Integer ii = (Integer)p_po.get_Value(index);
			if (ii != null)
				return ii.intValue();
		}
		return 0;
	}	//	getValue

	 /**
	 * Get value by column name
	 * @param ColumnName
	 * @return column value or null (if column doesn't exists)
	 */
	public String get_ValueAsString (String ColumnName)
	{
		int index = p_po.get_ColumnIndex(ColumnName);
		if (index != -1)
		{
			return p_po.get_ValueAsString(index);
		}
		return null;
	}	//	get_ValueAsString

	/**
	 *  Load Document Details
	 *  @return error message or null
	 */
	protected abstract String loadDocumentDetails ();

	/**
	 *  Get Source Currency Balance - subtracts line (and tax) amounts from total - no rounding
	 *  @return positive amount, if total header is bigger than lines
	 */
	public abstract BigDecimal getBalance();

	/**
	 *  Create Facts (the accounting logic)
	 *  @param as accounting schema
	 *  @return Facts
	 */
	public abstract ArrayList<Fact> createFacts (MAcctSchema as);

	/**
	 *  Get Facts (the accounting logic)
	 *  @return Facts
	 */
	public ArrayList<Fact> getFacts() {
		return m_fact;
	}
	
	/**
	 * Get accounting schema
	 * @return MAcctSchema
	 */
	protected MAcctSchema getAcctSchema() {
		return m_as;
	}
	
	/**
	 * Is posting of document should be deferred to next run of accounting posting
	 * @return true if posting of document should be deferred to next run of accounting posting
	 */
	public boolean isDeferPosting() {
		return false;
	}
<<<<<<< HEAD

	/**
	 * Delete the posting based on the table and record for the client accounting schema with
	 * isDeleteReverseCorrectPosting true
	 * 
	 * @param ctx
	 * @param client_ID
	 * @param tableId
	 * @param record_ID
	 * @param trxName
	 */
	public static void deleteReverseCorrectPosting(Properties ctx, int client_ID, int tableId, int record_ID, String trxName)
	{
		MAcctSchema[] acctSchemas = MAcctSchema.getClientAcctSchema(ctx, client_ID);
		for (MAcctSchema as : acctSchemas)
		{
			if (as.isDeleteReverseCorrectPosting())
			{
				Doc.deleteAcct(tableId, record_ID, as.getC_AcctSchema_ID(), trxName);
			}
		}
	} // deleteAcctForClientSchema
=======
	
	/** In a Back-Date Posting Process **/
	private boolean isInBackDatePostingProcess;
	
	/**
	 * Is in a back-date posting process?
	 * @return true if is in a back-date posting process
	 */
	public boolean isInBackDatePostingProcess() {
		return isInBackDatePostingProcess;
	}
>>>>>>> 1e08f874
}   //  Doc
<|MERGE_RESOLUTION|>--- conflicted
+++ resolved
@@ -1,2640 +1,2632 @@
-/******************************************************************************
- * Product: Adempiere ERP & CRM Smart Business Solution                       *
- * Copyright (C) 1999-2006 ComPiere, Inc. All Rights Reserved.                *
- * This program is free software; you can redistribute it and/or modify it    *
- * under the terms version 2 of the GNU General Public License as published   *
- * by the Free Software Foundation. This program is distributed in the hope   *
- * that it will be useful, but WITHOUT ANY WARRANTY; without even the implied *
- * warranty of MERCHANTABILITY or FITNESS FOR A PARTICULAR PURPOSE.           *
- * See the GNU General Public License for more details.                       *
- * You should have received a copy of the GNU General Public License along    *
- * with this program; if not, write to the Free Software Foundation, Inc.,    *
- * 59 Temple Place, Suite 330, Boston, MA 02111-1307 USA.                     *
- * For the text or an alternative of this public license, you may reach us    *
- * ComPiere, Inc., 2620 Augustine Dr. #245, Santa Clara, CA 95054, USA        *
- * or via info@compiere.org or http://www.compiere.org/license.html           *
- *****************************************************************************/
-package org.compiere.acct;
-
-import java.lang.reflect.Constructor;
-import java.math.BigDecimal;
-import java.sql.PreparedStatement;
-import java.sql.ResultSet;
-import java.sql.SQLException;
-import java.sql.Timestamp;
-import java.text.DecimalFormat;
-import java.text.SimpleDateFormat;
-import java.util.ArrayList;
-import java.util.HashSet;
-import java.util.Iterator;
-import java.util.Properties;
-import java.util.logging.Level;
-
-import org.adempiere.exceptions.AdempiereException;
-import org.adempiere.exceptions.DBException;
-import org.compiere.model.I_C_AllocationHdr;
-import org.compiere.model.I_C_Cash;
-import org.compiere.model.I_C_ProjectIssue;
-import org.compiere.model.I_M_MatchInv;
-import org.compiere.model.I_M_MatchPO;
-import org.compiere.model.MAccount;
-import org.compiere.model.MAcctSchema;
-import org.compiere.model.MConversionRate;
-import org.compiere.model.MDocType;
-import org.compiere.model.MInOut;
-import org.compiere.model.MInvoice;
-import org.compiere.model.MMatchInv;
-import org.compiere.model.MMatchPO;
-import org.compiere.model.MNote;
-import org.compiere.model.MPeriod;
-import org.compiere.model.MRefList;
-import org.compiere.model.ModelValidationEngine;
-import org.compiere.model.ModelValidator;
-import org.compiere.model.PO;
-import org.compiere.process.DocumentEngine;
-import org.compiere.util.AdempiereUserError;
-import org.compiere.util.CLogger;
-import org.compiere.util.DB;
-import org.compiere.util.DisplayType;
-import org.compiere.util.Env;
-import org.compiere.util.Msg;
-import org.compiere.util.Trx;
-import org.compiere.util.Util;
-
-/**
- *  Abstract base class for posting of accounting document.
- *
- *  <pre>
- *  Table               Base Document Types (C_DocType.DocBaseType and AD_Reference_ID=183)
- *      Class           AD_Table_ID
- *  ------------------  ------------------------------
- *  C_Invoice:          ARI, ARC, ARF, API, APC
- *      Doc_Invoice     318 - has C_DocType_ID
- *
- *  C_Payment:          ARP, APP
- *      Doc_Payment     335 - has C_DocType_ID
- *
- *  C_Order:            SOO, POO,  POR (Requisition)
- *      Doc_Order       259 - has C_DocType_ID
- *
- *  M_InOut:            MMS, MMR
- *      Doc_InOut       319 - DocType derived
- *
- *  M_Inventory:        MMI
- *      Doc_Inventory   321 - DocType fixed
- *
- *  M_Movement:         MMM
- *      Doc_Movement    323 - DocType fixed
- *
- *  M_Production:       MMP
- *      Doc_Production  325 - DocType fixed
- *
- * M_Production:        MMO
- *      Doc_CostCollector  330 - DocType fixed
- *
- *  C_BankStatement:    CMB
- *      Doc_Bank        392 - DocType fixed
- *
- *  C_Cash:             CMC
- *      Doc_Cash        407 - DocType fixed
- *
- *  C_Allocation:       CMA
- *      Doc_Allocation  390 - DocType fixed
- *
- *  GL_Journal:         GLJ
- *      Doc_GLJournal   224 = has C_DocType_ID
- *
- *  Matching Invoice    MXI
- *      M_MatchInv      472 - DocType fixed
- *
- *  Matching PO         MXP
- *      M_MatchPO       473 - DocType fixed
- *
- *	Project Issue		PJI
- *		C_ProjectIssue	623 - DocType fixed
- *
- *  </pre>
- *  @author Jorg Janke
- *  @author victor.perez@e-evolution.com, e-Evolution http://www.e-evolution.com
- * 				<li>FR [ 2520591 ] Support multiples calendar for Org
- *				@see https://sourceforge.net/p/adempiere/feature-requests/631/
- *  @version  $Id: Doc.java,v 1.6 2006/07/30 00:53:33 jjanke Exp $
- */
-public abstract class Doc
-{
-	/**************************************************************************
-	 * 	 Document Types
-	 *  --------------
-	 *  C_DocType.DocBaseType and AD_Reference_ID=183
-	 *  C_Invoice:          ARI, ARC, ARF, API, APC
-	 *  C_Payment:          ARP, APP
-	 *  C_Order:            SOO, POO
-	 *  M_Transaction:      MMI, MMM, MMS, MMR
-	 *  C_BankStatement:    CMB
-	 *  C_Cash:             CMC
-	 *  C_Allocation:       CMA
-	 *  GL_Journal:         GLJ
-	 *  C_ProjectIssue		PJI
-	 *  M_Requisition		POR
-	 **************************************************************************/
-
-	public static final String DOC_TYPE_BY_DOC_BASE_TYPE_SQL = "SELECT C_DocType_ID FROM C_DocType WHERE AD_Client_ID=? AND DocBaseType=? AND IsActive='Y' ORDER BY IsDefault DESC, C_DocType_ID";
-	
-	/**	AR Invoices - ARI       */
-	public static final String 	DOCTYPE_ARInvoice       = MDocType.DOCBASETYPE_ARInvoice;
-	/**	AR Credit Memo          */
-	public static final String 	DOCTYPE_ARCredit        = "ARC";
-	/**	AR Receipt              */
-	public static final String 	DOCTYPE_ARReceipt       = "ARR";
-	/**	AR ProForma             */
-	public static final String 	DOCTYPE_ARProForma      = "ARF";
-	/**	AP Invoices             */
-	public static final String 	DOCTYPE_APInvoice       = "API";
-	/**	AP Credit Memo          */
-	public static final String 	DOCTYPE_APCredit        = "APC";
-	/**	AP Payment              */
-	public static final String 	DOCTYPE_APPayment       = "APP";
-	/**	CashManagement Bank Statement   */
-	public static final String 	DOCTYPE_BankStatement   = "CMB";
-	/**	CashManagement Cash Journals    */
-	public static final String 	DOCTYPE_CashJournal     = "CMC";
-	/**	CashManagement Allocations      */
-	public static final String 	DOCTYPE_Allocation      = "CMA";
-	/** Material Shipment       */
-	public static final String 	DOCTYPE_MatShipment     = "MMS";
-	/** Material Receipt        */
-	public static final String 	DOCTYPE_MatReceipt      = "MMR";
-	/** Material Inventory      */
-	public static final String 	DOCTYPE_MatInventory    = "MMI";
-	/** Material Movement       */
-	public static final String 	DOCTYPE_MatMovement     = "MMM";
-	/** Material Production     */
-	public static final String 	DOCTYPE_MatProduction   = "MMP";
-	/** Match Invoice           */
-	public static final String 	DOCTYPE_MatMatchInv     = "MXI";
-	/** Match PO                */
-	public static final String 	DOCTYPE_MatMatchPO      = "MXP";
-	/** GL Journal              */
-	public static final String 	DOCTYPE_GLJournal       = "GLJ";
-	/** Purchase Order          */
-	public static final String 	DOCTYPE_POrder          = "POO";
-	/** Sales Order             */
-	public static final String 	DOCTYPE_SOrder          = "SOO";
-	/** Project Issue           */
-	public static final String	DOCTYPE_ProjectIssue	= "PJI";
-	/** Purchase Requisition    */
-	public static final String	DOCTYPE_PurchaseRequisition	= "POR";
-
-
-	//  Posting Status - AD_Reference_ID=234     //
-	/**	Document Status         */
-	public static final String 	STATUS_NotPosted        = "N";
-	/**	Document Status         */
-	public static final String 	STATUS_NotBalanced      = "b";
-	/**	Document Status         */
-	public static final String 	STATUS_NotConvertible   = "c";
-	/**	Document Status         */
-	public static final String 	STATUS_PeriodClosed     = "p";
-	/**	Document Status         */
-	public static final String 	STATUS_InvalidAccount   = "i";
-	/**	Document Status         */
-	public static final String 	STATUS_PostPrepared     = "y";
-	/**	Document Status         */
-	public static final String 	STATUS_Posted           = "Y";
-	/**	Document Status         */
-	public static final String 	STATUS_Error            = "E";
-	/** Document Status			*/
-	public static final String	STATUS_Deferred			= "d";
-
-
-	/**
-	 *  Create Posting document
-	 *	@param as accounting schema
-	 *  @param AD_Table_ID Table ID of Documents
-	 *  @param Record_ID record ID to load
-	 *  @param trxName transaction name
-	 *  @return new Posting Document instance or null
-	 */
-	public static Doc get (MAcctSchema as, int AD_Table_ID, int Record_ID, String trxName)
-	{
-		return DocManager.getDocument(as, AD_Table_ID, Record_ID, trxName);
-	}	//	get
-
-	/**
-	 *  Create Posting document
-	 *	@param as accounting schema
-	 *  @param AD_Table_ID Table ID of Documents
-	 *  @param rs ResultSet
-	 *  @param trxName transaction name
-	 *  @return new Posting Document instance or null
-	 *  @throws AdempiereUserError
-	 */
-	public static Doc get (MAcctSchema as, int AD_Table_ID, ResultSet rs, String trxName)
-	{
-		return DocManager.getDocument(as, AD_Table_ID, rs, trxName);
-	}   //  get
-
-	/**
-	 *  Post document immediately
-	 * 	@param ass accounting schema
-	 * 	@param AD_Table_ID	Transaction table
-	 *  @param Record_ID    Record ID of this document
-	 *  @param force        force posting
-	 *  @param trxName	    transaction
-	 *  @return null if the document was posted or error message
-	 */
-	public static String postImmediate (MAcctSchema[] ass,
-		int AD_Table_ID, int Record_ID, boolean force, String trxName)
-	{
-		return DocManager.postDocument(ass, AD_Table_ID, Record_ID, force, true, false, trxName);
-	}   //  post
-
-	/**
-	 * Manual posting by user
-	 * @param WindowNo
-	 * @param AD_Client_ID
-	 * @param AD_Table_ID
-	 * @param Record_ID
-	 * @param force
-	 * @return error message ( if any )
-	 */
-	public static String manualPosting (int WindowNo, int AD_Client_ID,
-			int AD_Table_ID, int Record_ID, boolean force)
-	{
-		String error = null;
-		MAcctSchema[] ass = MAcctSchema.getClientAcctSchema(Env.getCtx(), AD_Client_ID);
-		Trx trx = Trx.get(Trx.createTrxName("ManulPosting"), true);
-		trx.setDisplayName(Doc.class.getName()+"_manualPosting");
-		try
-		{
-			//Costing: Post MatchPO before MR
-			if (AD_Table_ID == MInOut.Table_ID)
-			{
-				MMatchPO[] matchPos  = MMatchPO.getInOut(Env.getCtx(), Record_ID, trx.getTrxName());
-				for (MMatchPO matchPo : matchPos) 
-				{
-					if (!matchPo.isPosted())
-					{
-						error = postImmediate(ass, matchPo.get_Table_ID(), matchPo.get_ID(), force, matchPo.get_TrxName());
-						if (!Util.isEmpty(error))
-							break;
-					}
-				}	
-			}
-			if (Util.isEmpty(error))
-			{
-				error = postImmediate(ass, AD_Table_ID, Record_ID, force, trx.getTrxName());
-			}
-			//Costing: Post MatchInv after Invoice
-			if (Util.isEmpty(error))
-			{
-				if (AD_Table_ID == MInvoice.Table_ID)
-				{
-					MMatchInv[] matchInvs = MMatchInv.getInvoice(Env.getCtx(), Record_ID, trx.getTrxName());
-					for (MMatchInv matchInv : matchInvs) 
-					{
-						if (!matchInv.isPosted())
-						{
-							error = postImmediate(ass, matchInv.get_Table_ID(), matchInv.get_ID(), force, matchInv.get_TrxName());
-							if (!Util.isEmpty(error))
-								break;
-						}
-					}	
-				}
-			}
-			if (Util.isEmpty(error))
-			{
-				trx.commit(true);
-			}
-			else
-			{
-				trx.rollback();
-			}
-		}
-		catch (Throwable t)
-		{
-			trx.rollback();
-			if(t instanceof SQLException sqlEx) {
-				String messageError = DBException.getDefaultDBExceptionMessage(sqlEx);
-				   if (messageError != null) 
-				      return Msg.getMsg(Env.getCtx(), messageError);
-			}
-			return "@Error@ " + t.getLocalizedMessage();
-		}
-		finally
-		{
-			trx.close();
-		}
-		
-		return error;
-	}
-	
-	/**	Static Log						*/
-	protected static final CLogger	s_log = CLogger.getCLogger(Doc.class);
-	/**	Log	per Document				*/
-	protected transient CLogger			log = CLogger.getCLogger(getClass());
-
-	/* If the transaction must be managed locally (false if it's managed externally by the caller) */
-	private boolean m_manageLocalTrx;
-
-
-	/**
-	 *  Constructor
-	 * 	@param as accounting schema
-	 * 	@param clazz Document Class
-	 * 	@param rs result set
-	 * 	@param defaultDocumentType default document type or null
-	 * 	@param trxName trx
-	 */
-	public Doc (MAcctSchema as, Class<?> clazz, ResultSet rs, String defaultDocumentType, String trxName)
-	{
-		p_Status = STATUS_Error;
-		m_as = as;
-		m_ctx = new Properties(m_as.getCtx());
-		m_ctx.setProperty(Env.AD_CLIENT_ID, String.valueOf(m_as.getAD_Client_ID()));
-
-		String className = clazz.getName();
-		className = className.substring(className.lastIndexOf('.')+1);
-		try
-		{
-			Constructor<?> constructor = clazz.getConstructor(new Class[]{Properties.class, ResultSet.class, String.class});
-			p_po = (PO)constructor.newInstance(new Object[]{m_ctx, rs, trxName});
-		}
-		catch (Exception e)
-		{
-			String msg = className + ": " + e.getLocalizedMessage();
-			log.severe(msg);
-			throw new IllegalArgumentException(msg);
-		}
-		p_po.load(p_po.get_TrxName()); // reload the PO to get any virtual column that was not obtained using the rs (IDEMPIERE-775)
-
-		//	DocStatus
-		int index = p_po.get_ColumnIndex("DocStatus");
-		if (index != -1)
-			m_DocStatus = (String)p_po.get_Value(index);
-
-		//	Document Type
-		setDocumentType (defaultDocumentType);
-		m_trxName = trxName;
-		m_manageLocalTrx = false;
-		if (m_trxName == null)
-		{
-			m_trxName = "Post" + m_DocumentType + p_po.get_ID();
-			m_manageLocalTrx = true;
-		}
-		p_po.set_TrxName(m_trxName);
-
-		//	Amounts
-		for(int i = 0; i < m_Amounts.length; i++)
-		{
-			m_Amounts[i] = Env.ZERO;
-		}
-	}   //  Doc
-
-	/** Accounting Schema */
-	private MAcctSchema    		m_as = null;
-	/** Properties					*/
-	private Properties			m_ctx = null;
-	/** Transaction Name			*/
-	private String				m_trxName = null;
-	/** The Document				*/
-	protected PO				p_po = null;
-	/** Document Type      			*/
-	private String				m_DocumentType = null;
-	/** Document Status      			*/
-	private String				m_DocStatus = null;
-	/** Document No      			*/
-	private String				m_DocumentNo = null;
-	/** Description      			*/
-	private String				m_Description = null;
-	/** GL Category      			*/
-	private int					m_GL_Category_ID = 0;
-	/** GL Period					*/
-	private MPeriod 			m_period = null;
-	/** Period ID					*/
-	private int					m_C_Period_ID = 0;
-	/** Location From				*/
-	private int					m_C_LocFrom_ID = 0;
-	/** Location To					*/
-	private int					m_C_LocTo_ID = 0;
-	/** Accounting Date				*/
-	private Timestamp			m_DateAcct = null;
-	/** Document Date				*/
-	private Timestamp			m_DateDoc = null;
-	/** Tax Included				*/
-	private boolean				m_TaxIncluded = false;
-	/** Is (Source) Multi-Currency Document - i.e. the document has different currencies
-	 *  (if true, the document will not be source balanced)     */
-	private boolean				m_MultiCurrency = false;
-	/** BP Sales Region    			*/
-	private int					m_BP_C_SalesRegion_ID = -1;
-	/** B Partner	    			*/
-	private int					m_C_BPartner_ID = -1;
-	/** Department */
-	private int					m_C_Department_ID		= -1;
-	/** Cost Center */
-	private int					m_C_CostCenter_ID		= -1;
-	/** B Partner Employee */
-	private int					m_C_Employee_ID	= -1;
-	/** Asset */
-	private int					m_A_Asset_ID			= -1;
-	/** Bank Account				*/
-	private int 				m_C_BankAccount_ID = -1;
-	/** Cach Book					*/
-	private int 				m_C_CashBook_ID = -1;
-	/** Currency					*/
-	private int					m_C_Currency_ID = -1;
-
-	/**	Contained Doc Lines			*/
-	protected DocLine[]			p_lines;
-
-	/** Facts                       */
-	private ArrayList<Fact>    	m_fact = null;
-
-	/** No Currency in Document Indicator (-1)	*/
-	protected static final int  NO_CURRENCY = -2;
-
-	/**	Actual Document Status  */
-	protected String			p_Status = null;
-
-	public String getPostStatus()
-	{
-		return p_Status;
-	}
-
-	/**
-	 * Document is Post if the document type is always posted or if the accounting date is within
-	 * the schema's valid range.
-	 * 
-	 * @return {@code true} if the document type is always posted or if the accounting date is
-	 *         within the
-	 *         valid range of the accounting schema; {@code false} otherwise.
-	 */
-	public boolean isPostForAcctSchema()
-	{
-		return isAlwaysPosted() || m_as.isAcctDateInRange(getDateAcct());
-	} // isPostForAcctSchema
-
-	/**
-	 * Checks if the document type is configured to always be posted.
-	 * 
-	 * @return {@code true} if the document type has the "always posted" flag enabled; {@code false} otherwise.
-	 */
-	public boolean isAlwaysPosted()
-	{
-	    return getC_DocType_ID() > 0 && MDocType.get(getC_DocType_ID()).isAlwaysPosted();
-	}// isAlwaysPosted
-
-	/** Error Message			*/
-	protected String			p_Error = null;
-
-	/**
-	 * 	Get Context
-	 *	@return context
-	 */
-	public Properties getCtx()
-	{
-		return m_ctx;
-	}	//	getCtx
-
-	/**
-	 * 	Get Table Name
-	 *	@return table name
-	 */
-	public String get_TableName()
-	{
-		return p_po.get_TableName();
-	}	//	get_TableName
-
-	/**
-	 * 	Get Table ID
-	 *	@return table id
-	 */
-	public int get_Table_ID()
-	{
-		return p_po.get_Table_ID();
-	}	//	get_Table_ID
-
-	/**
-	 * 	Get Record_ID
-	 *	@return record id
-	 */
-	public int get_ID()
-	{
-		return p_po.get_ID();
-	}	//	get_ID
-
-	/**
-	 * 	Get Persistent Object
-	 *	@return po
-	 */
-	public PO getPO()
-	{
-		return p_po;
-	}	//	getPO
-
-	/**
-	 *  Post Document.
-	 *  <pre>
-	 *  - try to lock document (Processed='Y' (AND Processing='N' AND Posted='N'))
-	 *       - if not ok - return false
-	 *          - postlogic (for all Accounting Schema)
-	 *              - create Fact lines
-	 *          - postCommit
-	 *              - commits Fact lines and Document and sets Processing = 'N'
-	 *              - if error - create Note
-	 *  </pre>
-	 *  @param force if true ignore that locked
-	 *  @param repost if true ignore that already posted
-	 *  @return error message or null
-	 */
-	public final String post (boolean force, boolean repost)
-	{
-		return post (force, repost, false);
-	}
-	
-	/**
-	 * Post Document
-	 * @param force	if true ignore that locked
-	 * @param repost if true ignore that already posted
-	 * @param isInBackDatePostingProcess if true is in a back-date posting process
-	 * @return error message or null
-	 */
-	public final String post (boolean force, boolean repost, boolean isInBackDatePostingProcess)
-	{
-		this.isInBackDatePostingProcess = isInBackDatePostingProcess;
-		
-		if (m_DocStatus == null)
-			;	//	return "No DocStatus for DocumentNo=" + getDocumentNo();
-		else if (m_DocStatus.equals(DocumentEngine.STATUS_Completed)
-			|| m_DocStatus.equals(DocumentEngine.STATUS_Closed)
-			|| m_DocStatus.equals(DocumentEngine.STATUS_Voided)
-			|| m_DocStatus.equals(DocumentEngine.STATUS_Reversed))
-			;
-		else{
-			StringBuilder msgreturn = new StringBuilder("Invalid DocStatus='").append(m_DocStatus).append("' for DocumentNo=").append(getDocumentNo());
-			return msgreturn.toString();
-		}	
-		//
-		if (p_po.getAD_Client_ID() != m_as.getAD_Client_ID())
-		{
-			StringBuilder error = new StringBuilder("AD_Client_ID Conflict - Document=").append(p_po.getAD_Client_ID())
-				.append(", AcctSchema=").append(m_as.getAD_Client_ID());
-			log.severe(error.toString());
-			return error.toString();
-		}
-
-		//  Lock Record ----
-		String trxName = null;	//	outside trx if on server
-		if (! m_manageLocalTrx)
-			trxName = getTrxName(); // on trx if it's in client
-		StringBuilder sql = new StringBuilder ("UPDATE ");
-		sql.append(get_TableName()).append( " SET Processing='Y' WHERE ")
-			.append(get_TableName()).append("_ID=").append(get_ID())
-			.append(" AND Processed='Y' AND IsActive='Y'");
-		if (!force)
-			sql.append(" AND (Processing='N' OR Processing IS NULL)");
-		if (!repost)
-			sql.append(" AND Posted IN ('N','d')");
-		if (DB.executeUpdate(sql.toString(), trxName) == 1) {
-			if (log.isLoggable(Level.INFO)) log.info("Locked: " + get_TableName() + "_ID=" + get_ID());
-		} else {
-			log.log(Level.SEVERE, "Resubmit - Cannot lock " + get_TableName() + "_ID="
-				+ get_ID() + ", Force=" + force + ",RePost=" + repost);
-			if (!p_po.isActive())
-				return Msg.translate(getCtx(), "CannotPostInactiveDocument");
-			if (force)
-				return Msg.translate(getCtx(), "CannotLockReSubmit");
-			return  Msg.translate(getCtx(), "CannotLockReSubmitOrRePostWithForce");
-		}
-
-		p_Error = loadDocumentDetails();
-		if (p_Error != null)
-			return p_Error;
-		if (isDeferPosting())
-		{
-			unlock();
-			p_Status = STATUS_Deferred;
-			return null;
-		}			
-
-		Trx trx = Trx.get(getTrxName(), true);
-		//  Delete existing Accounting
-		if (repost)
-		{
-			if (isPosted() && !isPeriodOpen())	//	already posted - don't delete if period closed
-			{
-				log.log(Level.SEVERE, toString() + " - Period Closed for already posted document");
-				unlock();
-				trx.commit(); trx.close();
-				return "PeriodClosed";
-			}
-			//	delete it
-			deleteAcct();
-		}
-		else if (isPosted())
-		{
-			log.log(Level.SEVERE, toString() + " - Document already posted");
-			unlock();
-			trx.commit(); trx.close();
-			return "AlreadyPosted";
-		}
-
-		p_Status = STATUS_NotPosted;
-
-		//  Create Fact per AcctSchema
-		m_fact = new ArrayList<Fact>();
-
-		getPO().setDoc(this);
-		try
-		{
-			//	if acct schema has "only" org, skip
-			boolean skip = false;
-			if (m_as.getAD_OrgOnly_ID() != 0)
-			{
-				//	Header Level Org
-				skip = m_as.isSkipOrg(getAD_Org_ID());
-				//	Line Level Org
-				if (p_lines != null)
-				{
-					for (int line = 0; skip && line < p_lines.length; line++)
-					{
-						skip = m_as.isSkipOrg(p_lines[line].getAD_Org_ID());
-						if (!skip)
-							break;
-					}
-				}
-			}
-
-			if (!skip && !isPostForAcctSchema())
-				skip = true;
-
-			if (!skip)
-			{
-				//	post
-				p_Status = postLogic ();
-			}
-			else
-			{
-				p_Status = STATUS_Posted; // skipped is OK
-			}
-		}
-		catch (Exception e)
-		{
-			log.log(Level.SEVERE, "", e);
-			p_Status = STATUS_Error;
-			p_Error = e.toString();
-		}
-
-		String validatorMsg = null;
-		// Call validator on before post
-		if (p_Status.equals(STATUS_Posted)) {
-			validatorMsg = ModelValidationEngine.get().fireDocValidate(getPO(), ModelValidator.TIMING_BEFORE_POST);
-			if (validatorMsg != null) {
-				p_Status = STATUS_Error;
-				p_Error = validatorMsg;
-			}
-		}
-
-		//  commitFact
-		p_Status = postCommit (p_Status);
-
-		if (p_Status.equals(STATUS_Posted)) {
-			validatorMsg = ModelValidationEngine.get().fireDocValidate(getPO(), ModelValidator.TIMING_AFTER_POST);
-			if (validatorMsg != null) {
-				p_Status = STATUS_Error;
-				p_Error = validatorMsg;
-			}
-		}
-
-		//  Create Note
-		if (!p_Status.equals(STATUS_Posted) && !p_Status.equals(STATUS_Deferred))
-		{
-			//  Insert Note
-			SimpleDateFormat dateFormat = DisplayType.getDateFormat(DisplayType.Date);
-			DecimalFormat numberFormat = DisplayType.getNumberFormat(DisplayType.Amount);
-			String AD_MessageValue = "PostingError-" + p_Status;
-			int AD_User_ID = p_po.getUpdatedBy();
-			MNote note = new MNote (getCtx(), AD_MessageValue, AD_User_ID,
-				getAD_Client_ID(), getAD_Org_ID(), null);
-			note.setRecord(p_po.get_Table_ID(), p_po.get_ID());
-			//  Reference
-			note.setReference(toString());	//	Document
-			//	Text
-			StringBuilder Text = new StringBuilder (Msg.getMsg(Env.getCtx(), AD_MessageValue));
-			if (p_Error != null)
-				Text.append(" (").append(p_Error).append(")");
-			String cn = getClass().getName();
-			Text.append(" - ").append(cn.substring(cn.lastIndexOf('.')))
-			.append(" (").append(getDocumentType())
-			.append(" - " + Msg.getElement(Env.getCtx(),"DocumentNo") + "=").append(getDocumentNo())
-			.append(" - " + Msg.getElement(Env.getCtx(),"DateAcct") + "=").append(dateFormat.format(getDateAcct()))
-			.append(" - " + Msg.getMsg(Env.getCtx(),"Amount") + "=").append(numberFormat.format(getAmount()))
-			.append(" - " + Msg.getElement(Env.getCtx(),"DocStatus") + "=").append(MRefList.getListName(getCtx(), 131, m_DocStatus))
-			.append(" - " + Msg.getMsg(Env.getCtx(),"PeriodOpen") + "=").append(Msg.getMsg(Env.getCtx(), String.valueOf(isPeriodOpen())))
-			.append(" - " + Msg.getElement(Env.getCtx(),"IsBalanced") + "=").append( Msg.getMsg(Env.getCtx(), String.valueOf(isBalanced())))
-			.append(" - " + Msg.getElement(Env.getCtx(),"C_AcctSchema_ID") + "=").append(m_as.getName());
-			note.setTextMsg(Text.toString());
-			try {
-				note.saveEx();
-			} catch (AdempiereException e) {
-				if (e.getMessage() != null && e.getMessage().startsWith("Foreign ID " + p_po.get_ID() + " not found in ")) {
-					; //ignore, in unit test
-				} else {
-					throw e;
-				}
-			}
-			p_Error = Text.toString();
-		}
-
-		//  dispose facts
-		for (int i = 0; i < m_fact.size(); i++)
-		{
-			Fact fact = m_fact.get(i);
-			if (fact != null)
-				fact.dispose();
-		}
-		p_lines = null;
-
-		if (p_Status.equals(STATUS_Posted))
-			return null;
-		return p_Error;
-	}   //  post
-
-	/**
-	 * 	Delete fact records
-	 *	@return number of records deleted
-	 */
-	protected int deleteAcct()
-<<<<<<< HEAD
-	{
-		int no = deleteAcct(get_Table_ID(), p_po.get_ID(), m_as.getC_AcctSchema_ID(), getTrxName());
-=======
-	{				
-		// backup the posting records before delete them
-		StringBuilder sql = new StringBuilder ("INSERT INTO T_Fact_Acct_History ")
-				.append("SELECT * FROM Fact_Acct ")
-				.append("WHERE AD_Table_ID=?")
-				.append(" AND Record_ID=?")
-				.append(" AND C_AcctSchema_ID=?");
-		int no = DB.executeUpdate(sql.toString(), new Object[] {get_Table_ID(), p_po.get_ID(), m_as.getC_AcctSchema_ID()}, false, getTrxName());
-		if (no != 0)
-			if (log.isLoggable(Level.INFO)) log.info("inserted=" + no);
-		
-		// set the updated to current time - for house keeping purpose
-		sql = new StringBuilder ("UPDATE T_Fact_Acct_History ")
-				.append("SET Updated=? ")
-				.append("WHERE Created=Updated ")
-				.append(" AND AD_Table_ID=?")
-				.append(" AND Record_ID=?")
-				.append(" AND C_AcctSchema_ID=?");
-		no = DB.executeUpdate(sql.toString(), 
-				new Object[] {new Timestamp(System.currentTimeMillis()), get_Table_ID(), p_po.get_ID(), m_as.getC_AcctSchema_ID()}, 
-				false, getTrxName());
-		if (no != 0)
-			if (log.isLoggable(Level.INFO)) log.info("updated=" + no);
-		
-		// delete the posting records
-		sql = new StringBuilder ("DELETE FROM Fact_Acct ")
-			.append("WHERE AD_Table_ID=?")
-			.append(" AND Record_ID=?")
-			.append(" AND C_AcctSchema_ID=?");
-		no = DB.executeUpdate(sql.toString(), new Object[] {get_Table_ID(), p_po.get_ID(), m_as.getC_AcctSchema_ID()}, false, getTrxName());
->>>>>>> 1e08f874
-		if (no != 0)
-			if (log.isLoggable(Level.INFO))	log.info("deleted=" + no);
-		return no;
-	}	//	deleteAcct
-	
-	/**
-	 * Delete fact records based on table, record and accounting schema
-	 * 
-	 * @param  AD_Table_ID
-	 * @param  Record_ID
-	 * @param  AcctSchema_ID
-	 * @param  trx
-	 * @return               number of records deleted
-	 */
-	public static int deleteAcct(int AD_Table_ID, int Record_ID, int AcctSchema_ID, String trx)
-	{
-        StringBuilder sql = new StringBuilder ("DELETE FROM Fact_Acct WHERE AD_Table_ID=")
-        				.append(AD_Table_ID)
-						.append(" AND Record_ID=")
-						.append(Record_ID)
-						.append(" AND C_AcctSchema_ID=")
-						.append(AcctSchema_ID);
-
-		return DB.executeUpdate(sql.toString(), trx);
-	} // deleteAcct
-
-	/**
-	 *  Posting logic for Accounting Schema
-	 *  @return posting status/error code
-	 */
-	private final String postLogic ()
-	{
-		//  rejectUnbalanced
-		if (!m_as.isSuspenseBalancing() && !isBalanced())
-			return STATUS_NotBalanced;
-
-		//  rejectUnconvertible
-		if (!isConvertible(m_as))
-			return STATUS_NotConvertible;
-
-		//  rejectPeriodClosed
-		if (!isPeriodOpen())
-			return STATUS_PeriodClosed;
-
-		//  createFacts
-		ArrayList<Fact> facts = createFacts (m_as);
-		if (facts == null)
-			return STATUS_Error;
-
-		// call modelValidator
-		String validatorMsg = ModelValidationEngine.get().fireFactsValidate(m_as, facts, getPO());
-		if (validatorMsg != null) {
-			p_Error = validatorMsg;
-			return STATUS_Error;
-		}
-
-		for (int f = 0; f < facts.size(); f++)
-		{
-			Fact fact = facts.get(f);
-			if (fact == null)
-				return STATUS_Error;
-			m_fact.add(fact);
-			//
-			p_Status = STATUS_PostPrepared;
-
-			//	check accounts
-			if (!fact.checkAccounts())
-				return STATUS_InvalidAccount;
-
-			//	distribute
-			if (!fact.distribute())
-				return STATUS_Error;
-
-			//  balanceSource
-			if (!fact.isSourceBalanced())
-			{
-				fact.balanceSource();
-				if (!fact.isSourceBalanced())
-					return STATUS_NotBalanced;
-			}
-
-			//  balanceSegments
-			if (!fact.isSegmentBalanced())
-			{
-				fact.balanceSegments();
-				if (!fact.isSegmentBalanced())
-					return STATUS_NotBalanced;
-			}
-
-			//  balanceAccounting
-			if (!fact.isAcctBalanced())
-			{
-				fact.balanceAccounting();
-				if (!fact.isAcctBalanced())
-					return STATUS_NotBalanced;
-			}
-
-		}	//	for all facts
-
-		return STATUS_Posted;
-	}   //  postLogic
-
-	/**
-	 *  Post Commit. <br/>
-	 *  Save Facts & Document
-	 *  @param status status
-	 *  @return Posting Status
-	 */
-	private final String postCommit (String status)
-	{
-		if (log.isLoggable(Level.INFO)) log.info("Sta=" + status + " DT=" + getDocumentType()
-			+ " ID=" +  p_po.get_ID());
-		p_Status = status;
-
-		Trx trx = Trx.get(getTrxName(), true);
-		try
-		{
-		//  *** Transaction Start       ***
-			//  Commit Facts
-			if (status.equals(STATUS_Posted))
-			{
-				for (int i = 0; i < m_fact.size(); i++)
-				{
-					Fact fact = m_fact.get(i);
-					if (fact == null)
-						;
-					else if (fact.save(getTrxName()))
-						;
-					else
-					{
-						log.log(Level.SEVERE, "(fact not saved) ... rolling back");
-						if (m_manageLocalTrx) {
-							trx.rollback();
-							trx.close();
-						}
-						unlock();
-						return STATUS_Error;
-					}
-				}
-			}
-
-			unlock();
-
-			//	Success
-			if (m_manageLocalTrx) {
-				trx.commit(true);
-				trx.close();
-				trx = null;
-			}
-		//  *** Transaction End         ***
-		}
-		catch (Exception e)
-		{
-			log.log(Level.SEVERE, "... rolling back", e);
-			status = STATUS_Error;
-			if (m_manageLocalTrx) {
-				try {
-					if (trx != null)
-						trx.rollback();
-				} catch (Exception e2) {}
-				try {
-					if (trx != null)
-						trx.close();
-					trx = null;
-				} catch (Exception e3) {}
-			}
-			unlock();
-		}
-		p_Status = status;
-		return status;
-	}   //  postCommit
-
-	/**
-	 * 	Get Trx Name
-	 *	@return Trx Name
-	 */
-	public String getTrxName()
-	{
-		return m_trxName;
-	}	//	getTrxName
-
-	/**
-	 *  Unlock Document
-	 */
-	private void unlock()
-	{
-		String trxName = null;	//	outside trx if on server
-		if (! m_manageLocalTrx)
-			trxName = getTrxName(); // on trx if it's in client
-		StringBuilder sql = new StringBuilder ("UPDATE ");
-		sql.append(get_TableName()).append( " SET Processing='N' WHERE ")
-			.append(get_TableName()).append("_ID=").append(p_po.get_ID());
-		DB.executeUpdate(sql.toString(), trxName);
-	}   //  unlock
-
-
-	/**
-	 *  Load Document Type and GL Info.
-	 * 	Set p_DocumentType and p_GL_Category_ID
-	 * 	@return document type (i.e. C_DocType.DocBaseType)
-	 */
-	public String getDocumentType()
-	{
-		if (m_DocumentType == null)
-			setDocumentType(null);
-		return m_DocumentType;
-	}   //  getDocumentType
-
-	/**
-	 *  Load Document Type and GL Info.
-	 * 	Set p_DocumentType and p_GL_Category_ID
-	 *	@param DocumentType
-	 */
-	public void setDocumentType (String DocumentType)
-	{
-		if (DocumentType != null)
-			m_DocumentType = DocumentType;
-		//  IDEMPIERE-3342 - prefer the category defined for the doctype if there is such column in the table
-		if (p_po.get_ColumnIndex("C_DocType_ID") >= 0 && getC_DocType_ID() != 0)
-		{
-			String sql = "SELECT DocBaseType, GL_Category_ID FROM C_DocType WHERE C_DocType_ID=?";
-			PreparedStatement pstmt = null;
-			ResultSet rsDT = null;
-			try
-			{
-				pstmt = DB.prepareStatement(sql, null);
-				pstmt.setInt(1, getC_DocType_ID());
-				rsDT = pstmt.executeQuery();
-				if (rsDT.next())
-				{
-					m_DocumentType = rsDT.getString(1);
-					m_GL_Category_ID = rsDT.getInt(2);
-				}
-			}
-			catch (SQLException e)
-			{
-				log.log(Level.SEVERE, sql, e);
-			}
-			finally
-			{
-				DB.close(rsDT, pstmt);
-				rsDT = null;
-				pstmt = null;
-			}
-		}
-		if (m_DocumentType == null)
-		{
-			log.log(Level.SEVERE, "No DocBaseType for C_DocType_ID="
-				+ getC_DocType_ID() + ", DocumentNo=" + getDocumentNo());
-		}
-
-		//  We have a document Type, but no GL info - search for DocType
-		if (m_GL_Category_ID == 0)
-		{
-			String sql = "SELECT GL_Category_ID FROM C_DocType "
-					+ "WHERE AD_Client_ID=? AND DocBaseType=?";
-			PreparedStatement pstmt = null;
-			ResultSet rsDT = null;
-			try
-			{
-				pstmt = DB.prepareStatement(sql.toString(), null);
-				pstmt.setInt(1, getAD_Client_ID());
-				pstmt.setString(2, m_DocumentType);
-				rsDT = pstmt.executeQuery();
-				if (rsDT.next())
-					m_GL_Category_ID = rsDT.getInt(1);
-			}
-			catch (SQLException e)
-			{
-				log.log(Level.SEVERE, sql, e);
-			}
-			finally
-			{
-				DB.close(rsDT, pstmt);
-				rsDT = null;
-				pstmt = null;
-			}
-		}
-
-		//  Still no GL_Category - get Default GL Category
-		if (m_GL_Category_ID == 0)
-		{
-			String sql = "SELECT GL_Category_ID FROM GL_Category "
-				+ "WHERE AD_Client_ID=? "
-				+ "ORDER BY IsDefault DESC";
-			PreparedStatement pstmt = null;
-			ResultSet rsDT = null;
-			try
-			{
-				pstmt = DB.prepareStatement(sql, null);
-				pstmt.setInt(1, getAD_Client_ID());
-				rsDT = pstmt.executeQuery();
-				if (rsDT.next())
-					m_GL_Category_ID = rsDT.getInt(1);
-			}
-			catch (SQLException e)
-			{
-				log.log(Level.SEVERE, sql, e);
-			}
-			finally
-			{
-				DB.close(rsDT, pstmt);
-				rsDT = null;
-				pstmt = null;
-			}			
-		}
-		//
-		if (m_GL_Category_ID == 0)
-			log.log(Level.SEVERE, "No default GL_Category - " + toString());
-
-		if (m_DocumentType == null)
-			throw new IllegalStateException("Document Type not found");
-	}	//	setDocumentType
-
-
-	/**
-	 *  Is the Source Document Balanced
-	 *  @return true if (source) balanced
-	 */
-	public boolean isBalanced()
-	{
-		//  Multi-Currency documents are source balanced by definition
-		if (isMultiCurrency())
-			return true;
-		//
-		boolean retValue = getBalance().signum() == 0;
-		if (retValue) {
-			if (log.isLoggable(Level.FINE)) log.fine("Yes " + toString());
-		} else {
-			log.warning("NO - " + toString());
-		}
-		return retValue;
-	}	//	isBalanced
-
-	/**
-	 *  Is Document convertible to currency and Conversion Type
-	 *  @param acctSchema accounting schema
-	 *  @return true, if convertible to accounting currency
-	 */
-	public boolean isConvertible (MAcctSchema acctSchema)
-	{
-		//  No Currency in document
-		if (getC_Currency_ID() == NO_CURRENCY)
-		{
-			if (log.isLoggable(Level.FINE)) log.fine("(none) - " + toString());
-			return true;
-		}
-		// Journal from a different acct schema
-		if (this instanceof Doc_GLJournal) {
-			int glj_as = ((Integer) p_po.get_Value("C_AcctSchema_ID")).intValue();
-			if (acctSchema.getC_AcctSchema_ID() != glj_as)
-				return true;
-		}
-		//  Get All Currencies
-		HashSet<Integer> set = new HashSet<Integer>();
-		set.add(Integer.valueOf(getC_Currency_ID()));
-		for (int i = 0; p_lines != null && i < p_lines.length; i++)
-		{
-			int C_Currency_ID = p_lines[i].getC_Currency_ID();
-			if (C_Currency_ID != NO_CURRENCY)
-				set.add(Integer.valueOf(C_Currency_ID));
-		}
-
-		//  just one and the same
-		if (set.size() == 1 && acctSchema.getC_Currency_ID() == getC_Currency_ID())
-		{
-			if (log.isLoggable(Level.FINE)) log.fine("(same) Cur=" + getC_Currency_ID() + " - " + toString());
-			return true;
-		}
-
-		boolean convertible = true;
-		Iterator<Integer> it = set.iterator();
-		while (it.hasNext() && convertible)
-		{
-			int C_Currency_ID = it.next().intValue();
-			if (C_Currency_ID != acctSchema.getC_Currency_ID())
-			{
-				BigDecimal amt = MConversionRate.getRate (C_Currency_ID, acctSchema.getC_Currency_ID(),
-					getDateAcct(), getC_ConversionType_ID(), getAD_Client_ID(), getAD_Org_ID());
-				if (amt == null)
-				{
-					convertible = false;
-					log.warning ("NOT from C_Currency_ID=" + C_Currency_ID
-						+ " to " + acctSchema.getC_Currency_ID()
-						+ " - " + toString());
-				}
-				else
-					if (log.isLoggable(Level.FINE)) log.fine("From C_Currency_ID=" + C_Currency_ID);
-			}
-		}
-
-		if (log.isLoggable(Level.FINE)) log.fine("Convertible=" + convertible + ", AcctSchema C_Currency_ID=" + acctSchema.getC_Currency_ID() + " - " + toString());
-		return convertible;
-	}	//	isConvertible
-
-	/**
-	 *  Calculate Period from DateAcct.
-	 *  m_C_Period_ID is set to -1 if not open, to 0 if not found
-	 */
-	public void setPeriod()
-	{
-		if (m_period != null)
-			return;
-
-		//	Period defined in GL Journal (e.g. adjustment period)
-		int index = p_po.get_ColumnIndex("C_Period_ID");
-		if (index != -1)
-		{
-			Integer ii = (Integer)p_po.get_Value(index);
-			if (ii != null)
-				m_period = MPeriod.get(getCtx(), ii.intValue());
-		}
-		if (m_period == null)
-			m_period = MPeriod.get(getCtx(), getDateAcct(), getAD_Org_ID(), (String)null);
-		//	Is Period Open?
-		if (m_period != null
-			&& m_period.isOpen(getDocumentType(), getDateAcct(), true))
-			m_C_Period_ID = m_period.getC_Period_ID();
-		else
-			m_C_Period_ID = -1;
-		//
-		if (log.isLoggable(Level.FINE)) log.fine(	// + AD_Client_ID + " - "
-			getDateAcct() + " - " + getDocumentType() + " => " + m_C_Period_ID);
-	}   //  setC_Period_ID
-
-	/**
-	 * 	Get C_Period_ID
-	 *	@return C_Period_ID
-	 */
-	public int getC_Period_ID()
-	{
-		if (m_period == null)
-			setPeriod();
-		return m_C_Period_ID;
-	}	//	getC_Period_ID
-
-	/**
-	 *	Is Period Open
-	 *  @return true if period is open
-	 */
-	public boolean isPeriodOpen()
-	{
-		setPeriod();
-		boolean open = m_C_Period_ID > 0;
-		if (open) {
-			if (log.isLoggable(Level.FINE)) log.fine("Yes - " + toString());
-		} else {
-			log.warning("NO - " + toString());
-		}
-		return open;
-	}	//	isPeriodOpen
-
-	/**	Amount Type - Invoice - Gross   */
-	public static final int 	AMTTYPE_Gross   = 0;
-	/**	Amount Type - Invoice - Net   */
-	public static final int 	AMTTYPE_Net     = 1;
-	/**	Amount Type - Invoice - Charge   */
-	public static final int 	AMTTYPE_Charge  = 2;
-
-	/** Source Amounts (may not all be used)	*/
-	private BigDecimal[]		m_Amounts = new BigDecimal[4];
-	/** Quantity								*/
-	private BigDecimal			m_qty = null;
-
-	/**
-	 *	Get the Amount
-	 *  (loaded in loadDocumentDetails)
-	 *
-	 *  @param AmtType see AMTTYPE_*
-	 *  @return Amount
-	 */
-	public BigDecimal getAmount(int AmtType)
-	{
-		if (AmtType < 0 || AmtType >= m_Amounts.length)
-			return null;
-		return m_Amounts[AmtType];
-	}	//	getAmount
-
-	/**
-	 *	Set the Amount
-	 *  @param AmtType see AMTTYPE_*
-	 *  @param amt Amount
-	 */
-	public void setAmount(int AmtType, BigDecimal amt)
-	{
-		if (AmtType < 0 || AmtType >= m_Amounts.length)
-			return;
-		if (amt == null)
-			m_Amounts[AmtType] = Env.ZERO;
-		else
-			m_Amounts[AmtType] = amt;
-	}	//	setAmount
-
-	/**
-	 *  Get Amount with index 0
-	 *  @return Amount (primary document amount)
-	 */
-	public BigDecimal getAmount()
-	{
-		return m_Amounts[0];
-	}   //  getAmount
-
-	/**
-	 *  Set Quantity
-	 *  @param qty Quantity
-	 */
-	public void setQty (BigDecimal qty)
-	{
-		m_qty = qty;
-	}   //  setQty
-
-	/**
-	 *  Get Quantity
-	 *  @return Quantity
-	 */
-	public BigDecimal getQty()
-	{
-		if (m_qty == null)
-		{
-			int index = p_po.get_ColumnIndex("Qty");
-			if (index != -1)
-				m_qty = (BigDecimal)p_po.get_Value(index);
-			else
-				m_qty = Env.ZERO;
-		}
-		return m_qty;
-	}   //  getQty
-
-	/**	Account Type - Invoice - Charge  */
-	public static final int 	ACCTTYPE_Charge         = 0;
-	/**	Account Type - Invoice - AR  */
-	public static final int 	ACCTTYPE_C_Receivable   = 1;
-	/**	Account Type - Invoice - AP  */
-	public static final int 	ACCTTYPE_V_Liability    = 2;
-	/**	Account Type - Invoice - AP Service  */
-	public static final int 	ACCTTYPE_V_Liability_Services    = 3; // Deprecated IDEMPIERE-362
-	/**	Account Type - Invoice - AR Service  */
-	public static final int 	ACCTTYPE_C_Receivable_Services   = 4; // Deprecated IDEMPIERE-362
-
-	/** Account Type - Payment - Unallocated */
-	public static final int     ACCTTYPE_UnallocatedCash = 10;
-	/** Account Type - Payment - Transfer */
-	public static final int 	ACCTTYPE_BankInTransit  = 11;
-	/** Account Type - Payment - Selection */
-	public static final int     ACCTTYPE_PaymentSelect  = 12;
-	/** Account Type - Payment - Prepayment */
-	public static final int 	ACCTTYPE_C_Prepayment  = 13;
-	/** Account Type - Payment - Prepayment */
-	public static final int     ACCTTYPE_V_Prepayment  = 14;
-
-	/** Account Type - Cash     - Asset */
-	public static final int     ACCTTYPE_CashAsset = 20;
-	/** Account Type - Cash     - Transfer */
-	public static final int     ACCTTYPE_CashTransfer = 21;
-	/** Account Type - Cash     - Expense */
-	public static final int     ACCTTYPE_CashExpense = 22;
-	/** Account Type - Cash     - Receipt */
-	public static final int     ACCTTYPE_CashReceipt = 23;
-	/** Account Type - Cash     - Difference */
-	public static final int     ACCTTYPE_CashDifference = 24;
-
-	/** Account Type - Allocation - Discount Expense (AR) */
-	public static final int 	ACCTTYPE_DiscountExp = 30;
-	/** Account Type - Allocation - Discount Revenue (AP) */
-	public static final int 	ACCTTYPE_DiscountRev = 31;
-	/** Account Type - Allocation  - Write Off */
-	public static final int 	ACCTTYPE_WriteOff = 32;
-
-	/** Account Type - Bank Statement - Asset  */
-	public static final int     ACCTTYPE_BankAsset = 40;
-	/** Account Type - Bank Statement - Interest Revenue */
-	public static final int     ACCTTYPE_InterestRev = 41;
-	/** Account Type - Bank Statement - Interest Exp  */
-	public static final int     ACCTTYPE_InterestExp = 42;
-
-	/** Inventory Accounts  - Differences	*/
-	public static final int     ACCTTYPE_InvDifferences = 50;
-	/** Inventory Accounts - NIR		*/
-	public static final int     ACCTTYPE_NotInvoicedReceipts = 51;
-
-	/** Project Accounts - Assets      	*/
-	public static final int     ACCTTYPE_ProjectAsset = 61;
-	/** Project Accounts - WIP         	*/
-	public static final int     ACCTTYPE_ProjectWIP = 62;
-
-	/** GL Accounts - PPV Offset		*/
-	public static final int     ACCTTYPE_PPVOffset = 101;
-	/** GL Accounts - Commitment Offset	*/
-	public static final int     ACCTTYPE_CommitmentOffset = 111;
-	/** GL Accounts - Commitment Offset	Sales */
-	public static final int     ACCTTYPE_CommitmentOffsetSales = 112;
-
-	/**
-	 *	Get valid combination id by account type and accounting schema
-	 *  @param AcctType see ACCTTYPE_*
-	 *  @param as accounting schema
-	 *  @return C_ValidCombination_ID
-	 */
-	public int getValidCombination_ID (int AcctType, MAcctSchema as)
-	{
-		int para_1 = 0;     //  first parameter (second is always AcctSchema)
-		String sql = null;
-
-		/**	Account Type - Invoice */
-		if (AcctType == ACCTTYPE_Charge)	//	see getChargeAccount in DocLine
-		{
-			int cmp = getAmount(AMTTYPE_Charge).compareTo(Env.ZERO);
-			if (cmp == 0)
-				return 0;
-			else
-				sql = "SELECT CH_Expense_Acct FROM C_Charge_Acct WHERE C_Charge_ID=? AND C_AcctSchema_ID=?";
-			
-			para_1 = getC_Charge_ID();
-		}
-		else if (AcctType == ACCTTYPE_V_Liability)
-		{
-			sql = "SELECT V_Liability_Acct FROM C_BP_Vendor_Acct WHERE C_BPartner_ID=? AND C_AcctSchema_ID=?";
-			para_1 = getC_BPartner_ID();
-		}
-		else if (AcctType == ACCTTYPE_V_Liability_Services) // Deprecated IDEMPIERE-362
-		{
-			sql = "SELECT V_Liability_Services_Acct FROM C_BP_Vendor_Acct WHERE C_BPartner_ID=? AND C_AcctSchema_ID=?";
-			para_1 = getC_BPartner_ID();
-		}
-		else if (AcctType == ACCTTYPE_C_Receivable)
-		{
-			sql = "SELECT C_Receivable_Acct FROM C_BP_Customer_Acct WHERE C_BPartner_ID=? AND C_AcctSchema_ID=?";
-			para_1 = getC_BPartner_ID();
-		}
-		else if (AcctType == ACCTTYPE_C_Receivable_Services) // Deprecated IDEMPIERE-362
-		{
-			sql = "SELECT C_Receivable_Services_Acct FROM C_BP_Customer_Acct WHERE C_BPartner_ID=? AND C_AcctSchema_ID=?";
-			para_1 = getC_BPartner_ID();
-		}
-		else if (AcctType == ACCTTYPE_V_Prepayment)
-		{
-			sql = "SELECT V_Prepayment_Acct FROM C_BP_Vendor_Acct WHERE C_BPartner_ID=? AND C_AcctSchema_ID=?";
-			para_1 = getC_BPartner_ID();
-		}
-		else if (AcctType == ACCTTYPE_C_Prepayment)
-		{
-			sql = "SELECT C_Prepayment_Acct FROM C_BP_Customer_Acct WHERE C_BPartner_ID=? AND C_AcctSchema_ID=?";
-			para_1 = getC_BPartner_ID();
-		}
-
-		/** Account Type - Payment  */
-		else if (AcctType == ACCTTYPE_UnallocatedCash)
-		{
-			sql = "SELECT B_UnallocatedCash_Acct FROM C_BankAccount_Acct WHERE C_BankAccount_ID=? AND C_AcctSchema_ID=?";
-			para_1 = getC_BankAccount_ID();
-		}
-		else if (AcctType == ACCTTYPE_BankInTransit)
-		{
-			sql = "SELECT B_InTransit_Acct FROM C_BankAccount_Acct WHERE C_BankAccount_ID=? AND C_AcctSchema_ID=?";
-			para_1 = getC_BankAccount_ID();
-		}
-		else if (AcctType == ACCTTYPE_PaymentSelect)
-		{
-			sql = "SELECT B_PaymentSelect_Acct FROM C_BankAccount_Acct WHERE C_BankAccount_ID=? AND C_AcctSchema_ID=?";
-			para_1 = getC_BankAccount_ID();
-		}
-
-		/** Account Type - Allocation   */
-		else if (AcctType == ACCTTYPE_DiscountExp)
-		{
-			sql = "SELECT a.PayDiscount_Exp_Acct FROM C_BP_Group_Acct a, C_BPartner bp "
-				+ "WHERE a.C_BP_Group_ID=bp.C_BP_Group_ID AND bp.C_BPartner_ID=? AND a.C_AcctSchema_ID=?";
-			para_1 = getC_BPartner_ID();
-		}
-		else if (AcctType == ACCTTYPE_DiscountRev)
-		{
-			sql = "SELECT PayDiscount_Rev_Acct FROM C_BP_Group_Acct a, C_BPartner bp "
-				+ "WHERE a.C_BP_Group_ID=bp.C_BP_Group_ID AND bp.C_BPartner_ID=? AND a.C_AcctSchema_ID=?";
-			para_1 = getC_BPartner_ID();
-		}
-		else if (AcctType == ACCTTYPE_WriteOff)
-		{
-			sql = "SELECT WriteOff_Acct FROM C_BP_Group_Acct a, C_BPartner bp "
-				+ "WHERE a.C_BP_Group_ID=bp.C_BP_Group_ID AND bp.C_BPartner_ID=? AND a.C_AcctSchema_ID=?";
-			para_1 = getC_BPartner_ID();
-		}
-
-		/** Account Type - Bank Statement   */
-		else if (AcctType == ACCTTYPE_BankAsset)
-		{
-			sql = "SELECT B_Asset_Acct FROM C_BankAccount_Acct WHERE C_BankAccount_ID=? AND C_AcctSchema_ID=?";
-			para_1 = getC_BankAccount_ID();
-		}
-		else if (AcctType == ACCTTYPE_InterestRev)
-		{
-			sql = "SELECT B_InterestRev_Acct FROM C_BankAccount_Acct WHERE C_BankAccount_ID=? AND C_AcctSchema_ID=?";
-			para_1 = getC_BankAccount_ID();
-		}
-		else if (AcctType == ACCTTYPE_InterestExp)
-		{
-			sql = "SELECT B_InterestExp_Acct FROM C_BankAccount_Acct WHERE C_BankAccount_ID=? AND C_AcctSchema_ID=?";
-			para_1 = getC_BankAccount_ID();
-		}
-
-		/** Account Type - Cash     */
-		else if (AcctType == ACCTTYPE_CashAsset)
-		{
-			sql = "SELECT CB_Asset_Acct FROM C_CashBook_Acct WHERE C_CashBook_ID=? AND C_AcctSchema_ID=?";
-			para_1 = getC_CashBook_ID();
-		}
-		else if (AcctType == ACCTTYPE_CashTransfer)
-		{
-			sql = "SELECT CB_CashTransfer_Acct FROM C_CashBook_Acct WHERE C_CashBook_ID=? AND C_AcctSchema_ID=?";
-			para_1 = getC_CashBook_ID();
-		}
-		else if (AcctType == ACCTTYPE_CashExpense)
-		{
-			sql = "SELECT CB_Expense_Acct FROM C_CashBook_Acct WHERE C_CashBook_ID=? AND C_AcctSchema_ID=?";
-			para_1 = getC_CashBook_ID();
-		}
-		else if (AcctType == ACCTTYPE_CashReceipt)
-		{
-			sql = "SELECT CB_Receipt_Acct FROM C_CashBook_Acct WHERE C_CashBook_ID=? AND C_AcctSchema_ID=?";
-			para_1 = getC_CashBook_ID();
-		}
-		else if (AcctType == ACCTTYPE_CashDifference)
-		{
-			sql = "SELECT CB_Differences_Acct FROM C_CashBook_Acct WHERE C_CashBook_ID=? AND C_AcctSchema_ID=?";
-			para_1 = getC_CashBook_ID();
-		}
-
-		/** Inventory Accounts          */
-		else if (AcctType == ACCTTYPE_InvDifferences)
-		{
-			sql = "SELECT W_Differences_Acct FROM M_Warehouse_Acct WHERE M_Warehouse_ID=? AND C_AcctSchema_ID=?";
-			//  "SELECT W_Inventory_Acct, W_Revaluation_Acct, W_InvActualAdjust_Acct FROM M_Warehouse_Acct WHERE M_Warehouse_ID=? AND C_AcctSchema_ID=?";
-			para_1 = getM_Warehouse_ID();
-		}
-		else if (AcctType == ACCTTYPE_NotInvoicedReceipts)
-		{
-			sql = "SELECT NotInvoicedReceipts_Acct FROM C_BP_Group_Acct a, C_BPartner bp "
-				+ "WHERE a.C_BP_Group_ID=bp.C_BP_Group_ID AND bp.C_BPartner_ID=? AND a.C_AcctSchema_ID=?";
-			para_1 = getC_BPartner_ID();
-		}
-
-		/** Project Accounts          	*/
-		else if (AcctType == ACCTTYPE_ProjectAsset)
-		{
-			sql = "SELECT PJ_Asset_Acct FROM C_Project_Acct WHERE C_Project_ID=? AND C_AcctSchema_ID=?";
-			para_1 = getC_Project_ID();
-		}
-		else if (AcctType == ACCTTYPE_ProjectWIP)
-		{
-			sql = "SELECT PJ_WIP_Acct FROM C_Project_Acct WHERE C_Project_ID=? AND C_AcctSchema_ID=?";
-			para_1 = getC_Project_ID();
-		}
-
-		/** GL Accounts                 */
-		else if (AcctType == ACCTTYPE_PPVOffset)
-		{
-			sql = "SELECT PPVOffset_Acct FROM C_AcctSchema_GL WHERE C_AcctSchema_ID=?";
-			para_1 = -1;
-		}
-		else if (AcctType == ACCTTYPE_CommitmentOffset)
-		{
-			sql = "SELECT CommitmentOffset_Acct FROM C_AcctSchema_GL WHERE C_AcctSchema_ID=?";
-			para_1 = -1;
-		}
-		else if (AcctType == ACCTTYPE_CommitmentOffsetSales)
-		{
-			sql = "SELECT CommitmentOffsetSales_Acct FROM C_AcctSchema_GL WHERE C_AcctSchema_ID=?";
-			para_1 = -1;
-		}
-
-		else
-		{
-			log.warning("Not found AcctType=" + AcctType);
-			return 0;
-		}
-		//  Do we have sql & Parameter
-		if (sql == null || para_1 == 0)
-		{
-			log.warning("No Parameter for AcctType=" + AcctType + " - SQL=" + sql);
-			return 0;
-		}
-
-		//  Get Acct
-		int Account_ID = 0;
-		PreparedStatement pstmt = null;
-		ResultSet rs = null;
-		try
-		{
-			pstmt = DB.prepareStatement(sql, getTrxName());
-			if (para_1 == -1)   //  GL Accounts
-				pstmt.setInt (1, as.getC_AcctSchema_ID());
-			else
-			{
-				pstmt.setInt (1, para_1);
-				pstmt.setInt (2, as.getC_AcctSchema_ID());
-			}
-			rs = pstmt.executeQuery();
-			if (rs.next())
-				Account_ID = rs.getInt(1);
-		}
-		catch (SQLException e)
-		{
-			log.log(Level.SEVERE, "AcctType=" + AcctType + " - SQL=" + sql, e);
-			return 0;
-		}
-		finally {
-			DB.close(rs, pstmt);
-			rs = null; pstmt = null;
-		}
-		//	No account
-		if (Account_ID == 0)
-		{
-			log.warning("NO account Type="
-				+ AcctType + ", Record=" + p_po.get_ID());
-			return 0;
-		}
-		return Account_ID;
-	}	//	getAccount_ID
-
-	/**
-	 *	Get account record by accounting schema and account type
-	 *  @param AcctType see ACCTTYPE_*
-	 *  @param as accounting schema
-	 *  @return MAccount
-	 */
-	public final MAccount getAccount (int AcctType, MAcctSchema as)
-	{
-		int C_ValidCombination_ID = getValidCombination_ID(AcctType, as);
-		if (C_ValidCombination_ID == 0)
-			return null;
-		//	Return Account
-		MAccount acct = MAccount.get (as.getCtx(), C_ValidCombination_ID);
-		return acct;
-	}	//	getAccount
-
-	/**
-	 *  Get DocLine with ID
-	 *  @param Record_ID Record ID
-	 *  @return DocLine
-	 */
-	public DocLine getDocLine (int Record_ID)
-	{
-		if (p_lines == null || p_lines.length == 0 || Record_ID == 0)
-			return null;
-
-		for (int i = 0; i < p_lines.length; i++)
-		{
-			if (p_lines[i].get_ID() == Record_ID)
-				return p_lines[i];
-		}
-		return null;
-	}   //  getDocLine
-
-	/**
-	 *  String Representation
-	 *  @return String
-	 */
-	public String toString()
-	{
-		return p_po.toString();
-	}   //  toString
-
-	/**
-	 * 	Get AD_Client_ID
-	 *	@return AD_Client_ID
-	 */
-	public int getAD_Client_ID()
-	{
-		return p_po.getAD_Client_ID();
-	}	//	getAD_Client_ID
-
-	/**
-	 * 	Get AD_Org_ID
-	 *	@return AD_Org_ID
-	 */
-	public int getAD_Org_ID()
-	{
-		return p_po.getAD_Org_ID();
-	}	//	getAD_Org_ID
-
-	/**
-	 * 	Get Document No
-	 *	@return document No
-	 */
-	public String getDocumentNo()
-	{
-		if (m_DocumentNo != null)
-			return m_DocumentNo;
-		int index = p_po.get_ColumnIndex("DocumentNo");
-		if (index == -1)
-			index = p_po.get_ColumnIndex("Name");
-		if (index == -1)
-			throw new UnsupportedOperationException("No DocumentNo");
-		m_DocumentNo = (String)p_po.get_Value(index);
-		return m_DocumentNo;
-	}	//	getDocumentNo
-
-	/**
-	 * 	Get Description
-	 *	@return Description
-	 */
-	public String getDescription()
-	{
-		if (m_Description == null)
-		{
-			int index = p_po.get_ColumnIndex("Description");
-			if (index != -1)
-				m_Description = (String)p_po.get_Value(index);
-			else
-				m_Description = "";
-		}
-		return m_Description;
-	}	//	getDescription
-
-	/**
-	 * 	Get C_Currency_ID
-	 *	@return C_Currency_ID
-	 */
-	public int getC_Currency_ID()
-	{
-		if (m_C_Currency_ID == -1)
-		{
-			int index = p_po.get_ColumnIndex("C_Currency_ID");
-			if (index != -1)
-			{
-				Integer ii = (Integer)p_po.get_Value(index);
-				if (ii != null)
-					m_C_Currency_ID = ii.intValue();
-			}
-			if (m_C_Currency_ID == -1)
-				m_C_Currency_ID = NO_CURRENCY;
-		}
-		return m_C_Currency_ID;
-	}	//	getC_Currency_ID
-
-	/**
-	 * 	Set C_Currency_ID
-	 *	@param C_Currency_ID id
-	 */
-	public void setC_Currency_ID (int C_Currency_ID)
-	{
-		m_C_Currency_ID = C_Currency_ID;
-	}	//	setC_Currency_ID
-
-	/**
-	 * 	Is Multi Currency
-	 *	@return mc
-	 */
-	public boolean isMultiCurrency()
-	{
-		return m_MultiCurrency;
-	}	//	isMultiCurrency
-
-	/**
-	 * 	Set Multi Currency
-	 *	@param mc multi currency
-	 */
-	public void setIsMultiCurrency (boolean mc)
-	{
-		m_MultiCurrency = mc;
-	}	//	setIsMultiCurrency
-
-	/**
-	 * 	Is Tax Included
-	 *	@return tax incl
-	 */
-	public boolean isTaxIncluded()
-	{
-		return m_TaxIncluded;
-	}	//	isTaxIncluded
-
-	/**
-	 * 	Set Tax Included
-	 *	@param ti Tax Included
-	 */
-	public void setIsTaxIncluded (boolean ti)
-	{
-		m_TaxIncluded = ti;
-	}	//	setIsTaxIncluded
-
-	/**
-	 * 	Get C_ConversionType_ID
-	 *	@return C_ConversionType_ID
-	 */
-	public int getC_ConversionType_ID()
-	{
-		int index = p_po.get_ColumnIndex("C_ConversionType_ID");
-		if (index != -1)
-		{
-			Integer ii = (Integer)p_po.get_Value(index);
-			if (ii != null)
-				return ii.intValue();
-		}
-		return 0;
-	}	//	getC_ConversionType_ID
-
-	/**
-	 * @return currency rate or null
-	 */
-	public BigDecimal getCurrencyRate()
-	{		
-		return null;
-	}
-
-	/**
-	 * 	Get GL_Category_ID
-	 *	@return GL_Category_ID
-	 */
-	public int getGL_Category_ID()
-	{
-		int index = p_po.get_ColumnIndex("GL_Category_ID");
-		if (index != -1)
-		{
-			Integer ii = (Integer)p_po.get_Value(index);
-			if (ii != null)
-				return ii.intValue();
-		}
-		return m_GL_Category_ID;
-	}	//	getGL_Category_ID
-
-	/**
-	 * 	Get getGL_Budget_ID
-	 *	@return GL_Budget_ID or 0
-	 */
-	public int getGL_Budget_ID()
-	{
-		int index = p_po.get_ColumnIndex("GL_Budget_ID");
-		if (index != -1)
-		{
-			Integer ii = (Integer)p_po.get_Value(index);
-			if (ii != null)
-				return ii.intValue();
-		}
-		return 0;
-	}	//	getGL_Budget_ID
-
-	/**
-	 * 	Get Accounting Date
-	 *	@return DateAcct or null
-	 */
-	public Timestamp getDateAcct()
-	{
-		if (m_DateAcct != null)
-			return m_DateAcct;
-		int index = p_po.get_ColumnIndex("DateAcct");
-		if (index != -1)
-		{
-			m_DateAcct = (Timestamp)p_po.get_Value(index);
-			if (m_DateAcct != null)
-				return m_DateAcct;
-		}
-		throw new IllegalStateException("No DateAcct");
-	}	//	getDateAcct
-
-	/**
-	 * 	Set Date Acct
-	 *	@param da accounting date
-	 */
-	public void setDateAcct (Timestamp da)
-	{
-		m_DateAcct = da;
-	}	//	setDateAcct
-
-	/**
-	 * 	Get Document Date
-	 *	@return document date
-	 */
-	public Timestamp getDateDoc()
-	{
-		if (m_DateDoc != null)
-			return m_DateDoc;
-		int index = p_po.get_ColumnIndex("DateDoc");
-		if (index == -1)
-			index = p_po.get_ColumnIndex("MovementDate");
-		if (index != -1)
-		{
-			m_DateDoc = (Timestamp)p_po.get_Value(index);
-			if (m_DateDoc != null)
-				return m_DateDoc;
-		}
-		throw new IllegalStateException("No DateDoc");
-	}	//	getDateDoc
-
-	/**
-	 * 	Set Date Doc
-	 *	@param dd document date
-	 */
-	public void setDateDoc (Timestamp dd)
-	{
-		m_DateDoc = dd;
-	}	//	setDateDoc
-
-	/**
-	 * 	Is Document Posted
-	 *	@return true if posted
-	 */
-	public boolean isPosted()
-	{
-		int index = p_po.get_ColumnIndex("Posted");
-		if (index != -1)
-		{
-			Object posted = p_po.get_Value(index);
-			if (posted instanceof Boolean)
-				return ((Boolean)posted).booleanValue();
-			if (posted instanceof String)
-				return "Y".equals(posted);
-		}
-		throw new IllegalStateException("No Posted");
-	}	//	isPosted
-
-	/**
-	 * 	Is Sales Trx
-	 *	@return true if it is sales trx
-	 */
-	public boolean isSOTrx()
-	{
-		int index = p_po.get_ColumnIndex("IsSOTrx");
-		if (index == -1)
-			index = p_po.get_ColumnIndex("IsReceipt");
-		if (index != -1)
-		{
-			Object posted = p_po.get_Value(index);
-			if (posted instanceof Boolean)
-				return ((Boolean)posted).booleanValue();
-			if (posted instanceof String)
-				return "Y".equals(posted);
-		}
-		return false;
-	}	//	isSOTrx
-
-	/**
-	 * 	Get C_DocType_ID
-	 *	@return C_DocType_ID or 0
-	 */
-	public int getC_DocType_ID()
-	{
-		int index = p_po.get_ColumnIndex("C_DocType_ID");
-		if (index != -1)
-		{
-			Integer ii = (Integer)p_po.get_Value(index);
-			//	DocType does not exist - get DocTypeTarget
-			if (ii != null && ii.intValue() == 0)
-			{
-				index = p_po.get_ColumnIndex("C_DocTypeTarget_ID");
-				if (index != -1)
-					ii = (Integer)p_po.get_Value(index);
-			}
-			if (ii != null)
-				return ii.intValue();
-		}
-		else
-		{
-			if (p_po.get_TableName().equals(I_M_MatchPO.Table_Name)) 
-			{				
-				int docTypeId = DB.getSQLValue((String)null, DOC_TYPE_BY_DOC_BASE_TYPE_SQL, 
-						p_po.getAD_Client_ID(), Doc.DOCTYPE_MatMatchPO);
-				if (docTypeId > 0)
-					return docTypeId;
-			}
-			else if (p_po.get_TableName().equals(I_M_MatchInv.Table_Name)) 
-			{				
-				int docTypeId = DB.getSQLValue((String)null, DOC_TYPE_BY_DOC_BASE_TYPE_SQL, 
-						p_po.getAD_Client_ID(), Doc.DOCTYPE_MatMatchInv);
-				if (docTypeId > 0)
-					return docTypeId;
-			}
-			else if (p_po.get_TableName().equals(I_C_AllocationHdr.Table_Name)) 
-			{				
-				int docTypeId = DB.getSQLValue((String)null, DOC_TYPE_BY_DOC_BASE_TYPE_SQL, 
-						p_po.getAD_Client_ID(), Doc.DOCTYPE_Allocation);
-				if (docTypeId > 0)
-					return docTypeId;
-			}
-			else if (p_po.get_TableName().equals(I_C_Cash.Table_Name)) 
-			{				
-				int docTypeId = DB.getSQLValue((String)null, DOC_TYPE_BY_DOC_BASE_TYPE_SQL, 
-						p_po.getAD_Client_ID(), Doc.DOCTYPE_CashJournal);
-				if (docTypeId > 0)
-					return docTypeId;
-			}
-			else if (p_po.get_TableName().equals(I_C_ProjectIssue.Table_Name)) 
-			{				
-				int docTypeId = DB.getSQLValue((String)null, DOC_TYPE_BY_DOC_BASE_TYPE_SQL, 
-						p_po.getAD_Client_ID(), Doc.DOCTYPE_ProjectIssue);
-				if (docTypeId > 0)
-					return docTypeId;
-			}
-		}
-		return 0;
-	}	//	getC_DocType_ID
-
-	/**
-	 * 	Get header level C_Charge_ID
-	 *	@return C_Charge_ID or 0
-	 */
-	public int getC_Charge_ID()
-	{
-		int index = p_po.get_ColumnIndex("C_Charge_ID");
-		if (index != -1)
-		{
-			Integer ii = (Integer)p_po.get_Value(index);
-			if (ii != null)
-				return ii.intValue();
-		}
-		return 0;
-	}	//	getC_Charge_ID
-	
-	/**
-	 * 	Get header level A_Asset_ID
-	 *	@return A_Asset_ID or 0
-	 */
-	public int getA_Asset_ID()
-	{
-		if(m_A_Asset_ID == -1)
-		{
-			int index = p_po.get_ColumnIndex("A_Asset_ID");
-			if (index != -1)
-			{
-				Integer ii = (Integer) p_po.get_Value(index);
-				if (ii != null)
-					m_A_Asset_ID = ii.intValue();
-			}
-			if (m_A_Asset_ID == -1)
-				m_A_Asset_ID = 0;
-		}
-		return m_A_Asset_ID;
-	}	//	getA_Asset_ID
-
-	/**
-	 * Set A_Asset_ID
-	 * @param m_A_Asset_ID Asset
-	 */
-	public void setA_Asset_ID(int m_A_Asset_ID)
-	{
-		this.m_A_Asset_ID = m_A_Asset_ID;
-	}// setA_Asset_ID
-
-	/**
-	 * 	Get SalesRep_ID
-	 *	@return SalesRep_ID or 0
-	 */
-	public int getSalesRep_ID()
-	{
-		int index = p_po.get_ColumnIndex("SalesRep_ID");
-		if (index != -1)
-		{
-			Integer ii = (Integer)p_po.get_Value(index);
-			if (ii != null)
-				return ii.intValue();
-		}
-		return 0;
-	}	//	getSalesRep_ID
-
-	/**
-	 * 	Get C_BankAccount_ID
-	 *	@return C_BankAccount_ID or 0
-	 */
-	public int getC_BankAccount_ID()
-	{
-		if (m_C_BankAccount_ID == -1)
-		{
-			int index = p_po.get_ColumnIndex("C_BankAccount_ID");
-			if (index != -1)
-			{
-				Integer ii = (Integer)p_po.get_Value(index);
-				if (ii != null)
-					m_C_BankAccount_ID = ii.intValue();
-			}
-			if (m_C_BankAccount_ID == -1)
-				m_C_BankAccount_ID = 0;
-		}
-		return m_C_BankAccount_ID;
-	}	//	getC_BankAccount_ID
-
-	/**
-	 * 	Set C_BankAccount_ID
-	 *	@param C_BankAccount_ID bank acct
-	 */
-	public void setC_BankAccount_ID (int C_BankAccount_ID)
-	{
-		m_C_BankAccount_ID = C_BankAccount_ID;
-	}	//	setC_BankAccount_ID
-
-	/**
-	 * 	Get C_CashBook_ID
-	 *	@return C_CashBook_ID or 0
-	 */
-	public int getC_CashBook_ID()
-	{
-		if (m_C_CashBook_ID == -1)
-		{
-			int index = p_po.get_ColumnIndex("C_CashBook_ID");
-			if (index != -1)
-			{
-				Integer ii = (Integer)p_po.get_Value(index);
-				if (ii != null)
-					m_C_CashBook_ID = ii.intValue();
-			}
-			if (m_C_CashBook_ID == -1)
-				m_C_CashBook_ID = 0;
-		}
-		return m_C_CashBook_ID;
-	}	//	getC_CashBook_ID
-
-	/**
-	 * 	Set C_CashBook_ID
-	 *	@param C_CashBook_ID cash book
-	 */
-	public void setC_CashBook_ID (int C_CashBook_ID)
-	{
-		m_C_CashBook_ID = C_CashBook_ID;
-	}	//	setC_CashBook_ID
-
-	/**
-	 * 	Get M_Warehouse_ID
-	 *	@return M_Warehouse_ID or 0
-	 */
-	public int getM_Warehouse_ID()
-	{
-		int index = p_po.get_ColumnIndex("M_Warehouse_ID");
-		if (index != -1)
-		{
-			Integer ii = (Integer)p_po.get_Value(index);
-			if (ii != null)
-				return ii.intValue();
-		}
-		return 0;
-	}	//	getM_Warehouse_ID
-	
-	/**
-	 * 	Get M_WarehouseTo_ID
-	 *	@return M_WarehouseTo_ID or 0
-	 */
-	public int getM_WarehouseTo_ID()
-	{
-		int index = p_po.get_ColumnIndex("M_WarehouseTo_ID");
-		if (index != -1)
-		{
-			Integer ii = (Integer)p_po.get_Value(index);
-			if (ii != null)
-				return ii.intValue();
-		}
-		return 0;
-	}	//	getM_WarehouseTo_ID
-
-	/**
-	 * Get C_CostCenter_ID
-	 * 
-	 * @return C_CostCenter_ID or 0
-	 */
-	public int getC_CostCenter_ID()
-	{
-		if (m_C_CostCenter_ID == -1)
-		{
-			int index = p_po.get_ColumnIndex("C_CostCenter_ID");
-			if (index != -1)
-			{
-				Integer ii = (Integer) p_po.get_Value(index);
-				if (ii != null)
-					m_C_CostCenter_ID = ii.intValue();
-			}
-			if (m_C_CostCenter_ID == -1)
-				m_C_CostCenter_ID = 0;
-		}
-		return m_C_CostCenter_ID;
-	}// getC_CostCenter_ID
-	
-	/**
-	 * Set C_CostCenter_ID
-	 * 
-	 * @param m_C_CostCenter_ID Cost Center
-	 */
-	public void setC_CostCenter_ID(int m_C_CostCenter_ID)
-	{
-		this.m_C_CostCenter_ID = m_C_CostCenter_ID;
-	}// setC_CostCenter_ID
-
-	/**
-	 * Get C_Department_ID
-	 * 
-	 * @return C_Department_ID or 0
-	 */
-	public int getC_Department_ID()
-	{
-		if (m_C_Department_ID == -1)
-		{
-			int index = p_po.get_ColumnIndex("C_Department_ID");
-			if (index != -1)
-			{
-				Integer ii = (Integer) p_po.get_Value(index);
-				if (ii != null)
-					m_C_Department_ID = ii.intValue();
-			}
-			if (m_C_Department_ID == -1)
-				m_C_Department_ID = 0;
-		}
-		return m_C_Department_ID;
-	}// getC_Department_ID
-	
-	/**
-	 *  ASI
-	 *  @return M_AttributeSetInstance_ID
-	 */
-	public int getM_AttributeSetInstance_ID()
-	{
-		int index = p_po.get_ColumnIndex("M_AttributeSetInstance_ID");
-		if (index != -1)
-		{
-			Integer ii = (Integer)p_po.get_Value(index);
-			if (ii != null)
-				return ii.intValue();
-		}
-		return 0;
-	}   //  getM_AttributeSetInstance_ID
-	
-	/**
-	 * Set C_Department_ID
-	 * 
-	 * @param m_C_Department_ID Department
-	 */
-	public void setC_Department_ID(int m_C_Department_ID)
-	{
-		this.m_C_Department_ID = m_C_Department_ID;
-	} // setC_Department_ID
-
-	/**
-	 * 	Get C_BPartner_ID
-	 *	@return C_BPartner_ID or 0
-	 */
-	public int getC_BPartner_ID()
-	{
-		if (m_C_BPartner_ID == -1)
-		{
-			int index = p_po.get_ColumnIndex("C_BPartner_ID");
-			if (index != -1)
-			{
-				Integer ii = (Integer)p_po.get_Value(index);
-				if (ii != null)
-					m_C_BPartner_ID = ii.intValue();
-			}
-			if (m_C_BPartner_ID == -1)
-				m_C_BPartner_ID = 0;
-		}
-		return m_C_BPartner_ID;
-	}	//	getC_BPartner_ID
-
-	/**
-	 * 	Set C_BPartner_ID
-	 *	@param C_BPartner_ID bp
-	 */
-	public void setC_BPartner_ID (int C_BPartner_ID)
-	{
-		m_C_BPartner_ID = C_BPartner_ID;
-	}	//	setC_BPartner_ID
-	
-	/**
-	 *  Get BPartner Employee
-	 *  @return C_Employee_ID
-	 */
-	public int getC_Employee_ID()
-	{
-		if (m_C_Employee_ID == -1)
-		{
-			int index = p_po.get_ColumnIndex("C_Employee_ID");
-			if (index != -1)
-			{
-				Integer ii = (Integer) p_po.get_Value(index);
-				if (ii != null)
-					m_C_Employee_ID = ii.intValue();
-			}
-			if (m_C_Employee_ID == -1)
-				m_C_Employee_ID = 0;
-		}
-		return m_C_Employee_ID;
-	}// getC_Employee_ID
-
-	/**
-	 * Set C_Employee_ID
-	 * 
-	 * @param C_Employee_ID bp
-	 */
-	public void setC_Employee_ID(int C_Employee_ID) {
-		m_C_Employee_ID = C_Employee_ID;
-	} // setC_Employee_ID
-
-	/**
-	 * 	Get C_BPartner_Location_ID
-	 *	@return C_BPartner_Location_ID or 0
-	 */
-	public int getC_BPartner_Location_ID()
-	{
-		int index = p_po.get_ColumnIndex("C_BPartner_Location_ID");
-		if (index != -1)
-		{
-			Integer ii = (Integer)p_po.get_Value(index);
-			if (ii != null)
-				return ii.intValue();
-		}
-		return 0;
-	}	//	getC_BPartner_Location_ID
-
-	/**
-	 * 	Get C_Project_ID
-	 *	@return C_Project_ID or 0
-	 */
-	public int getC_Project_ID()
-	{
-		int index = p_po.get_ColumnIndex("C_Project_ID");
-		if (index != -1)
-		{
-			Integer ii = (Integer)p_po.get_Value(index);
-			if (ii != null)
-				return ii.intValue();
-		}
-		return 0;
-	}	//	getC_Project_ID
-
-	/**
-	 * 	Get C_ProjectPhase_ID
-	 *	@return C_ProjectPhase_ID or 0
-	 */
-	public int getC_ProjectPhase_ID()
-	{
-		int index = p_po.get_ColumnIndex("C_ProjectPhase_ID");
-		if (index != -1)
-		{
-			Integer ii = (Integer)p_po.get_Value(index);
-			if (ii != null)
-				return ii.intValue();
-		}
-		return 0;
-	}	//	getC_ProjectPhase_ID
-
-	/**
-	 * 	Get C_ProjectTask_ID
-	 *	@return C_ProjectTask_ID or 0
-	 */
-	public int getC_ProjectTask_ID()
-	{
-		int index = p_po.get_ColumnIndex("C_ProjectTask_ID");
-		if (index != -1)
-		{
-			Integer ii = (Integer)p_po.get_Value(index);
-			if (ii != null)
-				return ii.intValue();
-		}
-		return 0;
-	}	//	getC_ProjectTask_ID
-
-	/**
-	 * 	Get C_SalesRegion_ID
-	 *	@return C_SalesRegion_ID or 0
-	 */
-	public int getC_SalesRegion_ID()
-	{
-		int index = p_po.get_ColumnIndex("C_SalesRegion_ID");
-		if (index != -1)
-		{
-			Integer ii = (Integer)p_po.get_Value(index);
-			if (ii != null)
-				return ii.intValue();
-		}
-		return 0;
-	}	//	getC_SalesRegion_ID
-
-	/**
-	 * 	Get C_SalesRegion_ID
-	 *	@return C_SalesRegion_ID or 0
-	 */
-	public int getBP_C_SalesRegion_ID()
-	{
-		if (m_BP_C_SalesRegion_ID == -1)
-		{
-			int index = p_po.get_ColumnIndex("C_SalesRegion_ID");
-			if (index != -1)
-			{
-				Integer ii = (Integer)p_po.get_Value(index);
-				if (ii != null)
-					m_BP_C_SalesRegion_ID = ii.intValue();
-			}
-			if (m_BP_C_SalesRegion_ID == -1)
-				m_BP_C_SalesRegion_ID = 0;
-		}
-		return m_BP_C_SalesRegion_ID;
-	}	//	getBP_C_SalesRegion_ID
-
-	/**
-	 * 	Set C_SalesRegion_ID
-	 *	@param C_SalesRegion_ID id
-	 */
-	public void setBP_C_SalesRegion_ID (int C_SalesRegion_ID)
-	{
-		m_BP_C_SalesRegion_ID = C_SalesRegion_ID;
-	}	//	setBP_C_SalesRegion_ID
-
-	/**
-	 * 	Get C_Activity_ID
-	 *	@return C_Activity_ID or 0
-	 */
-	public int getC_Activity_ID()
-	{
-		int index = p_po.get_ColumnIndex("C_Activity_ID");
-		if (index != -1)
-		{
-			Integer ii = (Integer)p_po.get_Value(index);
-			if (ii != null)
-				return ii.intValue();
-		}
-		return 0;
-	}	//	getC_Activity_ID
-
-	/**
-	 * 	Get C_Campaign_ID
-	 *	@return C_Campaign_ID or 0
-	 */
-	public int getC_Campaign_ID()
-	{
-		int index = p_po.get_ColumnIndex("C_Campaign_ID");
-		if (index != -1)
-		{
-			Integer ii = (Integer)p_po.get_Value(index);
-			if (ii != null)
-				return ii.intValue();
-		}
-		return 0;
-	}	//	getC_Campaign_ID
-
-	/**
-	 * 	Get M_Product_ID
-	 *	@return M_Product_ID or 0
-	 */
-	public int getM_Product_ID()
-	{
-		int index = p_po.get_ColumnIndex("M_Product_ID");
-		if (index != -1)
-		{
-			Integer ii = (Integer)p_po.get_Value(index);
-			if (ii != null)
-				return ii.intValue();
-		}
-		return 0;
-	}	//	getM_Product_ID
-
-	/**
-	 * 	Get AD_OrgTrx_ID
-	 *	@return AD_OrgTrx_ID or 0
-	 */
-	public int getAD_OrgTrx_ID()
-	{
-		int index = p_po.get_ColumnIndex("AD_OrgTrx_ID");
-		if (index != -1)
-		{
-			Integer ii = (Integer)p_po.get_Value(index);
-			if (ii != null)
-				return ii.intValue();
-		}
-		return 0;
-	}	//	getAD_OrgTrx_ID
-
-	/**
-	 * 	Get C_LocFrom_ID
-	 *	@return from C_Location_ID or 0
-	 */
-	public int getC_LocFrom_ID()
-	{
-		return m_C_LocFrom_ID;
-	}	//	getC_LocFrom_ID
-
-	/**
-	 * 	Set C_LocFrom_ID
-	 *	@param C_LocFrom_ID loc from
-	 */
-	public void setC_LocFrom_ID(int C_LocFrom_ID)
-	{
-		m_C_LocFrom_ID = C_LocFrom_ID;
-	}	//	setC_LocFrom_ID
-
-	/**
-	 * 	Get C_LocTo_ID
-	 *	@return to C_Location_ID or 0
-	 */
-	public int getC_LocTo_ID()
-	{
-		return m_C_LocTo_ID;
-	}	//	getC_LocTo_ID
-
-	/**
-	 * 	Set C_LocTo_ID
-	 *	@param C_LocTo_ID loc to
-	 */
-	public void setC_LocTo_ID(int C_LocTo_ID)
-	{
-		m_C_LocTo_ID = C_LocTo_ID;
-	}	//	setC_LocTo_ID
-
-	/**
-	 * 	Get User1_ID
-	 *	@return User1_ID or 0
-	 */
-	public int getUser1_ID()
-	{
-		int index = p_po.get_ColumnIndex("User1_ID");
-		if (index != -1)
-		{
-			Integer ii = (Integer)p_po.get_Value(index);
-			if (ii != null)
-				return ii.intValue();
-		}
-		return 0;
-	}	//	getUser1_ID
-
-	/**
-	 * 	Get User2_ID
-	 *	@return User2_ID or 0
-	 */
-	public int getUser2_ID()
-	{
-		int index = p_po.get_ColumnIndex("User2_ID");
-		if (index != -1)
-		{
-			Integer ii = (Integer)p_po.get_Value(index);
-			if (ii != null)
-				return ii.intValue();
-		}
-		return 0;
-	}	//	getUser2_ID
-
-    /**
-	 * Get value by column name
-	 * @param ColumnName
-	 * @return column value or 0 (if column doesn't exists)
-	 */
-	public int getValue (String ColumnName)
-	{
-		int index = p_po.get_ColumnIndex(ColumnName);
-		if (index != -1)
-		{
-			Integer ii = (Integer)p_po.get_Value(index);
-			if (ii != null)
-				return ii.intValue();
-		}
-		return 0;
-	}	//	getValue
-
-	 /**
-	 * Get value by column name
-	 * @param ColumnName
-	 * @return column value or null (if column doesn't exists)
-	 */
-	public String get_ValueAsString (String ColumnName)
-	{
-		int index = p_po.get_ColumnIndex(ColumnName);
-		if (index != -1)
-		{
-			return p_po.get_ValueAsString(index);
-		}
-		return null;
-	}	//	get_ValueAsString
-
-	/**
-	 *  Load Document Details
-	 *  @return error message or null
-	 */
-	protected abstract String loadDocumentDetails ();
-
-	/**
-	 *  Get Source Currency Balance - subtracts line (and tax) amounts from total - no rounding
-	 *  @return positive amount, if total header is bigger than lines
-	 */
-	public abstract BigDecimal getBalance();
-
-	/**
-	 *  Create Facts (the accounting logic)
-	 *  @param as accounting schema
-	 *  @return Facts
-	 */
-	public abstract ArrayList<Fact> createFacts (MAcctSchema as);
-
-	/**
-	 *  Get Facts (the accounting logic)
-	 *  @return Facts
-	 */
-	public ArrayList<Fact> getFacts() {
-		return m_fact;
-	}
-	
-	/**
-	 * Get accounting schema
-	 * @return MAcctSchema
-	 */
-	protected MAcctSchema getAcctSchema() {
-		return m_as;
-	}
-	
-	/**
-	 * Is posting of document should be deferred to next run of accounting posting
-	 * @return true if posting of document should be deferred to next run of accounting posting
-	 */
-	public boolean isDeferPosting() {
-		return false;
-	}
-<<<<<<< HEAD
-
-	/**
-	 * Delete the posting based on the table and record for the client accounting schema with
-	 * isDeleteReverseCorrectPosting true
-	 * 
-	 * @param ctx
-	 * @param client_ID
-	 * @param tableId
-	 * @param record_ID
-	 * @param trxName
-	 */
-	public static void deleteReverseCorrectPosting(Properties ctx, int client_ID, int tableId, int record_ID, String trxName)
-	{
-		MAcctSchema[] acctSchemas = MAcctSchema.getClientAcctSchema(ctx, client_ID);
-		for (MAcctSchema as : acctSchemas)
-		{
-			if (as.isDeleteReverseCorrectPosting())
-			{
-				Doc.deleteAcct(tableId, record_ID, as.getC_AcctSchema_ID(), trxName);
-			}
-		}
-	} // deleteAcctForClientSchema
-=======
-	
-	/** In a Back-Date Posting Process **/
-	private boolean isInBackDatePostingProcess;
-	
-	/**
-	 * Is in a back-date posting process?
-	 * @return true if is in a back-date posting process
-	 */
-	public boolean isInBackDatePostingProcess() {
-		return isInBackDatePostingProcess;
-	}
->>>>>>> 1e08f874
-}   //  Doc
+/******************************************************************************
+ * Product: Adempiere ERP & CRM Smart Business Solution                       *
+ * Copyright (C) 1999-2006 ComPiere, Inc. All Rights Reserved.                *
+ * This program is free software; you can redistribute it and/or modify it    *
+ * under the terms version 2 of the GNU General Public License as published   *
+ * by the Free Software Foundation. This program is distributed in the hope   *
+ * that it will be useful, but WITHOUT ANY WARRANTY; without even the implied *
+ * warranty of MERCHANTABILITY or FITNESS FOR A PARTICULAR PURPOSE.           *
+ * See the GNU General Public License for more details.                       *
+ * You should have received a copy of the GNU General Public License along    *
+ * with this program; if not, write to the Free Software Foundation, Inc.,    *
+ * 59 Temple Place, Suite 330, Boston, MA 02111-1307 USA.                     *
+ * For the text or an alternative of this public license, you may reach us    *
+ * ComPiere, Inc., 2620 Augustine Dr. #245, Santa Clara, CA 95054, USA        *
+ * or via info@compiere.org or http://www.compiere.org/license.html           *
+ *****************************************************************************/
+package org.compiere.acct;
+
+import java.lang.reflect.Constructor;
+import java.math.BigDecimal;
+import java.sql.PreparedStatement;
+import java.sql.ResultSet;
+import java.sql.SQLException;
+import java.sql.Timestamp;
+import java.text.DecimalFormat;
+import java.text.SimpleDateFormat;
+import java.util.ArrayList;
+import java.util.HashSet;
+import java.util.Iterator;
+import java.util.Properties;
+import java.util.logging.Level;
+
+import org.adempiere.exceptions.AdempiereException;
+import org.adempiere.exceptions.DBException;
+import org.compiere.model.I_C_AllocationHdr;
+import org.compiere.model.I_C_Cash;
+import org.compiere.model.I_C_ProjectIssue;
+import org.compiere.model.I_M_MatchInv;
+import org.compiere.model.I_M_MatchPO;
+import org.compiere.model.MAccount;
+import org.compiere.model.MAcctSchema;
+import org.compiere.model.MConversionRate;
+import org.compiere.model.MDocType;
+import org.compiere.model.MInOut;
+import org.compiere.model.MInvoice;
+import org.compiere.model.MMatchInv;
+import org.compiere.model.MMatchPO;
+import org.compiere.model.MNote;
+import org.compiere.model.MPeriod;
+import org.compiere.model.MRefList;
+import org.compiere.model.ModelValidationEngine;
+import org.compiere.model.ModelValidator;
+import org.compiere.model.PO;
+import org.compiere.process.DocumentEngine;
+import org.compiere.util.AdempiereUserError;
+import org.compiere.util.CLogger;
+import org.compiere.util.DB;
+import org.compiere.util.DisplayType;
+import org.compiere.util.Env;
+import org.compiere.util.Msg;
+import org.compiere.util.Trx;
+import org.compiere.util.Util;
+
+/**
+ *  Abstract base class for posting of accounting document.
+ *
+ *  <pre>
+ *  Table               Base Document Types (C_DocType.DocBaseType and AD_Reference_ID=183)
+ *      Class           AD_Table_ID
+ *  ------------------  ------------------------------
+ *  C_Invoice:          ARI, ARC, ARF, API, APC
+ *      Doc_Invoice     318 - has C_DocType_ID
+ *
+ *  C_Payment:          ARP, APP
+ *      Doc_Payment     335 - has C_DocType_ID
+ *
+ *  C_Order:            SOO, POO,  POR (Requisition)
+ *      Doc_Order       259 - has C_DocType_ID
+ *
+ *  M_InOut:            MMS, MMR
+ *      Doc_InOut       319 - DocType derived
+ *
+ *  M_Inventory:        MMI
+ *      Doc_Inventory   321 - DocType fixed
+ *
+ *  M_Movement:         MMM
+ *      Doc_Movement    323 - DocType fixed
+ *
+ *  M_Production:       MMP
+ *      Doc_Production  325 - DocType fixed
+ *
+ * M_Production:        MMO
+ *      Doc_CostCollector  330 - DocType fixed
+ *
+ *  C_BankStatement:    CMB
+ *      Doc_Bank        392 - DocType fixed
+ *
+ *  C_Cash:             CMC
+ *      Doc_Cash        407 - DocType fixed
+ *
+ *  C_Allocation:       CMA
+ *      Doc_Allocation  390 - DocType fixed
+ *
+ *  GL_Journal:         GLJ
+ *      Doc_GLJournal   224 = has C_DocType_ID
+ *
+ *  Matching Invoice    MXI
+ *      M_MatchInv      472 - DocType fixed
+ *
+ *  Matching PO         MXP
+ *      M_MatchPO       473 - DocType fixed
+ *
+ *	Project Issue		PJI
+ *		C_ProjectIssue	623 - DocType fixed
+ *
+ *  </pre>
+ *  @author Jorg Janke
+ *  @author victor.perez@e-evolution.com, e-Evolution http://www.e-evolution.com
+ * 				<li>FR [ 2520591 ] Support multiples calendar for Org
+ *				@see https://sourceforge.net/p/adempiere/feature-requests/631/
+ *  @version  $Id: Doc.java,v 1.6 2006/07/30 00:53:33 jjanke Exp $
+ */
+public abstract class Doc
+{
+	/**************************************************************************
+	 * 	 Document Types
+	 *  --------------
+	 *  C_DocType.DocBaseType and AD_Reference_ID=183
+	 *  C_Invoice:          ARI, ARC, ARF, API, APC
+	 *  C_Payment:          ARP, APP
+	 *  C_Order:            SOO, POO
+	 *  M_Transaction:      MMI, MMM, MMS, MMR
+	 *  C_BankStatement:    CMB
+	 *  C_Cash:             CMC
+	 *  C_Allocation:       CMA
+	 *  GL_Journal:         GLJ
+	 *  C_ProjectIssue		PJI
+	 *  M_Requisition		POR
+	 **************************************************************************/
+
+	public static final String DOC_TYPE_BY_DOC_BASE_TYPE_SQL = "SELECT C_DocType_ID FROM C_DocType WHERE AD_Client_ID=? AND DocBaseType=? AND IsActive='Y' ORDER BY IsDefault DESC, C_DocType_ID";
+	
+	/**	AR Invoices - ARI       */
+	public static final String 	DOCTYPE_ARInvoice       = MDocType.DOCBASETYPE_ARInvoice;
+	/**	AR Credit Memo          */
+	public static final String 	DOCTYPE_ARCredit        = "ARC";
+	/**	AR Receipt              */
+	public static final String 	DOCTYPE_ARReceipt       = "ARR";
+	/**	AR ProForma             */
+	public static final String 	DOCTYPE_ARProForma      = "ARF";
+	/**	AP Invoices             */
+	public static final String 	DOCTYPE_APInvoice       = "API";
+	/**	AP Credit Memo          */
+	public static final String 	DOCTYPE_APCredit        = "APC";
+	/**	AP Payment              */
+	public static final String 	DOCTYPE_APPayment       = "APP";
+	/**	CashManagement Bank Statement   */
+	public static final String 	DOCTYPE_BankStatement   = "CMB";
+	/**	CashManagement Cash Journals    */
+	public static final String 	DOCTYPE_CashJournal     = "CMC";
+	/**	CashManagement Allocations      */
+	public static final String 	DOCTYPE_Allocation      = "CMA";
+	/** Material Shipment       */
+	public static final String 	DOCTYPE_MatShipment     = "MMS";
+	/** Material Receipt        */
+	public static final String 	DOCTYPE_MatReceipt      = "MMR";
+	/** Material Inventory      */
+	public static final String 	DOCTYPE_MatInventory    = "MMI";
+	/** Material Movement       */
+	public static final String 	DOCTYPE_MatMovement     = "MMM";
+	/** Material Production     */
+	public static final String 	DOCTYPE_MatProduction   = "MMP";
+	/** Match Invoice           */
+	public static final String 	DOCTYPE_MatMatchInv     = "MXI";
+	/** Match PO                */
+	public static final String 	DOCTYPE_MatMatchPO      = "MXP";
+	/** GL Journal              */
+	public static final String 	DOCTYPE_GLJournal       = "GLJ";
+	/** Purchase Order          */
+	public static final String 	DOCTYPE_POrder          = "POO";
+	/** Sales Order             */
+	public static final String 	DOCTYPE_SOrder          = "SOO";
+	/** Project Issue           */
+	public static final String	DOCTYPE_ProjectIssue	= "PJI";
+	/** Purchase Requisition    */
+	public static final String	DOCTYPE_PurchaseRequisition	= "POR";
+
+
+	//  Posting Status - AD_Reference_ID=234     //
+	/**	Document Status         */
+	public static final String 	STATUS_NotPosted        = "N";
+	/**	Document Status         */
+	public static final String 	STATUS_NotBalanced      = "b";
+	/**	Document Status         */
+	public static final String 	STATUS_NotConvertible   = "c";
+	/**	Document Status         */
+	public static final String 	STATUS_PeriodClosed     = "p";
+	/**	Document Status         */
+	public static final String 	STATUS_InvalidAccount   = "i";
+	/**	Document Status         */
+	public static final String 	STATUS_PostPrepared     = "y";
+	/**	Document Status         */
+	public static final String 	STATUS_Posted           = "Y";
+	/**	Document Status         */
+	public static final String 	STATUS_Error            = "E";
+	/** Document Status			*/
+	public static final String	STATUS_Deferred			= "d";
+
+
+	/**
+	 *  Create Posting document
+	 *	@param as accounting schema
+	 *  @param AD_Table_ID Table ID of Documents
+	 *  @param Record_ID record ID to load
+	 *  @param trxName transaction name
+	 *  @return new Posting Document instance or null
+	 */
+	public static Doc get (MAcctSchema as, int AD_Table_ID, int Record_ID, String trxName)
+	{
+		return DocManager.getDocument(as, AD_Table_ID, Record_ID, trxName);
+	}	//	get
+
+	/**
+	 *  Create Posting document
+	 *	@param as accounting schema
+	 *  @param AD_Table_ID Table ID of Documents
+	 *  @param rs ResultSet
+	 *  @param trxName transaction name
+	 *  @return new Posting Document instance or null
+	 *  @throws AdempiereUserError
+	 */
+	public static Doc get (MAcctSchema as, int AD_Table_ID, ResultSet rs, String trxName)
+	{
+		return DocManager.getDocument(as, AD_Table_ID, rs, trxName);
+	}   //  get
+
+	/**
+	 *  Post document immediately
+	 * 	@param ass accounting schema
+	 * 	@param AD_Table_ID	Transaction table
+	 *  @param Record_ID    Record ID of this document
+	 *  @param force        force posting
+	 *  @param trxName	    transaction
+	 *  @return null if the document was posted or error message
+	 */
+	public static String postImmediate (MAcctSchema[] ass,
+		int AD_Table_ID, int Record_ID, boolean force, String trxName)
+	{
+		return DocManager.postDocument(ass, AD_Table_ID, Record_ID, force, true, false, trxName);
+	}   //  post
+
+	/**
+	 * Manual posting by user
+	 * @param WindowNo
+	 * @param AD_Client_ID
+	 * @param AD_Table_ID
+	 * @param Record_ID
+	 * @param force
+	 * @return error message ( if any )
+	 */
+	public static String manualPosting (int WindowNo, int AD_Client_ID,
+			int AD_Table_ID, int Record_ID, boolean force)
+	{
+		String error = null;
+		MAcctSchema[] ass = MAcctSchema.getClientAcctSchema(Env.getCtx(), AD_Client_ID);
+		Trx trx = Trx.get(Trx.createTrxName("ManulPosting"), true);
+		trx.setDisplayName(Doc.class.getName()+"_manualPosting");
+		try
+		{
+			//Costing: Post MatchPO before MR
+			if (AD_Table_ID == MInOut.Table_ID)
+			{
+				MMatchPO[] matchPos  = MMatchPO.getInOut(Env.getCtx(), Record_ID, trx.getTrxName());
+				for (MMatchPO matchPo : matchPos) 
+				{
+					if (!matchPo.isPosted())
+					{
+						error = postImmediate(ass, matchPo.get_Table_ID(), matchPo.get_ID(), force, matchPo.get_TrxName());
+						if (!Util.isEmpty(error))
+							break;
+					}
+				}	
+			}
+			if (Util.isEmpty(error))
+			{
+				error = postImmediate(ass, AD_Table_ID, Record_ID, force, trx.getTrxName());
+			}
+			//Costing: Post MatchInv after Invoice
+			if (Util.isEmpty(error))
+			{
+				if (AD_Table_ID == MInvoice.Table_ID)
+				{
+					MMatchInv[] matchInvs = MMatchInv.getInvoice(Env.getCtx(), Record_ID, trx.getTrxName());
+					for (MMatchInv matchInv : matchInvs) 
+					{
+						if (!matchInv.isPosted())
+						{
+							error = postImmediate(ass, matchInv.get_Table_ID(), matchInv.get_ID(), force, matchInv.get_TrxName());
+							if (!Util.isEmpty(error))
+								break;
+						}
+					}	
+				}
+			}
+			if (Util.isEmpty(error))
+			{
+				trx.commit(true);
+			}
+			else
+			{
+				trx.rollback();
+			}
+		}
+		catch (Throwable t)
+		{
+			trx.rollback();
+			if(t instanceof SQLException sqlEx) {
+				String messageError = DBException.getDefaultDBExceptionMessage(sqlEx);
+				   if (messageError != null) 
+				      return Msg.getMsg(Env.getCtx(), messageError);
+			}
+			return "@Error@ " + t.getLocalizedMessage();
+		}
+		finally
+		{
+			trx.close();
+		}
+		
+		return error;
+	}
+	
+	/**	Static Log						*/
+	protected static final CLogger	s_log = CLogger.getCLogger(Doc.class);
+	/**	Log	per Document				*/
+	protected transient CLogger			log = CLogger.getCLogger(getClass());
+
+	/* If the transaction must be managed locally (false if it's managed externally by the caller) */
+	private boolean m_manageLocalTrx;
+
+
+	/**
+	 *  Constructor
+	 * 	@param as accounting schema
+	 * 	@param clazz Document Class
+	 * 	@param rs result set
+	 * 	@param defaultDocumentType default document type or null
+	 * 	@param trxName trx
+	 */
+	public Doc (MAcctSchema as, Class<?> clazz, ResultSet rs, String defaultDocumentType, String trxName)
+	{
+		p_Status = STATUS_Error;
+		m_as = as;
+		m_ctx = new Properties(m_as.getCtx());
+		m_ctx.setProperty(Env.AD_CLIENT_ID, String.valueOf(m_as.getAD_Client_ID()));
+
+		String className = clazz.getName();
+		className = className.substring(className.lastIndexOf('.')+1);
+		try
+		{
+			Constructor<?> constructor = clazz.getConstructor(new Class[]{Properties.class, ResultSet.class, String.class});
+			p_po = (PO)constructor.newInstance(new Object[]{m_ctx, rs, trxName});
+		}
+		catch (Exception e)
+		{
+			String msg = className + ": " + e.getLocalizedMessage();
+			log.severe(msg);
+			throw new IllegalArgumentException(msg);
+		}
+		p_po.load(p_po.get_TrxName()); // reload the PO to get any virtual column that was not obtained using the rs (IDEMPIERE-775)
+
+		//	DocStatus
+		int index = p_po.get_ColumnIndex("DocStatus");
+		if (index != -1)
+			m_DocStatus = (String)p_po.get_Value(index);
+
+		//	Document Type
+		setDocumentType (defaultDocumentType);
+		m_trxName = trxName;
+		m_manageLocalTrx = false;
+		if (m_trxName == null)
+		{
+			m_trxName = "Post" + m_DocumentType + p_po.get_ID();
+			m_manageLocalTrx = true;
+		}
+		p_po.set_TrxName(m_trxName);
+
+		//	Amounts
+		for(int i = 0; i < m_Amounts.length; i++)
+		{
+			m_Amounts[i] = Env.ZERO;
+		}
+	}   //  Doc
+
+	/** Accounting Schema */
+	private MAcctSchema    		m_as = null;
+	/** Properties					*/
+	private Properties			m_ctx = null;
+	/** Transaction Name			*/
+	private String				m_trxName = null;
+	/** The Document				*/
+	protected PO				p_po = null;
+	/** Document Type      			*/
+	private String				m_DocumentType = null;
+	/** Document Status      			*/
+	private String				m_DocStatus = null;
+	/** Document No      			*/
+	private String				m_DocumentNo = null;
+	/** Description      			*/
+	private String				m_Description = null;
+	/** GL Category      			*/
+	private int					m_GL_Category_ID = 0;
+	/** GL Period					*/
+	private MPeriod 			m_period = null;
+	/** Period ID					*/
+	private int					m_C_Period_ID = 0;
+	/** Location From				*/
+	private int					m_C_LocFrom_ID = 0;
+	/** Location To					*/
+	private int					m_C_LocTo_ID = 0;
+	/** Accounting Date				*/
+	private Timestamp			m_DateAcct = null;
+	/** Document Date				*/
+	private Timestamp			m_DateDoc = null;
+	/** Tax Included				*/
+	private boolean				m_TaxIncluded = false;
+	/** Is (Source) Multi-Currency Document - i.e. the document has different currencies
+	 *  (if true, the document will not be source balanced)     */
+	private boolean				m_MultiCurrency = false;
+	/** BP Sales Region    			*/
+	private int					m_BP_C_SalesRegion_ID = -1;
+	/** B Partner	    			*/
+	private int					m_C_BPartner_ID = -1;
+	/** Department */
+	private int					m_C_Department_ID		= -1;
+	/** Cost Center */
+	private int					m_C_CostCenter_ID		= -1;
+	/** B Partner Employee */
+	private int					m_C_Employee_ID	= -1;
+	/** Asset */
+	private int					m_A_Asset_ID			= -1;
+	/** Bank Account				*/
+	private int 				m_C_BankAccount_ID = -1;
+	/** Cach Book					*/
+	private int 				m_C_CashBook_ID = -1;
+	/** Currency					*/
+	private int					m_C_Currency_ID = -1;
+
+	/**	Contained Doc Lines			*/
+	protected DocLine[]			p_lines;
+
+	/** Facts                       */
+	private ArrayList<Fact>    	m_fact = null;
+
+	/** No Currency in Document Indicator (-1)	*/
+	protected static final int  NO_CURRENCY = -2;
+
+	/**	Actual Document Status  */
+	protected String			p_Status = null;
+
+	public String getPostStatus()
+	{
+		return p_Status;
+	}
+
+	/**
+	 * Document is Post if the document type is always posted or if the accounting date is within
+	 * the schema's valid range.
+	 * 
+	 * @return {@code true} if the document type is always posted or if the accounting date is
+	 *         within the
+	 *         valid range of the accounting schema; {@code false} otherwise.
+	 */
+	public boolean isPostForAcctSchema()
+	{
+		return isAlwaysPosted() || m_as.isAcctDateInRange(getDateAcct());
+	} // isPostForAcctSchema
+
+	/**
+	 * Checks if the document type is configured to always be posted.
+	 * 
+	 * @return {@code true} if the document type has the "always posted" flag enabled; {@code false} otherwise.
+	 */
+	public boolean isAlwaysPosted()
+	{
+	    return getC_DocType_ID() > 0 && MDocType.get(getC_DocType_ID()).isAlwaysPosted();
+	}// isAlwaysPosted
+
+	/** Error Message			*/
+	protected String			p_Error = null;
+
+	/**
+	 * 	Get Context
+	 *	@return context
+	 */
+	public Properties getCtx()
+	{
+		return m_ctx;
+	}	//	getCtx
+
+	/**
+	 * 	Get Table Name
+	 *	@return table name
+	 */
+	public String get_TableName()
+	{
+		return p_po.get_TableName();
+	}	//	get_TableName
+
+	/**
+	 * 	Get Table ID
+	 *	@return table id
+	 */
+	public int get_Table_ID()
+	{
+		return p_po.get_Table_ID();
+	}	//	get_Table_ID
+
+	/**
+	 * 	Get Record_ID
+	 *	@return record id
+	 */
+	public int get_ID()
+	{
+		return p_po.get_ID();
+	}	//	get_ID
+
+	/**
+	 * 	Get Persistent Object
+	 *	@return po
+	 */
+	public PO getPO()
+	{
+		return p_po;
+	}	//	getPO
+
+	/**
+	 *  Post Document.
+	 *  <pre>
+	 *  - try to lock document (Processed='Y' (AND Processing='N' AND Posted='N'))
+	 *       - if not ok - return false
+	 *          - postlogic (for all Accounting Schema)
+	 *              - create Fact lines
+	 *          - postCommit
+	 *              - commits Fact lines and Document and sets Processing = 'N'
+	 *              - if error - create Note
+	 *  </pre>
+	 *  @param force if true ignore that locked
+	 *  @param repost if true ignore that already posted
+	 *  @return error message or null
+	 */
+	public final String post (boolean force, boolean repost)
+	{
+		return post (force, repost, false);
+	}
+	
+	/**
+	 * Post Document
+	 * @param force	if true ignore that locked
+	 * @param repost if true ignore that already posted
+	 * @param isInBackDatePostingProcess if true is in a back-date posting process
+	 * @return error message or null
+	 */
+	public final String post (boolean force, boolean repost, boolean isInBackDatePostingProcess)
+	{
+		this.isInBackDatePostingProcess = isInBackDatePostingProcess;
+		
+		if (m_DocStatus == null)
+			;	//	return "No DocStatus for DocumentNo=" + getDocumentNo();
+		else if (m_DocStatus.equals(DocumentEngine.STATUS_Completed)
+			|| m_DocStatus.equals(DocumentEngine.STATUS_Closed)
+			|| m_DocStatus.equals(DocumentEngine.STATUS_Voided)
+			|| m_DocStatus.equals(DocumentEngine.STATUS_Reversed))
+			;
+		else{
+			StringBuilder msgreturn = new StringBuilder("Invalid DocStatus='").append(m_DocStatus).append("' for DocumentNo=").append(getDocumentNo());
+			return msgreturn.toString();
+		}	
+		//
+		if (p_po.getAD_Client_ID() != m_as.getAD_Client_ID())
+		{
+			StringBuilder error = new StringBuilder("AD_Client_ID Conflict - Document=").append(p_po.getAD_Client_ID())
+				.append(", AcctSchema=").append(m_as.getAD_Client_ID());
+			log.severe(error.toString());
+			return error.toString();
+		}
+
+		//  Lock Record ----
+		String trxName = null;	//	outside trx if on server
+		if (! m_manageLocalTrx)
+			trxName = getTrxName(); // on trx if it's in client
+		StringBuilder sql = new StringBuilder ("UPDATE ");
+		sql.append(get_TableName()).append( " SET Processing='Y' WHERE ")
+			.append(get_TableName()).append("_ID=").append(get_ID())
+			.append(" AND Processed='Y' AND IsActive='Y'");
+		if (!force)
+			sql.append(" AND (Processing='N' OR Processing IS NULL)");
+		if (!repost)
+			sql.append(" AND Posted IN ('N','d')");
+		if (DB.executeUpdate(sql.toString(), trxName) == 1) {
+			if (log.isLoggable(Level.INFO)) log.info("Locked: " + get_TableName() + "_ID=" + get_ID());
+		} else {
+			log.log(Level.SEVERE, "Resubmit - Cannot lock " + get_TableName() + "_ID="
+				+ get_ID() + ", Force=" + force + ",RePost=" + repost);
+			if (!p_po.isActive())
+				return Msg.translate(getCtx(), "CannotPostInactiveDocument");
+			if (force)
+				return Msg.translate(getCtx(), "CannotLockReSubmit");
+			return  Msg.translate(getCtx(), "CannotLockReSubmitOrRePostWithForce");
+		}
+
+		p_Error = loadDocumentDetails();
+		if (p_Error != null)
+			return p_Error;
+		if (isDeferPosting())
+		{
+			unlock();
+			p_Status = STATUS_Deferred;
+			return null;
+		}			
+
+		Trx trx = Trx.get(getTrxName(), true);
+		//  Delete existing Accounting
+		if (repost)
+		{
+			if (isPosted() && !isPeriodOpen())	//	already posted - don't delete if period closed
+			{
+				log.log(Level.SEVERE, toString() + " - Period Closed for already posted document");
+				unlock();
+				trx.commit(); trx.close();
+				return "PeriodClosed";
+			}
+			//	delete it
+			deleteAcct();
+		}
+		else if (isPosted())
+		{
+			log.log(Level.SEVERE, toString() + " - Document already posted");
+			unlock();
+			trx.commit(); trx.close();
+			return "AlreadyPosted";
+		}
+
+		p_Status = STATUS_NotPosted;
+
+		//  Create Fact per AcctSchema
+		m_fact = new ArrayList<Fact>();
+
+		getPO().setDoc(this);
+		try
+		{
+			//	if acct schema has "only" org, skip
+			boolean skip = false;
+			if (m_as.getAD_OrgOnly_ID() != 0)
+			{
+				//	Header Level Org
+				skip = m_as.isSkipOrg(getAD_Org_ID());
+				//	Line Level Org
+				if (p_lines != null)
+				{
+					for (int line = 0; skip && line < p_lines.length; line++)
+					{
+						skip = m_as.isSkipOrg(p_lines[line].getAD_Org_ID());
+						if (!skip)
+							break;
+					}
+				}
+			}
+
+			if (!skip && !isPostForAcctSchema())
+				skip = true;
+
+			if (!skip)
+			{
+				//	post
+				p_Status = postLogic ();
+			}
+			else
+			{
+				p_Status = STATUS_Posted; // skipped is OK
+			}
+		}
+		catch (Exception e)
+		{
+			log.log(Level.SEVERE, "", e);
+			p_Status = STATUS_Error;
+			p_Error = e.toString();
+		}
+
+		String validatorMsg = null;
+		// Call validator on before post
+		if (p_Status.equals(STATUS_Posted)) {
+			validatorMsg = ModelValidationEngine.get().fireDocValidate(getPO(), ModelValidator.TIMING_BEFORE_POST);
+			if (validatorMsg != null) {
+				p_Status = STATUS_Error;
+				p_Error = validatorMsg;
+			}
+		}
+
+		//  commitFact
+		p_Status = postCommit (p_Status);
+
+		if (p_Status.equals(STATUS_Posted)) {
+			validatorMsg = ModelValidationEngine.get().fireDocValidate(getPO(), ModelValidator.TIMING_AFTER_POST);
+			if (validatorMsg != null) {
+				p_Status = STATUS_Error;
+				p_Error = validatorMsg;
+			}
+		}
+
+		//  Create Note
+		if (!p_Status.equals(STATUS_Posted) && !p_Status.equals(STATUS_Deferred))
+		{
+			//  Insert Note
+			SimpleDateFormat dateFormat = DisplayType.getDateFormat(DisplayType.Date);
+			DecimalFormat numberFormat = DisplayType.getNumberFormat(DisplayType.Amount);
+			String AD_MessageValue = "PostingError-" + p_Status;
+			int AD_User_ID = p_po.getUpdatedBy();
+			MNote note = new MNote (getCtx(), AD_MessageValue, AD_User_ID,
+				getAD_Client_ID(), getAD_Org_ID(), null);
+			note.setRecord(p_po.get_Table_ID(), p_po.get_ID());
+			//  Reference
+			note.setReference(toString());	//	Document
+			//	Text
+			StringBuilder Text = new StringBuilder (Msg.getMsg(Env.getCtx(), AD_MessageValue));
+			if (p_Error != null)
+				Text.append(" (").append(p_Error).append(")");
+			String cn = getClass().getName();
+			Text.append(" - ").append(cn.substring(cn.lastIndexOf('.')))
+			.append(" (").append(getDocumentType())
+			.append(" - " + Msg.getElement(Env.getCtx(),"DocumentNo") + "=").append(getDocumentNo())
+			.append(" - " + Msg.getElement(Env.getCtx(),"DateAcct") + "=").append(dateFormat.format(getDateAcct()))
+			.append(" - " + Msg.getMsg(Env.getCtx(),"Amount") + "=").append(numberFormat.format(getAmount()))
+			.append(" - " + Msg.getElement(Env.getCtx(),"DocStatus") + "=").append(MRefList.getListName(getCtx(), 131, m_DocStatus))
+			.append(" - " + Msg.getMsg(Env.getCtx(),"PeriodOpen") + "=").append(Msg.getMsg(Env.getCtx(), String.valueOf(isPeriodOpen())))
+			.append(" - " + Msg.getElement(Env.getCtx(),"IsBalanced") + "=").append( Msg.getMsg(Env.getCtx(), String.valueOf(isBalanced())))
+			.append(" - " + Msg.getElement(Env.getCtx(),"C_AcctSchema_ID") + "=").append(m_as.getName());
+			note.setTextMsg(Text.toString());
+			try {
+				note.saveEx();
+			} catch (AdempiereException e) {
+				if (e.getMessage() != null && e.getMessage().startsWith("Foreign ID " + p_po.get_ID() + " not found in ")) {
+					; //ignore, in unit test
+				} else {
+					throw e;
+				}
+			}
+			p_Error = Text.toString();
+		}
+
+		//  dispose facts
+		for (int i = 0; i < m_fact.size(); i++)
+		{
+			Fact fact = m_fact.get(i);
+			if (fact != null)
+				fact.dispose();
+		}
+		p_lines = null;
+
+		if (p_Status.equals(STATUS_Posted))
+			return null;
+		return p_Error;
+	}   //  post
+
+	/**
+	 * 	Delete fact records
+	 *	@return number of records deleted
+	 */
+	protected int deleteAcct()
+	{				
+		// backup the posting records before delete them
+		StringBuilder sql = new StringBuilder ("INSERT INTO T_Fact_Acct_History ")
+				.append("SELECT * FROM Fact_Acct ")
+				.append("WHERE AD_Table_ID=?")
+				.append(" AND Record_ID=?")
+				.append(" AND C_AcctSchema_ID=?");
+		int no = DB.executeUpdate(sql.toString(), new Object[] {get_Table_ID(), p_po.get_ID(), m_as.getC_AcctSchema_ID()}, false, getTrxName());
+		if (no != 0)
+			if (log.isLoggable(Level.INFO)) log.info("inserted=" + no);
+		
+		// set the updated to current time - for house keeping purpose
+		sql = new StringBuilder ("UPDATE T_Fact_Acct_History ")
+				.append("SET Updated=? ")
+				.append("WHERE Created=Updated ")
+				.append(" AND AD_Table_ID=?")
+				.append(" AND Record_ID=?")
+				.append(" AND C_AcctSchema_ID=?");
+		no = DB.executeUpdate(sql.toString(), 
+				new Object[] {new Timestamp(System.currentTimeMillis()), get_Table_ID(), p_po.get_ID(), m_as.getC_AcctSchema_ID()}, 
+				false, getTrxName());
+		if (no != 0)
+			if (log.isLoggable(Level.INFO)) log.info("updated=" + no);
+		
+		// delete the posting records
+		sql = new StringBuilder ("DELETE FROM Fact_Acct ")
+			.append("WHERE AD_Table_ID=?")
+			.append(" AND Record_ID=?")
+			.append(" AND C_AcctSchema_ID=?");
+		no = DB.executeUpdate(sql.toString(), new Object[] {get_Table_ID(), p_po.get_ID(), m_as.getC_AcctSchema_ID()}, false, getTrxName());
+		if (no != 0)
+			if (log.isLoggable(Level.INFO))	log.info("deleted=" + no);
+		return no;
+	}	//	deleteAcct
+	
+	/**
+	 * Delete fact records based on table, record and accounting schema
+	 * 
+	 * @param  AD_Table_ID
+	 * @param  Record_ID
+	 * @param  AcctSchema_ID
+	 * @param  trx
+	 * @return               number of records deleted
+	 */
+	public static int deleteAcct(int AD_Table_ID, int Record_ID, int AcctSchema_ID, String trx)
+	{
+        StringBuilder sql = new StringBuilder ("DELETE FROM Fact_Acct WHERE AD_Table_ID=")
+        				.append(AD_Table_ID)
+						.append(" AND Record_ID=")
+						.append(Record_ID)
+						.append(" AND C_AcctSchema_ID=")
+						.append(AcctSchema_ID);
+
+		return DB.executeUpdate(sql.toString(), trx);
+	} // deleteAcct
+
+	/**
+	 *  Posting logic for Accounting Schema
+	 *  @return posting status/error code
+	 */
+	private final String postLogic ()
+	{
+		//  rejectUnbalanced
+		if (!m_as.isSuspenseBalancing() && !isBalanced())
+			return STATUS_NotBalanced;
+
+		//  rejectUnconvertible
+		if (!isConvertible(m_as))
+			return STATUS_NotConvertible;
+
+		//  rejectPeriodClosed
+		if (!isPeriodOpen())
+			return STATUS_PeriodClosed;
+
+		//  createFacts
+		ArrayList<Fact> facts = createFacts (m_as);
+		if (facts == null)
+			return STATUS_Error;
+
+		// call modelValidator
+		String validatorMsg = ModelValidationEngine.get().fireFactsValidate(m_as, facts, getPO());
+		if (validatorMsg != null) {
+			p_Error = validatorMsg;
+			return STATUS_Error;
+		}
+
+		for (int f = 0; f < facts.size(); f++)
+		{
+			Fact fact = facts.get(f);
+			if (fact == null)
+				return STATUS_Error;
+			m_fact.add(fact);
+			//
+			p_Status = STATUS_PostPrepared;
+
+			//	check accounts
+			if (!fact.checkAccounts())
+				return STATUS_InvalidAccount;
+
+			//	distribute
+			if (!fact.distribute())
+				return STATUS_Error;
+
+			//  balanceSource
+			if (!fact.isSourceBalanced())
+			{
+				fact.balanceSource();
+				if (!fact.isSourceBalanced())
+					return STATUS_NotBalanced;
+			}
+
+			//  balanceSegments
+			if (!fact.isSegmentBalanced())
+			{
+				fact.balanceSegments();
+				if (!fact.isSegmentBalanced())
+					return STATUS_NotBalanced;
+			}
+
+			//  balanceAccounting
+			if (!fact.isAcctBalanced())
+			{
+				fact.balanceAccounting();
+				if (!fact.isAcctBalanced())
+					return STATUS_NotBalanced;
+			}
+
+		}	//	for all facts
+
+		return STATUS_Posted;
+	}   //  postLogic
+
+	/**
+	 *  Post Commit. <br/>
+	 *  Save Facts & Document
+	 *  @param status status
+	 *  @return Posting Status
+	 */
+	private final String postCommit (String status)
+	{
+		if (log.isLoggable(Level.INFO)) log.info("Sta=" + status + " DT=" + getDocumentType()
+			+ " ID=" +  p_po.get_ID());
+		p_Status = status;
+
+		Trx trx = Trx.get(getTrxName(), true);
+		try
+		{
+		//  *** Transaction Start       ***
+			//  Commit Facts
+			if (status.equals(STATUS_Posted))
+			{
+				for (int i = 0; i < m_fact.size(); i++)
+				{
+					Fact fact = m_fact.get(i);
+					if (fact == null)
+						;
+					else if (fact.save(getTrxName()))
+						;
+					else
+					{
+						log.log(Level.SEVERE, "(fact not saved) ... rolling back");
+						if (m_manageLocalTrx) {
+							trx.rollback();
+							trx.close();
+						}
+						unlock();
+						return STATUS_Error;
+					}
+				}
+			}
+
+			unlock();
+
+			//	Success
+			if (m_manageLocalTrx) {
+				trx.commit(true);
+				trx.close();
+				trx = null;
+			}
+		//  *** Transaction End         ***
+		}
+		catch (Exception e)
+		{
+			log.log(Level.SEVERE, "... rolling back", e);
+			status = STATUS_Error;
+			if (m_manageLocalTrx) {
+				try {
+					if (trx != null)
+						trx.rollback();
+				} catch (Exception e2) {}
+				try {
+					if (trx != null)
+						trx.close();
+					trx = null;
+				} catch (Exception e3) {}
+			}
+			unlock();
+		}
+		p_Status = status;
+		return status;
+	}   //  postCommit
+
+	/**
+	 * 	Get Trx Name
+	 *	@return Trx Name
+	 */
+	public String getTrxName()
+	{
+		return m_trxName;
+	}	//	getTrxName
+
+	/**
+	 *  Unlock Document
+	 */
+	private void unlock()
+	{
+		String trxName = null;	//	outside trx if on server
+		if (! m_manageLocalTrx)
+			trxName = getTrxName(); // on trx if it's in client
+		StringBuilder sql = new StringBuilder ("UPDATE ");
+		sql.append(get_TableName()).append( " SET Processing='N' WHERE ")
+			.append(get_TableName()).append("_ID=").append(p_po.get_ID());
+		DB.executeUpdate(sql.toString(), trxName);
+	}   //  unlock
+
+
+	/**
+	 *  Load Document Type and GL Info.
+	 * 	Set p_DocumentType and p_GL_Category_ID
+	 * 	@return document type (i.e. C_DocType.DocBaseType)
+	 */
+	public String getDocumentType()
+	{
+		if (m_DocumentType == null)
+			setDocumentType(null);
+		return m_DocumentType;
+	}   //  getDocumentType
+
+	/**
+	 *  Load Document Type and GL Info.
+	 * 	Set p_DocumentType and p_GL_Category_ID
+	 *	@param DocumentType
+	 */
+	public void setDocumentType (String DocumentType)
+	{
+		if (DocumentType != null)
+			m_DocumentType = DocumentType;
+		//  IDEMPIERE-3342 - prefer the category defined for the doctype if there is such column in the table
+		if (p_po.get_ColumnIndex("C_DocType_ID") >= 0 && getC_DocType_ID() != 0)
+		{
+			String sql = "SELECT DocBaseType, GL_Category_ID FROM C_DocType WHERE C_DocType_ID=?";
+			PreparedStatement pstmt = null;
+			ResultSet rsDT = null;
+			try
+			{
+				pstmt = DB.prepareStatement(sql, null);
+				pstmt.setInt(1, getC_DocType_ID());
+				rsDT = pstmt.executeQuery();
+				if (rsDT.next())
+				{
+					m_DocumentType = rsDT.getString(1);
+					m_GL_Category_ID = rsDT.getInt(2);
+				}
+			}
+			catch (SQLException e)
+			{
+				log.log(Level.SEVERE, sql, e);
+			}
+			finally
+			{
+				DB.close(rsDT, pstmt);
+				rsDT = null;
+				pstmt = null;
+			}
+		}
+		if (m_DocumentType == null)
+		{
+			log.log(Level.SEVERE, "No DocBaseType for C_DocType_ID="
+				+ getC_DocType_ID() + ", DocumentNo=" + getDocumentNo());
+		}
+
+		//  We have a document Type, but no GL info - search for DocType
+		if (m_GL_Category_ID == 0)
+		{
+			String sql = "SELECT GL_Category_ID FROM C_DocType "
+					+ "WHERE AD_Client_ID=? AND DocBaseType=?";
+			PreparedStatement pstmt = null;
+			ResultSet rsDT = null;
+			try
+			{
+				pstmt = DB.prepareStatement(sql.toString(), null);
+				pstmt.setInt(1, getAD_Client_ID());
+				pstmt.setString(2, m_DocumentType);
+				rsDT = pstmt.executeQuery();
+				if (rsDT.next())
+					m_GL_Category_ID = rsDT.getInt(1);
+			}
+			catch (SQLException e)
+			{
+				log.log(Level.SEVERE, sql, e);
+			}
+			finally
+			{
+				DB.close(rsDT, pstmt);
+				rsDT = null;
+				pstmt = null;
+			}
+		}
+
+		//  Still no GL_Category - get Default GL Category
+		if (m_GL_Category_ID == 0)
+		{
+			String sql = "SELECT GL_Category_ID FROM GL_Category "
+				+ "WHERE AD_Client_ID=? "
+				+ "ORDER BY IsDefault DESC";
+			PreparedStatement pstmt = null;
+			ResultSet rsDT = null;
+			try
+			{
+				pstmt = DB.prepareStatement(sql, null);
+				pstmt.setInt(1, getAD_Client_ID());
+				rsDT = pstmt.executeQuery();
+				if (rsDT.next())
+					m_GL_Category_ID = rsDT.getInt(1);
+			}
+			catch (SQLException e)
+			{
+				log.log(Level.SEVERE, sql, e);
+			}
+			finally
+			{
+				DB.close(rsDT, pstmt);
+				rsDT = null;
+				pstmt = null;
+			}			
+		}
+		//
+		if (m_GL_Category_ID == 0)
+			log.log(Level.SEVERE, "No default GL_Category - " + toString());
+
+		if (m_DocumentType == null)
+			throw new IllegalStateException("Document Type not found");
+	}	//	setDocumentType
+
+
+	/**
+	 *  Is the Source Document Balanced
+	 *  @return true if (source) balanced
+	 */
+	public boolean isBalanced()
+	{
+		//  Multi-Currency documents are source balanced by definition
+		if (isMultiCurrency())
+			return true;
+		//
+		boolean retValue = getBalance().signum() == 0;
+		if (retValue) {
+			if (log.isLoggable(Level.FINE)) log.fine("Yes " + toString());
+		} else {
+			log.warning("NO - " + toString());
+		}
+		return retValue;
+	}	//	isBalanced
+
+	/**
+	 *  Is Document convertible to currency and Conversion Type
+	 *  @param acctSchema accounting schema
+	 *  @return true, if convertible to accounting currency
+	 */
+	public boolean isConvertible (MAcctSchema acctSchema)
+	{
+		//  No Currency in document
+		if (getC_Currency_ID() == NO_CURRENCY)
+		{
+			if (log.isLoggable(Level.FINE)) log.fine("(none) - " + toString());
+			return true;
+		}
+		// Journal from a different acct schema
+		if (this instanceof Doc_GLJournal) {
+			int glj_as = ((Integer) p_po.get_Value("C_AcctSchema_ID")).intValue();
+			if (acctSchema.getC_AcctSchema_ID() != glj_as)
+				return true;
+		}
+		//  Get All Currencies
+		HashSet<Integer> set = new HashSet<Integer>();
+		set.add(Integer.valueOf(getC_Currency_ID()));
+		for (int i = 0; p_lines != null && i < p_lines.length; i++)
+		{
+			int C_Currency_ID = p_lines[i].getC_Currency_ID();
+			if (C_Currency_ID != NO_CURRENCY)
+				set.add(Integer.valueOf(C_Currency_ID));
+		}
+
+		//  just one and the same
+		if (set.size() == 1 && acctSchema.getC_Currency_ID() == getC_Currency_ID())
+		{
+			if (log.isLoggable(Level.FINE)) log.fine("(same) Cur=" + getC_Currency_ID() + " - " + toString());
+			return true;
+		}
+
+		boolean convertible = true;
+		Iterator<Integer> it = set.iterator();
+		while (it.hasNext() && convertible)
+		{
+			int C_Currency_ID = it.next().intValue();
+			if (C_Currency_ID != acctSchema.getC_Currency_ID())
+			{
+				BigDecimal amt = MConversionRate.getRate (C_Currency_ID, acctSchema.getC_Currency_ID(),
+					getDateAcct(), getC_ConversionType_ID(), getAD_Client_ID(), getAD_Org_ID());
+				if (amt == null)
+				{
+					convertible = false;
+					log.warning ("NOT from C_Currency_ID=" + C_Currency_ID
+						+ " to " + acctSchema.getC_Currency_ID()
+						+ " - " + toString());
+				}
+				else
+					if (log.isLoggable(Level.FINE)) log.fine("From C_Currency_ID=" + C_Currency_ID);
+			}
+		}
+
+		if (log.isLoggable(Level.FINE)) log.fine("Convertible=" + convertible + ", AcctSchema C_Currency_ID=" + acctSchema.getC_Currency_ID() + " - " + toString());
+		return convertible;
+	}	//	isConvertible
+
+	/**
+	 *  Calculate Period from DateAcct.
+	 *  m_C_Period_ID is set to -1 if not open, to 0 if not found
+	 */
+	public void setPeriod()
+	{
+		if (m_period != null)
+			return;
+
+		//	Period defined in GL Journal (e.g. adjustment period)
+		int index = p_po.get_ColumnIndex("C_Period_ID");
+		if (index != -1)
+		{
+			Integer ii = (Integer)p_po.get_Value(index);
+			if (ii != null)
+				m_period = MPeriod.get(getCtx(), ii.intValue());
+		}
+		if (m_period == null)
+			m_period = MPeriod.get(getCtx(), getDateAcct(), getAD_Org_ID(), (String)null);
+		//	Is Period Open?
+		if (m_period != null
+			&& m_period.isOpen(getDocumentType(), getDateAcct(), true))
+			m_C_Period_ID = m_period.getC_Period_ID();
+		else
+			m_C_Period_ID = -1;
+		//
+		if (log.isLoggable(Level.FINE)) log.fine(	// + AD_Client_ID + " - "
+			getDateAcct() + " - " + getDocumentType() + " => " + m_C_Period_ID);
+	}   //  setC_Period_ID
+
+	/**
+	 * 	Get C_Period_ID
+	 *	@return C_Period_ID
+	 */
+	public int getC_Period_ID()
+	{
+		if (m_period == null)
+			setPeriod();
+		return m_C_Period_ID;
+	}	//	getC_Period_ID
+
+	/**
+	 *	Is Period Open
+	 *  @return true if period is open
+	 */
+	public boolean isPeriodOpen()
+	{
+		setPeriod();
+		boolean open = m_C_Period_ID > 0;
+		if (open) {
+			if (log.isLoggable(Level.FINE)) log.fine("Yes - " + toString());
+		} else {
+			log.warning("NO - " + toString());
+		}
+		return open;
+	}	//	isPeriodOpen
+
+	/**	Amount Type - Invoice - Gross   */
+	public static final int 	AMTTYPE_Gross   = 0;
+	/**	Amount Type - Invoice - Net   */
+	public static final int 	AMTTYPE_Net     = 1;
+	/**	Amount Type - Invoice - Charge   */
+	public static final int 	AMTTYPE_Charge  = 2;
+
+	/** Source Amounts (may not all be used)	*/
+	private BigDecimal[]		m_Amounts = new BigDecimal[4];
+	/** Quantity								*/
+	private BigDecimal			m_qty = null;
+
+	/**
+	 *	Get the Amount
+	 *  (loaded in loadDocumentDetails)
+	 *
+	 *  @param AmtType see AMTTYPE_*
+	 *  @return Amount
+	 */
+	public BigDecimal getAmount(int AmtType)
+	{
+		if (AmtType < 0 || AmtType >= m_Amounts.length)
+			return null;
+		return m_Amounts[AmtType];
+	}	//	getAmount
+
+	/**
+	 *	Set the Amount
+	 *  @param AmtType see AMTTYPE_*
+	 *  @param amt Amount
+	 */
+	public void setAmount(int AmtType, BigDecimal amt)
+	{
+		if (AmtType < 0 || AmtType >= m_Amounts.length)
+			return;
+		if (amt == null)
+			m_Amounts[AmtType] = Env.ZERO;
+		else
+			m_Amounts[AmtType] = amt;
+	}	//	setAmount
+
+	/**
+	 *  Get Amount with index 0
+	 *  @return Amount (primary document amount)
+	 */
+	public BigDecimal getAmount()
+	{
+		return m_Amounts[0];
+	}   //  getAmount
+
+	/**
+	 *  Set Quantity
+	 *  @param qty Quantity
+	 */
+	public void setQty (BigDecimal qty)
+	{
+		m_qty = qty;
+	}   //  setQty
+
+	/**
+	 *  Get Quantity
+	 *  @return Quantity
+	 */
+	public BigDecimal getQty()
+	{
+		if (m_qty == null)
+		{
+			int index = p_po.get_ColumnIndex("Qty");
+			if (index != -1)
+				m_qty = (BigDecimal)p_po.get_Value(index);
+			else
+				m_qty = Env.ZERO;
+		}
+		return m_qty;
+	}   //  getQty
+
+	/**	Account Type - Invoice - Charge  */
+	public static final int 	ACCTTYPE_Charge         = 0;
+	/**	Account Type - Invoice - AR  */
+	public static final int 	ACCTTYPE_C_Receivable   = 1;
+	/**	Account Type - Invoice - AP  */
+	public static final int 	ACCTTYPE_V_Liability    = 2;
+	/**	Account Type - Invoice - AP Service  */
+	public static final int 	ACCTTYPE_V_Liability_Services    = 3; // Deprecated IDEMPIERE-362
+	/**	Account Type - Invoice - AR Service  */
+	public static final int 	ACCTTYPE_C_Receivable_Services   = 4; // Deprecated IDEMPIERE-362
+
+	/** Account Type - Payment - Unallocated */
+	public static final int     ACCTTYPE_UnallocatedCash = 10;
+	/** Account Type - Payment - Transfer */
+	public static final int 	ACCTTYPE_BankInTransit  = 11;
+	/** Account Type - Payment - Selection */
+	public static final int     ACCTTYPE_PaymentSelect  = 12;
+	/** Account Type - Payment - Prepayment */
+	public static final int 	ACCTTYPE_C_Prepayment  = 13;
+	/** Account Type - Payment - Prepayment */
+	public static final int     ACCTTYPE_V_Prepayment  = 14;
+
+	/** Account Type - Cash     - Asset */
+	public static final int     ACCTTYPE_CashAsset = 20;
+	/** Account Type - Cash     - Transfer */
+	public static final int     ACCTTYPE_CashTransfer = 21;
+	/** Account Type - Cash     - Expense */
+	public static final int     ACCTTYPE_CashExpense = 22;
+	/** Account Type - Cash     - Receipt */
+	public static final int     ACCTTYPE_CashReceipt = 23;
+	/** Account Type - Cash     - Difference */
+	public static final int     ACCTTYPE_CashDifference = 24;
+
+	/** Account Type - Allocation - Discount Expense (AR) */
+	public static final int 	ACCTTYPE_DiscountExp = 30;
+	/** Account Type - Allocation - Discount Revenue (AP) */
+	public static final int 	ACCTTYPE_DiscountRev = 31;
+	/** Account Type - Allocation  - Write Off */
+	public static final int 	ACCTTYPE_WriteOff = 32;
+
+	/** Account Type - Bank Statement - Asset  */
+	public static final int     ACCTTYPE_BankAsset = 40;
+	/** Account Type - Bank Statement - Interest Revenue */
+	public static final int     ACCTTYPE_InterestRev = 41;
+	/** Account Type - Bank Statement - Interest Exp  */
+	public static final int     ACCTTYPE_InterestExp = 42;
+
+	/** Inventory Accounts  - Differences	*/
+	public static final int     ACCTTYPE_InvDifferences = 50;
+	/** Inventory Accounts - NIR		*/
+	public static final int     ACCTTYPE_NotInvoicedReceipts = 51;
+
+	/** Project Accounts - Assets      	*/
+	public static final int     ACCTTYPE_ProjectAsset = 61;
+	/** Project Accounts - WIP         	*/
+	public static final int     ACCTTYPE_ProjectWIP = 62;
+
+	/** GL Accounts - PPV Offset		*/
+	public static final int     ACCTTYPE_PPVOffset = 101;
+	/** GL Accounts - Commitment Offset	*/
+	public static final int     ACCTTYPE_CommitmentOffset = 111;
+	/** GL Accounts - Commitment Offset	Sales */
+	public static final int     ACCTTYPE_CommitmentOffsetSales = 112;
+
+	/**
+	 *	Get valid combination id by account type and accounting schema
+	 *  @param AcctType see ACCTTYPE_*
+	 *  @param as accounting schema
+	 *  @return C_ValidCombination_ID
+	 */
+	public int getValidCombination_ID (int AcctType, MAcctSchema as)
+	{
+		int para_1 = 0;     //  first parameter (second is always AcctSchema)
+		String sql = null;
+
+		/**	Account Type - Invoice */
+		if (AcctType == ACCTTYPE_Charge)	//	see getChargeAccount in DocLine
+		{
+			int cmp = getAmount(AMTTYPE_Charge).compareTo(Env.ZERO);
+			if (cmp == 0)
+				return 0;
+			else
+				sql = "SELECT CH_Expense_Acct FROM C_Charge_Acct WHERE C_Charge_ID=? AND C_AcctSchema_ID=?";
+			
+			para_1 = getC_Charge_ID();
+		}
+		else if (AcctType == ACCTTYPE_V_Liability)
+		{
+			sql = "SELECT V_Liability_Acct FROM C_BP_Vendor_Acct WHERE C_BPartner_ID=? AND C_AcctSchema_ID=?";
+			para_1 = getC_BPartner_ID();
+		}
+		else if (AcctType == ACCTTYPE_V_Liability_Services) // Deprecated IDEMPIERE-362
+		{
+			sql = "SELECT V_Liability_Services_Acct FROM C_BP_Vendor_Acct WHERE C_BPartner_ID=? AND C_AcctSchema_ID=?";
+			para_1 = getC_BPartner_ID();
+		}
+		else if (AcctType == ACCTTYPE_C_Receivable)
+		{
+			sql = "SELECT C_Receivable_Acct FROM C_BP_Customer_Acct WHERE C_BPartner_ID=? AND C_AcctSchema_ID=?";
+			para_1 = getC_BPartner_ID();
+		}
+		else if (AcctType == ACCTTYPE_C_Receivable_Services) // Deprecated IDEMPIERE-362
+		{
+			sql = "SELECT C_Receivable_Services_Acct FROM C_BP_Customer_Acct WHERE C_BPartner_ID=? AND C_AcctSchema_ID=?";
+			para_1 = getC_BPartner_ID();
+		}
+		else if (AcctType == ACCTTYPE_V_Prepayment)
+		{
+			sql = "SELECT V_Prepayment_Acct FROM C_BP_Vendor_Acct WHERE C_BPartner_ID=? AND C_AcctSchema_ID=?";
+			para_1 = getC_BPartner_ID();
+		}
+		else if (AcctType == ACCTTYPE_C_Prepayment)
+		{
+			sql = "SELECT C_Prepayment_Acct FROM C_BP_Customer_Acct WHERE C_BPartner_ID=? AND C_AcctSchema_ID=?";
+			para_1 = getC_BPartner_ID();
+		}
+
+		/** Account Type - Payment  */
+		else if (AcctType == ACCTTYPE_UnallocatedCash)
+		{
+			sql = "SELECT B_UnallocatedCash_Acct FROM C_BankAccount_Acct WHERE C_BankAccount_ID=? AND C_AcctSchema_ID=?";
+			para_1 = getC_BankAccount_ID();
+		}
+		else if (AcctType == ACCTTYPE_BankInTransit)
+		{
+			sql = "SELECT B_InTransit_Acct FROM C_BankAccount_Acct WHERE C_BankAccount_ID=? AND C_AcctSchema_ID=?";
+			para_1 = getC_BankAccount_ID();
+		}
+		else if (AcctType == ACCTTYPE_PaymentSelect)
+		{
+			sql = "SELECT B_PaymentSelect_Acct FROM C_BankAccount_Acct WHERE C_BankAccount_ID=? AND C_AcctSchema_ID=?";
+			para_1 = getC_BankAccount_ID();
+		}
+
+		/** Account Type - Allocation   */
+		else if (AcctType == ACCTTYPE_DiscountExp)
+		{
+			sql = "SELECT a.PayDiscount_Exp_Acct FROM C_BP_Group_Acct a, C_BPartner bp "
+				+ "WHERE a.C_BP_Group_ID=bp.C_BP_Group_ID AND bp.C_BPartner_ID=? AND a.C_AcctSchema_ID=?";
+			para_1 = getC_BPartner_ID();
+		}
+		else if (AcctType == ACCTTYPE_DiscountRev)
+		{
+			sql = "SELECT PayDiscount_Rev_Acct FROM C_BP_Group_Acct a, C_BPartner bp "
+				+ "WHERE a.C_BP_Group_ID=bp.C_BP_Group_ID AND bp.C_BPartner_ID=? AND a.C_AcctSchema_ID=?";
+			para_1 = getC_BPartner_ID();
+		}
+		else if (AcctType == ACCTTYPE_WriteOff)
+		{
+			sql = "SELECT WriteOff_Acct FROM C_BP_Group_Acct a, C_BPartner bp "
+				+ "WHERE a.C_BP_Group_ID=bp.C_BP_Group_ID AND bp.C_BPartner_ID=? AND a.C_AcctSchema_ID=?";
+			para_1 = getC_BPartner_ID();
+		}
+
+		/** Account Type - Bank Statement   */
+		else if (AcctType == ACCTTYPE_BankAsset)
+		{
+			sql = "SELECT B_Asset_Acct FROM C_BankAccount_Acct WHERE C_BankAccount_ID=? AND C_AcctSchema_ID=?";
+			para_1 = getC_BankAccount_ID();
+		}
+		else if (AcctType == ACCTTYPE_InterestRev)
+		{
+			sql = "SELECT B_InterestRev_Acct FROM C_BankAccount_Acct WHERE C_BankAccount_ID=? AND C_AcctSchema_ID=?";
+			para_1 = getC_BankAccount_ID();
+		}
+		else if (AcctType == ACCTTYPE_InterestExp)
+		{
+			sql = "SELECT B_InterestExp_Acct FROM C_BankAccount_Acct WHERE C_BankAccount_ID=? AND C_AcctSchema_ID=?";
+			para_1 = getC_BankAccount_ID();
+		}
+
+		/** Account Type - Cash     */
+		else if (AcctType == ACCTTYPE_CashAsset)
+		{
+			sql = "SELECT CB_Asset_Acct FROM C_CashBook_Acct WHERE C_CashBook_ID=? AND C_AcctSchema_ID=?";
+			para_1 = getC_CashBook_ID();
+		}
+		else if (AcctType == ACCTTYPE_CashTransfer)
+		{
+			sql = "SELECT CB_CashTransfer_Acct FROM C_CashBook_Acct WHERE C_CashBook_ID=? AND C_AcctSchema_ID=?";
+			para_1 = getC_CashBook_ID();
+		}
+		else if (AcctType == ACCTTYPE_CashExpense)
+		{
+			sql = "SELECT CB_Expense_Acct FROM C_CashBook_Acct WHERE C_CashBook_ID=? AND C_AcctSchema_ID=?";
+			para_1 = getC_CashBook_ID();
+		}
+		else if (AcctType == ACCTTYPE_CashReceipt)
+		{
+			sql = "SELECT CB_Receipt_Acct FROM C_CashBook_Acct WHERE C_CashBook_ID=? AND C_AcctSchema_ID=?";
+			para_1 = getC_CashBook_ID();
+		}
+		else if (AcctType == ACCTTYPE_CashDifference)
+		{
+			sql = "SELECT CB_Differences_Acct FROM C_CashBook_Acct WHERE C_CashBook_ID=? AND C_AcctSchema_ID=?";
+			para_1 = getC_CashBook_ID();
+		}
+
+		/** Inventory Accounts          */
+		else if (AcctType == ACCTTYPE_InvDifferences)
+		{
+			sql = "SELECT W_Differences_Acct FROM M_Warehouse_Acct WHERE M_Warehouse_ID=? AND C_AcctSchema_ID=?";
+			//  "SELECT W_Inventory_Acct, W_Revaluation_Acct, W_InvActualAdjust_Acct FROM M_Warehouse_Acct WHERE M_Warehouse_ID=? AND C_AcctSchema_ID=?";
+			para_1 = getM_Warehouse_ID();
+		}
+		else if (AcctType == ACCTTYPE_NotInvoicedReceipts)
+		{
+			sql = "SELECT NotInvoicedReceipts_Acct FROM C_BP_Group_Acct a, C_BPartner bp "
+				+ "WHERE a.C_BP_Group_ID=bp.C_BP_Group_ID AND bp.C_BPartner_ID=? AND a.C_AcctSchema_ID=?";
+			para_1 = getC_BPartner_ID();
+		}
+
+		/** Project Accounts          	*/
+		else if (AcctType == ACCTTYPE_ProjectAsset)
+		{
+			sql = "SELECT PJ_Asset_Acct FROM C_Project_Acct WHERE C_Project_ID=? AND C_AcctSchema_ID=?";
+			para_1 = getC_Project_ID();
+		}
+		else if (AcctType == ACCTTYPE_ProjectWIP)
+		{
+			sql = "SELECT PJ_WIP_Acct FROM C_Project_Acct WHERE C_Project_ID=? AND C_AcctSchema_ID=?";
+			para_1 = getC_Project_ID();
+		}
+
+		/** GL Accounts                 */
+		else if (AcctType == ACCTTYPE_PPVOffset)
+		{
+			sql = "SELECT PPVOffset_Acct FROM C_AcctSchema_GL WHERE C_AcctSchema_ID=?";
+			para_1 = -1;
+		}
+		else if (AcctType == ACCTTYPE_CommitmentOffset)
+		{
+			sql = "SELECT CommitmentOffset_Acct FROM C_AcctSchema_GL WHERE C_AcctSchema_ID=?";
+			para_1 = -1;
+		}
+		else if (AcctType == ACCTTYPE_CommitmentOffsetSales)
+		{
+			sql = "SELECT CommitmentOffsetSales_Acct FROM C_AcctSchema_GL WHERE C_AcctSchema_ID=?";
+			para_1 = -1;
+		}
+
+		else
+		{
+			log.warning("Not found AcctType=" + AcctType);
+			return 0;
+		}
+		//  Do we have sql & Parameter
+		if (sql == null || para_1 == 0)
+		{
+			log.warning("No Parameter for AcctType=" + AcctType + " - SQL=" + sql);
+			return 0;
+		}
+
+		//  Get Acct
+		int Account_ID = 0;
+		PreparedStatement pstmt = null;
+		ResultSet rs = null;
+		try
+		{
+			pstmt = DB.prepareStatement(sql, getTrxName());
+			if (para_1 == -1)   //  GL Accounts
+				pstmt.setInt (1, as.getC_AcctSchema_ID());
+			else
+			{
+				pstmt.setInt (1, para_1);
+				pstmt.setInt (2, as.getC_AcctSchema_ID());
+			}
+			rs = pstmt.executeQuery();
+			if (rs.next())
+				Account_ID = rs.getInt(1);
+		}
+		catch (SQLException e)
+		{
+			log.log(Level.SEVERE, "AcctType=" + AcctType + " - SQL=" + sql, e);
+			return 0;
+		}
+		finally {
+			DB.close(rs, pstmt);
+			rs = null; pstmt = null;
+		}
+		//	No account
+		if (Account_ID == 0)
+		{
+			log.warning("NO account Type="
+				+ AcctType + ", Record=" + p_po.get_ID());
+			return 0;
+		}
+		return Account_ID;
+	}	//	getAccount_ID
+
+	/**
+	 *	Get account record by accounting schema and account type
+	 *  @param AcctType see ACCTTYPE_*
+	 *  @param as accounting schema
+	 *  @return MAccount
+	 */
+	public final MAccount getAccount (int AcctType, MAcctSchema as)
+	{
+		int C_ValidCombination_ID = getValidCombination_ID(AcctType, as);
+		if (C_ValidCombination_ID == 0)
+			return null;
+		//	Return Account
+		MAccount acct = MAccount.get (as.getCtx(), C_ValidCombination_ID);
+		return acct;
+	}	//	getAccount
+
+	/**
+	 *  Get DocLine with ID
+	 *  @param Record_ID Record ID
+	 *  @return DocLine
+	 */
+	public DocLine getDocLine (int Record_ID)
+	{
+		if (p_lines == null || p_lines.length == 0 || Record_ID == 0)
+			return null;
+
+		for (int i = 0; i < p_lines.length; i++)
+		{
+			if (p_lines[i].get_ID() == Record_ID)
+				return p_lines[i];
+		}
+		return null;
+	}   //  getDocLine
+
+	/**
+	 *  String Representation
+	 *  @return String
+	 */
+	public String toString()
+	{
+		return p_po.toString();
+	}   //  toString
+
+	/**
+	 * 	Get AD_Client_ID
+	 *	@return AD_Client_ID
+	 */
+	public int getAD_Client_ID()
+	{
+		return p_po.getAD_Client_ID();
+	}	//	getAD_Client_ID
+
+	/**
+	 * 	Get AD_Org_ID
+	 *	@return AD_Org_ID
+	 */
+	public int getAD_Org_ID()
+	{
+		return p_po.getAD_Org_ID();
+	}	//	getAD_Org_ID
+
+	/**
+	 * 	Get Document No
+	 *	@return document No
+	 */
+	public String getDocumentNo()
+	{
+		if (m_DocumentNo != null)
+			return m_DocumentNo;
+		int index = p_po.get_ColumnIndex("DocumentNo");
+		if (index == -1)
+			index = p_po.get_ColumnIndex("Name");
+		if (index == -1)
+			throw new UnsupportedOperationException("No DocumentNo");
+		m_DocumentNo = (String)p_po.get_Value(index);
+		return m_DocumentNo;
+	}	//	getDocumentNo
+
+	/**
+	 * 	Get Description
+	 *	@return Description
+	 */
+	public String getDescription()
+	{
+		if (m_Description == null)
+		{
+			int index = p_po.get_ColumnIndex("Description");
+			if (index != -1)
+				m_Description = (String)p_po.get_Value(index);
+			else
+				m_Description = "";
+		}
+		return m_Description;
+	}	//	getDescription
+
+	/**
+	 * 	Get C_Currency_ID
+	 *	@return C_Currency_ID
+	 */
+	public int getC_Currency_ID()
+	{
+		if (m_C_Currency_ID == -1)
+		{
+			int index = p_po.get_ColumnIndex("C_Currency_ID");
+			if (index != -1)
+			{
+				Integer ii = (Integer)p_po.get_Value(index);
+				if (ii != null)
+					m_C_Currency_ID = ii.intValue();
+			}
+			if (m_C_Currency_ID == -1)
+				m_C_Currency_ID = NO_CURRENCY;
+		}
+		return m_C_Currency_ID;
+	}	//	getC_Currency_ID
+
+	/**
+	 * 	Set C_Currency_ID
+	 *	@param C_Currency_ID id
+	 */
+	public void setC_Currency_ID (int C_Currency_ID)
+	{
+		m_C_Currency_ID = C_Currency_ID;
+	}	//	setC_Currency_ID
+
+	/**
+	 * 	Is Multi Currency
+	 *	@return mc
+	 */
+	public boolean isMultiCurrency()
+	{
+		return m_MultiCurrency;
+	}	//	isMultiCurrency
+
+	/**
+	 * 	Set Multi Currency
+	 *	@param mc multi currency
+	 */
+	public void setIsMultiCurrency (boolean mc)
+	{
+		m_MultiCurrency = mc;
+	}	//	setIsMultiCurrency
+
+	/**
+	 * 	Is Tax Included
+	 *	@return tax incl
+	 */
+	public boolean isTaxIncluded()
+	{
+		return m_TaxIncluded;
+	}	//	isTaxIncluded
+
+	/**
+	 * 	Set Tax Included
+	 *	@param ti Tax Included
+	 */
+	public void setIsTaxIncluded (boolean ti)
+	{
+		m_TaxIncluded = ti;
+	}	//	setIsTaxIncluded
+
+	/**
+	 * 	Get C_ConversionType_ID
+	 *	@return C_ConversionType_ID
+	 */
+	public int getC_ConversionType_ID()
+	{
+		int index = p_po.get_ColumnIndex("C_ConversionType_ID");
+		if (index != -1)
+		{
+			Integer ii = (Integer)p_po.get_Value(index);
+			if (ii != null)
+				return ii.intValue();
+		}
+		return 0;
+	}	//	getC_ConversionType_ID
+
+	/**
+	 * @return currency rate or null
+	 */
+	public BigDecimal getCurrencyRate()
+	{		
+		return null;
+	}
+
+	/**
+	 * 	Get GL_Category_ID
+	 *	@return GL_Category_ID
+	 */
+	public int getGL_Category_ID()
+	{
+		int index = p_po.get_ColumnIndex("GL_Category_ID");
+		if (index != -1)
+		{
+			Integer ii = (Integer)p_po.get_Value(index);
+			if (ii != null)
+				return ii.intValue();
+		}
+		return m_GL_Category_ID;
+	}	//	getGL_Category_ID
+
+	/**
+	 * 	Get getGL_Budget_ID
+	 *	@return GL_Budget_ID or 0
+	 */
+	public int getGL_Budget_ID()
+	{
+		int index = p_po.get_ColumnIndex("GL_Budget_ID");
+		if (index != -1)
+		{
+			Integer ii = (Integer)p_po.get_Value(index);
+			if (ii != null)
+				return ii.intValue();
+		}
+		return 0;
+	}	//	getGL_Budget_ID
+
+	/**
+	 * 	Get Accounting Date
+	 *	@return DateAcct or null
+	 */
+	public Timestamp getDateAcct()
+	{
+		if (m_DateAcct != null)
+			return m_DateAcct;
+		int index = p_po.get_ColumnIndex("DateAcct");
+		if (index != -1)
+		{
+			m_DateAcct = (Timestamp)p_po.get_Value(index);
+			if (m_DateAcct != null)
+				return m_DateAcct;
+		}
+		throw new IllegalStateException("No DateAcct");
+	}	//	getDateAcct
+
+	/**
+	 * 	Set Date Acct
+	 *	@param da accounting date
+	 */
+	public void setDateAcct (Timestamp da)
+	{
+		m_DateAcct = da;
+	}	//	setDateAcct
+
+	/**
+	 * 	Get Document Date
+	 *	@return document date
+	 */
+	public Timestamp getDateDoc()
+	{
+		if (m_DateDoc != null)
+			return m_DateDoc;
+		int index = p_po.get_ColumnIndex("DateDoc");
+		if (index == -1)
+			index = p_po.get_ColumnIndex("MovementDate");
+		if (index != -1)
+		{
+			m_DateDoc = (Timestamp)p_po.get_Value(index);
+			if (m_DateDoc != null)
+				return m_DateDoc;
+		}
+		throw new IllegalStateException("No DateDoc");
+	}	//	getDateDoc
+
+	/**
+	 * 	Set Date Doc
+	 *	@param dd document date
+	 */
+	public void setDateDoc (Timestamp dd)
+	{
+		m_DateDoc = dd;
+	}	//	setDateDoc
+
+	/**
+	 * 	Is Document Posted
+	 *	@return true if posted
+	 */
+	public boolean isPosted()
+	{
+		int index = p_po.get_ColumnIndex("Posted");
+		if (index != -1)
+		{
+			Object posted = p_po.get_Value(index);
+			if (posted instanceof Boolean)
+				return ((Boolean)posted).booleanValue();
+			if (posted instanceof String)
+				return "Y".equals(posted);
+		}
+		throw new IllegalStateException("No Posted");
+	}	//	isPosted
+
+	/**
+	 * 	Is Sales Trx
+	 *	@return true if it is sales trx
+	 */
+	public boolean isSOTrx()
+	{
+		int index = p_po.get_ColumnIndex("IsSOTrx");
+		if (index == -1)
+			index = p_po.get_ColumnIndex("IsReceipt");
+		if (index != -1)
+		{
+			Object posted = p_po.get_Value(index);
+			if (posted instanceof Boolean)
+				return ((Boolean)posted).booleanValue();
+			if (posted instanceof String)
+				return "Y".equals(posted);
+		}
+		return false;
+	}	//	isSOTrx
+
+	/**
+	 * 	Get C_DocType_ID
+	 *	@return C_DocType_ID or 0
+	 */
+	public int getC_DocType_ID()
+	{
+		int index = p_po.get_ColumnIndex("C_DocType_ID");
+		if (index != -1)
+		{
+			Integer ii = (Integer)p_po.get_Value(index);
+			//	DocType does not exist - get DocTypeTarget
+			if (ii != null && ii.intValue() == 0)
+			{
+				index = p_po.get_ColumnIndex("C_DocTypeTarget_ID");
+				if (index != -1)
+					ii = (Integer)p_po.get_Value(index);
+			}
+			if (ii != null)
+				return ii.intValue();
+		}
+		else
+		{
+			if (p_po.get_TableName().equals(I_M_MatchPO.Table_Name)) 
+			{				
+				int docTypeId = DB.getSQLValue((String)null, DOC_TYPE_BY_DOC_BASE_TYPE_SQL, 
+						p_po.getAD_Client_ID(), Doc.DOCTYPE_MatMatchPO);
+				if (docTypeId > 0)
+					return docTypeId;
+			}
+			else if (p_po.get_TableName().equals(I_M_MatchInv.Table_Name)) 
+			{				
+				int docTypeId = DB.getSQLValue((String)null, DOC_TYPE_BY_DOC_BASE_TYPE_SQL, 
+						p_po.getAD_Client_ID(), Doc.DOCTYPE_MatMatchInv);
+				if (docTypeId > 0)
+					return docTypeId;
+			}
+			else if (p_po.get_TableName().equals(I_C_AllocationHdr.Table_Name)) 
+			{				
+				int docTypeId = DB.getSQLValue((String)null, DOC_TYPE_BY_DOC_BASE_TYPE_SQL, 
+						p_po.getAD_Client_ID(), Doc.DOCTYPE_Allocation);
+				if (docTypeId > 0)
+					return docTypeId;
+			}
+			else if (p_po.get_TableName().equals(I_C_Cash.Table_Name)) 
+			{				
+				int docTypeId = DB.getSQLValue((String)null, DOC_TYPE_BY_DOC_BASE_TYPE_SQL, 
+						p_po.getAD_Client_ID(), Doc.DOCTYPE_CashJournal);
+				if (docTypeId > 0)
+					return docTypeId;
+			}
+			else if (p_po.get_TableName().equals(I_C_ProjectIssue.Table_Name)) 
+			{				
+				int docTypeId = DB.getSQLValue((String)null, DOC_TYPE_BY_DOC_BASE_TYPE_SQL, 
+						p_po.getAD_Client_ID(), Doc.DOCTYPE_ProjectIssue);
+				if (docTypeId > 0)
+					return docTypeId;
+			}
+		}
+		return 0;
+	}	//	getC_DocType_ID
+
+	/**
+	 * 	Get header level C_Charge_ID
+	 *	@return C_Charge_ID or 0
+	 */
+	public int getC_Charge_ID()
+	{
+		int index = p_po.get_ColumnIndex("C_Charge_ID");
+		if (index != -1)
+		{
+			Integer ii = (Integer)p_po.get_Value(index);
+			if (ii != null)
+				return ii.intValue();
+		}
+		return 0;
+	}	//	getC_Charge_ID
+	
+	/**
+	 * 	Get header level A_Asset_ID
+	 *	@return A_Asset_ID or 0
+	 */
+	public int getA_Asset_ID()
+	{
+		if(m_A_Asset_ID == -1)
+		{
+			int index = p_po.get_ColumnIndex("A_Asset_ID");
+			if (index != -1)
+			{
+				Integer ii = (Integer) p_po.get_Value(index);
+				if (ii != null)
+					m_A_Asset_ID = ii.intValue();
+			}
+			if (m_A_Asset_ID == -1)
+				m_A_Asset_ID = 0;
+		}
+		return m_A_Asset_ID;
+	}	//	getA_Asset_ID
+
+	/**
+	 * Set A_Asset_ID
+	 * @param m_A_Asset_ID Asset
+	 */
+	public void setA_Asset_ID(int m_A_Asset_ID)
+	{
+		this.m_A_Asset_ID = m_A_Asset_ID;
+	}// setA_Asset_ID
+
+	/**
+	 * 	Get SalesRep_ID
+	 *	@return SalesRep_ID or 0
+	 */
+	public int getSalesRep_ID()
+	{
+		int index = p_po.get_ColumnIndex("SalesRep_ID");
+		if (index != -1)
+		{
+			Integer ii = (Integer)p_po.get_Value(index);
+			if (ii != null)
+				return ii.intValue();
+		}
+		return 0;
+	}	//	getSalesRep_ID
+
+	/**
+	 * 	Get C_BankAccount_ID
+	 *	@return C_BankAccount_ID or 0
+	 */
+	public int getC_BankAccount_ID()
+	{
+		if (m_C_BankAccount_ID == -1)
+		{
+			int index = p_po.get_ColumnIndex("C_BankAccount_ID");
+			if (index != -1)
+			{
+				Integer ii = (Integer)p_po.get_Value(index);
+				if (ii != null)
+					m_C_BankAccount_ID = ii.intValue();
+			}
+			if (m_C_BankAccount_ID == -1)
+				m_C_BankAccount_ID = 0;
+		}
+		return m_C_BankAccount_ID;
+	}	//	getC_BankAccount_ID
+
+	/**
+	 * 	Set C_BankAccount_ID
+	 *	@param C_BankAccount_ID bank acct
+	 */
+	public void setC_BankAccount_ID (int C_BankAccount_ID)
+	{
+		m_C_BankAccount_ID = C_BankAccount_ID;
+	}	//	setC_BankAccount_ID
+
+	/**
+	 * 	Get C_CashBook_ID
+	 *	@return C_CashBook_ID or 0
+	 */
+	public int getC_CashBook_ID()
+	{
+		if (m_C_CashBook_ID == -1)
+		{
+			int index = p_po.get_ColumnIndex("C_CashBook_ID");
+			if (index != -1)
+			{
+				Integer ii = (Integer)p_po.get_Value(index);
+				if (ii != null)
+					m_C_CashBook_ID = ii.intValue();
+			}
+			if (m_C_CashBook_ID == -1)
+				m_C_CashBook_ID = 0;
+		}
+		return m_C_CashBook_ID;
+	}	//	getC_CashBook_ID
+
+	/**
+	 * 	Set C_CashBook_ID
+	 *	@param C_CashBook_ID cash book
+	 */
+	public void setC_CashBook_ID (int C_CashBook_ID)
+	{
+		m_C_CashBook_ID = C_CashBook_ID;
+	}	//	setC_CashBook_ID
+
+	/**
+	 * 	Get M_Warehouse_ID
+	 *	@return M_Warehouse_ID or 0
+	 */
+	public int getM_Warehouse_ID()
+	{
+		int index = p_po.get_ColumnIndex("M_Warehouse_ID");
+		if (index != -1)
+		{
+			Integer ii = (Integer)p_po.get_Value(index);
+			if (ii != null)
+				return ii.intValue();
+		}
+		return 0;
+	}	//	getM_Warehouse_ID
+	
+	/**
+	 * 	Get M_WarehouseTo_ID
+	 *	@return M_WarehouseTo_ID or 0
+	 */
+	public int getM_WarehouseTo_ID()
+	{
+		int index = p_po.get_ColumnIndex("M_WarehouseTo_ID");
+		if (index != -1)
+		{
+			Integer ii = (Integer)p_po.get_Value(index);
+			if (ii != null)
+				return ii.intValue();
+		}
+		return 0;
+	}	//	getM_WarehouseTo_ID
+
+	/**
+	 * Get C_CostCenter_ID
+	 * 
+	 * @return C_CostCenter_ID or 0
+	 */
+	public int getC_CostCenter_ID()
+	{
+		if (m_C_CostCenter_ID == -1)
+		{
+			int index = p_po.get_ColumnIndex("C_CostCenter_ID");
+			if (index != -1)
+			{
+				Integer ii = (Integer) p_po.get_Value(index);
+				if (ii != null)
+					m_C_CostCenter_ID = ii.intValue();
+			}
+			if (m_C_CostCenter_ID == -1)
+				m_C_CostCenter_ID = 0;
+		}
+		return m_C_CostCenter_ID;
+	}// getC_CostCenter_ID
+	
+	/**
+	 * Set C_CostCenter_ID
+	 * 
+	 * @param m_C_CostCenter_ID Cost Center
+	 */
+	public void setC_CostCenter_ID(int m_C_CostCenter_ID)
+	{
+		this.m_C_CostCenter_ID = m_C_CostCenter_ID;
+	}// setC_CostCenter_ID
+
+	/**
+	 * Get C_Department_ID
+	 * 
+	 * @return C_Department_ID or 0
+	 */
+	public int getC_Department_ID()
+	{
+		if (m_C_Department_ID == -1)
+		{
+			int index = p_po.get_ColumnIndex("C_Department_ID");
+			if (index != -1)
+			{
+				Integer ii = (Integer) p_po.get_Value(index);
+				if (ii != null)
+					m_C_Department_ID = ii.intValue();
+			}
+			if (m_C_Department_ID == -1)
+				m_C_Department_ID = 0;
+		}
+		return m_C_Department_ID;
+	}// getC_Department_ID
+	
+	/**
+	 *  ASI
+	 *  @return M_AttributeSetInstance_ID
+	 */
+	public int getM_AttributeSetInstance_ID()
+	{
+		int index = p_po.get_ColumnIndex("M_AttributeSetInstance_ID");
+		if (index != -1)
+		{
+			Integer ii = (Integer)p_po.get_Value(index);
+			if (ii != null)
+				return ii.intValue();
+		}
+		return 0;
+	}   //  getM_AttributeSetInstance_ID
+	
+	/**
+	 * Set C_Department_ID
+	 * 
+	 * @param m_C_Department_ID Department
+	 */
+	public void setC_Department_ID(int m_C_Department_ID)
+	{
+		this.m_C_Department_ID = m_C_Department_ID;
+	} // setC_Department_ID
+
+	/**
+	 * 	Get C_BPartner_ID
+	 *	@return C_BPartner_ID or 0
+	 */
+	public int getC_BPartner_ID()
+	{
+		if (m_C_BPartner_ID == -1)
+		{
+			int index = p_po.get_ColumnIndex("C_BPartner_ID");
+			if (index != -1)
+			{
+				Integer ii = (Integer)p_po.get_Value(index);
+				if (ii != null)
+					m_C_BPartner_ID = ii.intValue();
+			}
+			if (m_C_BPartner_ID == -1)
+				m_C_BPartner_ID = 0;
+		}
+		return m_C_BPartner_ID;
+	}	//	getC_BPartner_ID
+
+	/**
+	 * 	Set C_BPartner_ID
+	 *	@param C_BPartner_ID bp
+	 */
+	public void setC_BPartner_ID (int C_BPartner_ID)
+	{
+		m_C_BPartner_ID = C_BPartner_ID;
+	}	//	setC_BPartner_ID
+	
+	/**
+	 *  Get BPartner Employee
+	 *  @return C_Employee_ID
+	 */
+	public int getC_Employee_ID()
+	{
+		if (m_C_Employee_ID == -1)
+		{
+			int index = p_po.get_ColumnIndex("C_Employee_ID");
+			if (index != -1)
+			{
+				Integer ii = (Integer) p_po.get_Value(index);
+				if (ii != null)
+					m_C_Employee_ID = ii.intValue();
+			}
+			if (m_C_Employee_ID == -1)
+				m_C_Employee_ID = 0;
+		}
+		return m_C_Employee_ID;
+	}// getC_Employee_ID
+
+	/**
+	 * Set C_Employee_ID
+	 * 
+	 * @param C_Employee_ID bp
+	 */
+	public void setC_Employee_ID(int C_Employee_ID) {
+		m_C_Employee_ID = C_Employee_ID;
+	} // setC_Employee_ID
+
+	/**
+	 * 	Get C_BPartner_Location_ID
+	 *	@return C_BPartner_Location_ID or 0
+	 */
+	public int getC_BPartner_Location_ID()
+	{
+		int index = p_po.get_ColumnIndex("C_BPartner_Location_ID");
+		if (index != -1)
+		{
+			Integer ii = (Integer)p_po.get_Value(index);
+			if (ii != null)
+				return ii.intValue();
+		}
+		return 0;
+	}	//	getC_BPartner_Location_ID
+
+	/**
+	 * 	Get C_Project_ID
+	 *	@return C_Project_ID or 0
+	 */
+	public int getC_Project_ID()
+	{
+		int index = p_po.get_ColumnIndex("C_Project_ID");
+		if (index != -1)
+		{
+			Integer ii = (Integer)p_po.get_Value(index);
+			if (ii != null)
+				return ii.intValue();
+		}
+		return 0;
+	}	//	getC_Project_ID
+
+	/**
+	 * 	Get C_ProjectPhase_ID
+	 *	@return C_ProjectPhase_ID or 0
+	 */
+	public int getC_ProjectPhase_ID()
+	{
+		int index = p_po.get_ColumnIndex("C_ProjectPhase_ID");
+		if (index != -1)
+		{
+			Integer ii = (Integer)p_po.get_Value(index);
+			if (ii != null)
+				return ii.intValue();
+		}
+		return 0;
+	}	//	getC_ProjectPhase_ID
+
+	/**
+	 * 	Get C_ProjectTask_ID
+	 *	@return C_ProjectTask_ID or 0
+	 */
+	public int getC_ProjectTask_ID()
+	{
+		int index = p_po.get_ColumnIndex("C_ProjectTask_ID");
+		if (index != -1)
+		{
+			Integer ii = (Integer)p_po.get_Value(index);
+			if (ii != null)
+				return ii.intValue();
+		}
+		return 0;
+	}	//	getC_ProjectTask_ID
+
+	/**
+	 * 	Get C_SalesRegion_ID
+	 *	@return C_SalesRegion_ID or 0
+	 */
+	public int getC_SalesRegion_ID()
+	{
+		int index = p_po.get_ColumnIndex("C_SalesRegion_ID");
+		if (index != -1)
+		{
+			Integer ii = (Integer)p_po.get_Value(index);
+			if (ii != null)
+				return ii.intValue();
+		}
+		return 0;
+	}	//	getC_SalesRegion_ID
+
+	/**
+	 * 	Get C_SalesRegion_ID
+	 *	@return C_SalesRegion_ID or 0
+	 */
+	public int getBP_C_SalesRegion_ID()
+	{
+		if (m_BP_C_SalesRegion_ID == -1)
+		{
+			int index = p_po.get_ColumnIndex("C_SalesRegion_ID");
+			if (index != -1)
+			{
+				Integer ii = (Integer)p_po.get_Value(index);
+				if (ii != null)
+					m_BP_C_SalesRegion_ID = ii.intValue();
+			}
+			if (m_BP_C_SalesRegion_ID == -1)
+				m_BP_C_SalesRegion_ID = 0;
+		}
+		return m_BP_C_SalesRegion_ID;
+	}	//	getBP_C_SalesRegion_ID
+
+	/**
+	 * 	Set C_SalesRegion_ID
+	 *	@param C_SalesRegion_ID id
+	 */
+	public void setBP_C_SalesRegion_ID (int C_SalesRegion_ID)
+	{
+		m_BP_C_SalesRegion_ID = C_SalesRegion_ID;
+	}	//	setBP_C_SalesRegion_ID
+
+	/**
+	 * 	Get C_Activity_ID
+	 *	@return C_Activity_ID or 0
+	 */
+	public int getC_Activity_ID()
+	{
+		int index = p_po.get_ColumnIndex("C_Activity_ID");
+		if (index != -1)
+		{
+			Integer ii = (Integer)p_po.get_Value(index);
+			if (ii != null)
+				return ii.intValue();
+		}
+		return 0;
+	}	//	getC_Activity_ID
+
+	/**
+	 * 	Get C_Campaign_ID
+	 *	@return C_Campaign_ID or 0
+	 */
+	public int getC_Campaign_ID()
+	{
+		int index = p_po.get_ColumnIndex("C_Campaign_ID");
+		if (index != -1)
+		{
+			Integer ii = (Integer)p_po.get_Value(index);
+			if (ii != null)
+				return ii.intValue();
+		}
+		return 0;
+	}	//	getC_Campaign_ID
+
+	/**
+	 * 	Get M_Product_ID
+	 *	@return M_Product_ID or 0
+	 */
+	public int getM_Product_ID()
+	{
+		int index = p_po.get_ColumnIndex("M_Product_ID");
+		if (index != -1)
+		{
+			Integer ii = (Integer)p_po.get_Value(index);
+			if (ii != null)
+				return ii.intValue();
+		}
+		return 0;
+	}	//	getM_Product_ID
+
+	/**
+	 * 	Get AD_OrgTrx_ID
+	 *	@return AD_OrgTrx_ID or 0
+	 */
+	public int getAD_OrgTrx_ID()
+	{
+		int index = p_po.get_ColumnIndex("AD_OrgTrx_ID");
+		if (index != -1)
+		{
+			Integer ii = (Integer)p_po.get_Value(index);
+			if (ii != null)
+				return ii.intValue();
+		}
+		return 0;
+	}	//	getAD_OrgTrx_ID
+
+	/**
+	 * 	Get C_LocFrom_ID
+	 *	@return from C_Location_ID or 0
+	 */
+	public int getC_LocFrom_ID()
+	{
+		return m_C_LocFrom_ID;
+	}	//	getC_LocFrom_ID
+
+	/**
+	 * 	Set C_LocFrom_ID
+	 *	@param C_LocFrom_ID loc from
+	 */
+	public void setC_LocFrom_ID(int C_LocFrom_ID)
+	{
+		m_C_LocFrom_ID = C_LocFrom_ID;
+	}	//	setC_LocFrom_ID
+
+	/**
+	 * 	Get C_LocTo_ID
+	 *	@return to C_Location_ID or 0
+	 */
+	public int getC_LocTo_ID()
+	{
+		return m_C_LocTo_ID;
+	}	//	getC_LocTo_ID
+
+	/**
+	 * 	Set C_LocTo_ID
+	 *	@param C_LocTo_ID loc to
+	 */
+	public void setC_LocTo_ID(int C_LocTo_ID)
+	{
+		m_C_LocTo_ID = C_LocTo_ID;
+	}	//	setC_LocTo_ID
+
+	/**
+	 * 	Get User1_ID
+	 *	@return User1_ID or 0
+	 */
+	public int getUser1_ID()
+	{
+		int index = p_po.get_ColumnIndex("User1_ID");
+		if (index != -1)
+		{
+			Integer ii = (Integer)p_po.get_Value(index);
+			if (ii != null)
+				return ii.intValue();
+		}
+		return 0;
+	}	//	getUser1_ID
+
+	/**
+	 * 	Get User2_ID
+	 *	@return User2_ID or 0
+	 */
+	public int getUser2_ID()
+	{
+		int index = p_po.get_ColumnIndex("User2_ID");
+		if (index != -1)
+		{
+			Integer ii = (Integer)p_po.get_Value(index);
+			if (ii != null)
+				return ii.intValue();
+		}
+		return 0;
+	}	//	getUser2_ID
+
+    /**
+	 * Get value by column name
+	 * @param ColumnName
+	 * @return column value or 0 (if column doesn't exists)
+	 */
+	public int getValue (String ColumnName)
+	{
+		int index = p_po.get_ColumnIndex(ColumnName);
+		if (index != -1)
+		{
+			Integer ii = (Integer)p_po.get_Value(index);
+			if (ii != null)
+				return ii.intValue();
+		}
+		return 0;
+	}	//	getValue
+
+	 /**
+	 * Get value by column name
+	 * @param ColumnName
+	 * @return column value or null (if column doesn't exists)
+	 */
+	public String get_ValueAsString (String ColumnName)
+	{
+		int index = p_po.get_ColumnIndex(ColumnName);
+		if (index != -1)
+		{
+			return p_po.get_ValueAsString(index);
+		}
+		return null;
+	}	//	get_ValueAsString
+
+	/**
+	 *  Load Document Details
+	 *  @return error message or null
+	 */
+	protected abstract String loadDocumentDetails ();
+
+	/**
+	 *  Get Source Currency Balance - subtracts line (and tax) amounts from total - no rounding
+	 *  @return positive amount, if total header is bigger than lines
+	 */
+	public abstract BigDecimal getBalance();
+
+	/**
+	 *  Create Facts (the accounting logic)
+	 *  @param as accounting schema
+	 *  @return Facts
+	 */
+	public abstract ArrayList<Fact> createFacts (MAcctSchema as);
+
+	/**
+	 *  Get Facts (the accounting logic)
+	 *  @return Facts
+	 */
+	public ArrayList<Fact> getFacts() {
+		return m_fact;
+	}
+	
+	/**
+	 * Get accounting schema
+	 * @return MAcctSchema
+	 */
+	protected MAcctSchema getAcctSchema() {
+		return m_as;
+	}
+	
+	/**
+	 * Is posting of document should be deferred to next run of accounting posting
+	 * @return true if posting of document should be deferred to next run of accounting posting
+	 */
+	public boolean isDeferPosting() {
+		return false;
+	}
+
+	/**
+	 * Delete the posting based on the table and record for the client accounting schema with
+	 * isDeleteReverseCorrectPosting true
+	 * 
+	 * @param ctx
+	 * @param client_ID
+	 * @param tableId
+	 * @param record_ID
+	 * @param trxName
+	 */
+	public static void deleteReverseCorrectPosting(Properties ctx, int client_ID, int tableId, int record_ID, String trxName)
+	{
+		MAcctSchema[] acctSchemas = MAcctSchema.getClientAcctSchema(ctx, client_ID);
+		for (MAcctSchema as : acctSchemas)
+		{
+			if (as.isDeleteReverseCorrectPosting())
+			{
+				Doc.deleteAcct(tableId, record_ID, as.getC_AcctSchema_ID(), trxName);
+			}
+		}
+	} // deleteAcctForClientSchema
+	
+	/** In a Back-Date Posting Process **/
+	private boolean isInBackDatePostingProcess;
+	
+	/**
+	 * Is in a back-date posting process?
+	 * @return true if is in a back-date posting process
+	 */
+	public boolean isInBackDatePostingProcess() {
+		return isInBackDatePostingProcess;
+	}
+}   //  Doc