/******************************************************************************
 * Product: Adempiere ERP & CRM Smart Business Solution                       *
 * Copyright (C) 1999-2006 ComPiere, Inc. All Rights Reserved.                *
 * This program is free software; you can redistribute it and/or modify it    *
 * under the terms version 2 of the GNU General Public License as published   *
 * by the Free Software Foundation. This program is distributed in the hope   *
 * that it will be useful, but WITHOUT ANY WARRANTY; without even the implied *
 * warranty of MERCHANTABILITY or FITNESS FOR A PARTICULAR PURPOSE.           *
 * See the GNU General Public License for more details.                       *
 * You should have received a copy of the GNU General Public License along    *
 * with this program; if not, write to the Free Software Foundation, Inc.,    *
 * 59 Temple Place, Suite 330, Boston, MA 02111-1307 USA.                     *
 * For the text or an alternative of this public license, you may reach us    *
 * ComPiere, Inc., 2620 Augustine Dr. #245, Santa Clara, CA 95054, USA        *
 * or via info@compiere.org or http://www.compiere.org/license.html           *
 *****************************************************************************/
package org.compiere.acct;

import java.math.BigDecimal;
import java.math.RoundingMode;
import java.sql.PreparedStatement;
import java.sql.ResultSet;
import java.sql.SQLException;
import java.sql.Savepoint;
import java.sql.Timestamp;
import java.util.ArrayList;
import java.util.HashMap;
import java.util.List;
import java.util.Map;
import java.util.logging.Level;

import org.adempiere.exceptions.AverageCostingZeroQtyException;
import org.compiere.model.ICostInfo;
import org.compiere.model.MAccount;
import org.compiere.model.MAcctSchema;
import org.compiere.model.MClientInfo;
import org.compiere.model.MConversionRate;
import org.compiere.model.MCost;
import org.compiere.model.MCostDetail;
import org.compiere.model.MCostElement;
import org.compiere.model.MCurrency;
import org.compiere.model.MFactAcct;
import org.compiere.model.MInOutLine;
import org.compiere.model.MInvoice;
import org.compiere.model.MInvoiceLine;
import org.compiere.model.MLandedCostAllocation;
import org.compiere.model.MOrderLandedCost;
import org.compiere.model.MOrderLandedCostAllocation;
import org.compiere.model.MOrderLine;
import org.compiere.model.MTax;
import org.compiere.model.ProductCost;
import org.compiere.model.Query;
import org.compiere.model.X_M_Cost;
import org.compiere.util.DB;
import org.compiere.util.Env;
import org.compiere.util.Trx;
import org.compiere.util.Util;

/**
 *  Post Invoice Documents.
 *  <pre>
 *  Table:              C_Invoice (318)
 *  Document Types:     ARI, ARC, ARF, API, APC
 *  </pre>
 *  @author Jorg Janke
 *  @author Armen Rizal, Goodwill Consulting
 *  	<li>BF: 2797257	Landed Cost Detail is not using allocation qty
 *
 *  @version  $Id: Doc_Invoice.java,v 1.2 2006/07/30 00:53:33 jjanke Exp $
 */
public class Doc_Invoice extends Doc
{
	/**
	 *  Constructor
	 * 	@param as accounting schemata
	 * 	@param rs record
	 * 	@param trxName trx
	 */
	public Doc_Invoice(MAcctSchema as, ResultSet rs, String trxName)
	{
		super (as, MInvoice.class, rs, null, trxName);
	}	//	Doc_Invoice

	/** Contained Optional Tax Lines    */
	protected DocTax[]        m_taxes = null;
	/** Contained Optional Tax Lines Distributed to Line Item */
	@SuppressWarnings("unused")
	private DocTax[]        m_addToLineTaxes = null;
	/** Currency Precision				*/
	protected int				m_precision = -1;
	/** All lines are Service			*/
	protected boolean			m_allLinesService = true;
	/** All lines are product item		*/
	protected boolean			m_allLinesItem = true;

	/**
	 *  Load Specific Document Details
	 *  @return error message or null
	 */
	@Override
	protected String loadDocumentDetails ()
	{
		MInvoice invoice = (MInvoice)getPO();
		setDateDoc(invoice.getDateInvoiced());
		setIsTaxIncluded(invoice.isTaxIncluded());
		//	Amounts
		setAmount(Doc.AMTTYPE_Gross, invoice.getGrandTotal());
		setAmount(Doc.AMTTYPE_Net, invoice.getTotalLines());
		setAmount(Doc.AMTTYPE_Charge, invoice.getChargeAmt());

		//	Contained Objects
		m_taxes = loadTaxes();
		p_lines = loadLines(invoice);
		if (log.isLoggable(Level.FINE)) log.fine("Lines=" + p_lines.length + ", Taxes=" + m_taxes.length);
		return null;
	}   //  loadDocumentDetails

	/**
	 *	Load Invoice Taxes
	 *  @return DocTax Array
	 */
	private DocTax[] loadTaxes()
	{
		ArrayList<DocTax> list = new ArrayList<DocTax>();
		ArrayList<DocTax> distributeList = new ArrayList<DocTax>();
		String sql = "SELECT it.C_Tax_ID, t.Name, t.Rate, it.TaxBaseAmt, it.TaxAmt, t.IsSalesTax "
				+ "FROM C_Tax t, C_InvoiceTax it "
				+ "WHERE t.C_Tax_ID=it.C_Tax_ID AND it.C_Invoice_ID=?";
		PreparedStatement pstmt = null;
		ResultSet rs = null;
		try
		{
			pstmt = DB.prepareStatement(sql, getTrxName());
			pstmt.setInt(1, get_ID());
			rs = pstmt.executeQuery();
			//
			while (rs.next())
			{
				int C_Tax_ID = rs.getInt(1);
				String name = rs.getString(2);
				BigDecimal rate = rs.getBigDecimal(3);
				BigDecimal taxBaseAmt = rs.getBigDecimal(4);
				BigDecimal amount = rs.getBigDecimal(5);
				boolean salesTax = "Y".equals(rs.getString(6));
				//
				MTax tax = MTax.get(getCtx(), C_Tax_ID);
				DocTax taxLine = new DocTax(C_Tax_ID, name, rate,
					taxBaseAmt, amount, salesTax);
				if (log.isLoggable(Level.FINE)) log.fine(taxLine.toString());
				if (!tax.isDistributeTaxWithLineItem())
				{					
					list.add(taxLine);
				}
				else
				{
					distributeList.add(taxLine);
				}
			}
		}
		catch (SQLException e)
		{
			log.log(Level.SEVERE, sql, e);
			return null;
		}
		finally {
			DB.close(rs, pstmt);
			rs = null; pstmt = null;
		}

		//	Return Array
		DocTax[] tl = new DocTax[list.size()];
		list.toArray(tl);
		//	Distribute list
		m_addToLineTaxes = distributeList.toArray(new DocTax[0]);
		
		return tl;
	}	//	loadTaxes

	/**
	 *	Load Invoice Line
	 *	@param invoice invoice
	 *  @return DocLine Array
	 */
	private DocLine[] loadLines (MInvoice invoice)
	{
		ArrayList<DocLine> list = new ArrayList<DocLine>();
		//
		MInvoiceLine[] lines = invoice.getLines(false);
		MInvoiceLine[] reversalLines = null;
		if (invoice.getReversal_ID() > 0)
		{
			MInvoice reversal = new MInvoice(invoice.getCtx(), invoice.getReversal_ID(), invoice.get_TrxName());
			reversalLines = reversal.getLines(false);		
		}
		for (int i = 0; i < lines.length; i++)
		{
			MInvoiceLine line = lines[i];
			if (line.isDescription())
				continue;
			DocLine docLine = new DocLine(line, this);
			//	Qty
			BigDecimal Qty = line.getQtyInvoiced();
			boolean cm = getDocumentType().equals(DOCTYPE_ARCredit)
				|| getDocumentType().equals(DOCTYPE_APCredit);
			docLine.setQty(cm ? Qty.negate() : Qty, invoice.isSOTrx());
			if (invoice.getReversal_ID() > 0 && reversalLines != null)
				docLine.setReversalLine_ID(reversalLines[i].get_ID());		
			//
			BigDecimal LineNetAmt = line.getLineNetAmt();
			BigDecimal PriceList = line.getPriceList();
			int C_Tax_ID = docLine.getC_Tax_ID();
			//	Correct included Tax
			if (isTaxIncluded() && C_Tax_ID != 0)
			{
				MTax tax = MTax.get(getCtx(), C_Tax_ID);
				if (!tax.isZeroTax())
				{
					BigDecimal LineNetAmtTax = tax.calculateTax(LineNetAmt, true, getStdPrecision());
					if (log.isLoggable(Level.FINE)) log.fine("LineNetAmt=" + LineNetAmt + " - Tax=" + LineNetAmtTax);

					if (tax.isSummary()) {
						LineNetAmt = LineNetAmt.subtract(LineNetAmtTax);
						BigDecimal base = LineNetAmt;
						BigDecimal sumChildLineNetAmtTax = Env.ZERO;
						DocTax taxToApplyDiff = null;
						for (MTax childTax : tax.getChildTaxes(false)) {
							if (!childTax.isZeroTax())
							{
								BigDecimal childLineNetAmtTax = childTax.calculateTax(base, false, getStdPrecision());
								if (log.isLoggable(Level.FINE)) log.fine("LineNetAmt=" + base + " - Child Tax=" + childLineNetAmtTax);
								if (childTax.isDistributeTaxWithLineItem())
								{
									LineNetAmt = LineNetAmt.add(childLineNetAmtTax);
									LineNetAmtTax = LineNetAmtTax.subtract(childLineNetAmtTax);
								}
								else
								{
									for (int t = 0; t < m_taxes.length; t++)
									{
										if (m_taxes[t].getC_Tax_ID() == childTax.getC_Tax_ID())
										{
											m_taxes[t].addIncludedTax(childLineNetAmtTax);
											taxToApplyDiff = m_taxes[t];
											sumChildLineNetAmtTax = sumChildLineNetAmtTax.add(childLineNetAmtTax);
											break;
										}
									}
								}
							}
						}
						BigDecimal diffChildVsSummary = LineNetAmtTax.subtract(sumChildLineNetAmtTax);
						if (diffChildVsSummary.signum() != 0 && taxToApplyDiff != null) {
							taxToApplyDiff.addIncludedTax(diffChildVsSummary);
						}
					} else {
						if (!tax.isDistributeTaxWithLineItem())
						{
							LineNetAmt = LineNetAmt.subtract(LineNetAmtTax);
							for (int t = 0; t < m_taxes.length; t++)
							{
								if (m_taxes[t].getC_Tax_ID() == C_Tax_ID)
								{
									m_taxes[t].addIncludedTax(LineNetAmtTax);
									break;
								}
							}
						}
					}
					
					BigDecimal PriceListTax = tax.calculateTax(PriceList, true, getStdPrecision());
					PriceList = PriceList.subtract(PriceListTax);
				}
			}	//	correct included Tax
			else
			{
				int stdPrecision = MCurrency.getStdPrecision(getCtx(), invoice.getC_Currency_ID());
				MTax tax = MTax.get(getCtx(), C_Tax_ID);
				if (tax.isSummary())
				{
					MTax[] cTaxes = tax.getChildTaxes(false);
					BigDecimal base = LineNetAmt;
					for(MTax cTax : cTaxes)
					{
						if (cTax.isDistributeTaxWithLineItem())
						{
							BigDecimal taxAmt = cTax.calculateTax(base, false, stdPrecision);
							LineNetAmt = LineNetAmt.add(taxAmt);
						}
					}
				}
				else if (tax.isDistributeTaxWithLineItem())
				{
					BigDecimal taxAmt = tax.calculateTax(LineNetAmt, false, stdPrecision);
					LineNetAmt = LineNetAmt.add(taxAmt);
				}
			}

			docLine.setAmount (LineNetAmt, PriceList, Qty);	//	qty for discount calc
			if (docLine.isItem())
				m_allLinesService = false;
			else
				m_allLinesItem = false;
			//
			if (log.isLoggable(Level.FINE)) log.fine(docLine.toString());
			list.add(docLine);
		}

		//	Convert to Array
		DocLine[] dls = new DocLine[list.size()];
		list.toArray(dls);

		//	Included Tax - make sure that no difference
		if (isTaxIncluded())
		{
			for (int i = 0; i < m_taxes.length; i++)
			{
				if (m_taxes[i].isIncludedTaxDifference())
				{
					BigDecimal diff = m_taxes[i].getIncludedTaxDifference();
					for (int j = 0; j < dls.length; j++)
					{
						MTax lineTax = MTax.get(getCtx(), dls[j].getC_Tax_ID());
						MTax[] composingTaxes = null;
						if (lineTax.isSummary()) {
							composingTaxes = lineTax.getChildTaxes(false);
						} else {
							composingTaxes = new MTax[1];
							composingTaxes[0] = lineTax;
						}
						for (MTax mTax : composingTaxes) {
							if (mTax.getC_Tax_ID() == m_taxes[i].getC_Tax_ID())
							{
								dls[j].setLineNetAmtDifference(diff);
								m_taxes[i].addIncludedTax(diff.negate());
								diff = Env.ZERO;
								break;
							}
						}
						if (diff.signum() == 0) {
							break;
						}
					}	//	for all lines
				}	//	tax difference
			}	//	for all taxes
		}	//	Included Tax difference

		//	Return Array
		return dls;
	}	//	loadLines

	/**
	 * 	Get Currency Precision
	 *	@return precision
	 */
	private int getStdPrecision()
	{
		if (m_precision == -1)
			m_precision = MCurrency.getStdPrecision(getCtx(), getC_Currency_ID());
		return m_precision;
	}	//	getPrecision


	/**
	 *  Get Source Currency Balance - subtracts line and tax amounts from total - no rounding
	 *  @return positive amount, if total invoice is bigger than lines
	 */
	@Override
	public BigDecimal getBalance()
	{
		BigDecimal retValue = Env.ZERO;
		StringBuilder sb = new StringBuilder (" [");
		//  Total
		retValue = retValue.add(getAmount(Doc.AMTTYPE_Gross));
		sb.append(getAmount(Doc.AMTTYPE_Gross));
		//  - Header Charge
		retValue = retValue.subtract(getAmount(Doc.AMTTYPE_Charge));
		sb.append("-").append(getAmount(Doc.AMTTYPE_Charge));
		//  - Tax
		for (int i = 0; i < m_taxes.length; i++)
		{
			retValue = retValue.subtract(m_taxes[i].getAmount());
			sb.append("-").append(m_taxes[i].getAmount());
		}
		//  - Lines
		for (int i = 0; i < p_lines.length; i++)
		{
			retValue = retValue.subtract(p_lines[i].getAmtSource());
			sb.append("-").append(p_lines[i].getAmtSource());
		}
		sb.append("]");
		//
		if (log.isLoggable(Level.FINE)) log.fine(toString() + " Balance=" + retValue + sb.toString());
		return retValue;
	}   //  getBalance

	/**
	 *  Create Facts (the accounting logic) for
	 *  ARI, ARC, ARF, API, APC.
	 *  <pre>
	 *  ARI, ARF
	 *      Receivables     DR
	 *      Charge                  CR
	 *      TaxDue                  CR
	 *      Revenue                 CR
	 *
	 *  ARC
	 *      Receivables             CR
	 *      Charge          DR
	 *      TaxDue          DR
	 *      Revenue         RR
	 *
	 *  API
	 *      Payables                CR
	 *      Charge          DR
	 *      TaxCredit       DR
	 *      Expense         DR
	 *
	 *  APC
	 *      Payables        DR
	 *      Charge                  CR
	 *      TaxCredit               CR
	 *      Expense                 CR
	 *  </pre>
	 *  @param as accounting schema
	 *  @return Fact
	 */
	@Override
	public ArrayList<Fact> createFacts (MAcctSchema as)
	{
		//
		ArrayList<Fact> facts = new ArrayList<Fact>();
		//  create Fact Header
		Fact fact = new Fact(this, as, Fact.POST_Actual);

		//  Cash based accounting
		if (!as.isAccrual())
			return facts;
		
		MInvoice inv = (MInvoice) getPO();
		// check is date of both invoiced same
		boolean isCreatePost = !(as.isDeleteReverseCorrectPosting()
				&& inv.getReversal_ID() > 0
				&& Util.compareDate(inv.getDateAcct(), inv.getReversal().getDateAcct()) == 0);

		//  ** ARI, ARF
		if (getDocumentType().equals(DOCTYPE_ARInvoice)
			|| getDocumentType().equals(DOCTYPE_ARProForma))
		{
			if (!isCreatePost)
				return facts;
			
			BigDecimal grossAmt = getAmount(Doc.AMTTYPE_Gross);
			BigDecimal serviceAmt = Env.ZERO;

			//  Header Charge           CR
			BigDecimal amt = getAmount(Doc.AMTTYPE_Charge);
			if (amt != null && amt.signum() != 0)
				fact.createLine(null, getAccount(Doc.ACCTTYPE_Charge, as),
					getC_Currency_ID(), null, amt);
			//  TaxDue                  CR
			for (int i = 0; i < m_taxes.length; i++)
			{
				amt = m_taxes[i].getAmount();
				if (amt != null && amt.signum() != 0)
				{
					FactLine tl = fact.createLine(null, m_taxes[i].getAccount(DocTax.ACCTTYPE_TaxDue, as),
						getC_Currency_ID(), null, amt);
					if (tl != null)
						tl.setC_Tax_ID(m_taxes[i].getC_Tax_ID());					
				}
			}
			//  Revenue                 CR
			for (int i = 0; i < p_lines.length; i++)
			{
				amt = p_lines[i].getAmtSource();
				BigDecimal dAmt = null;
				if (as.isTradeDiscountPosted())
				{
					BigDecimal discount = p_lines[i].getDiscount();
					if (discount != null && discount.signum() != 0)
					{
						amt = amt.add(discount);
						dAmt = discount;
						fact.createLine (p_lines[i],
								p_lines[i].getAccount(ProductCost.ACCTTYPE_P_TDiscountGrant, as),
								getC_Currency_ID(), dAmt, null);
					}
				}
				fact.createLine (p_lines[i],
					p_lines[i].getAccount(ProductCost.ACCTTYPE_P_Revenue, as),
					getC_Currency_ID(), null, amt);
				if (!p_lines[i].isItem())
				{
					grossAmt = grossAmt.subtract(amt);
					serviceAmt = serviceAmt.add(amt);
				}
			}

			//  Receivables     DR
			int receivables_ID = getValidCombination_ID(Doc.ACCTTYPE_C_Receivable, as);
			int receivablesServices_ID = receivables_ID; // Receivable Services account Deprecated IDEMPIERE-362
			if (m_allLinesItem || !as.isPostServices()
				|| receivables_ID == receivablesServices_ID)
			{
				grossAmt = getAmount(Doc.AMTTYPE_Gross);
				serviceAmt = Env.ZERO;
			}
			else if (m_allLinesService)
			{
				serviceAmt = getAmount(Doc.AMTTYPE_Gross);
				grossAmt = Env.ZERO;
			}
			if (grossAmt.signum() != 0)
				fact.createLine(null, MAccount.get(getCtx(), receivables_ID),
					getC_Currency_ID(), grossAmt, null);
			if (serviceAmt.signum() != 0)
				fact.createLine(null, MAccount.get(getCtx(), receivablesServices_ID),
					getC_Currency_ID(), serviceAmt, null);

			//  Set Locations
			FactLine[] fLines = fact.getLines();
			for (int i = 0; i < fLines.length; i++)
			{
				if (fLines[i] != null)
				{
					fLines[i].setLocationFromOrg(fLines[i].getAD_Org_ID(), true);      //  from Loc
					fLines[i].setLocationFromBPartner(getC_BPartner_Location_ID(), false);  //  to Loc
				}
			}
		}
		//  ARC
		else if (getDocumentType().equals(DOCTYPE_ARCredit))
		{
			if (!isCreatePost)
				return facts;

			BigDecimal grossAmt = getAmount(Doc.AMTTYPE_Gross);
			BigDecimal serviceAmt = Env.ZERO;

			//  Header Charge   DR
			BigDecimal amt = getAmount(Doc.AMTTYPE_Charge);
			if (amt != null && amt.signum() != 0)
				fact.createLine(null, getAccount(Doc.ACCTTYPE_Charge, as),
					getC_Currency_ID(), amt, null);
			//  TaxDue          DR
			for (int i = 0; i < m_taxes.length; i++)
			{
				amt = m_taxes[i].getAmount();
				if (amt != null && amt.signum() != 0)
				{
					FactLine tl = fact.createLine(null, m_taxes[i].getAccount(DocTax.ACCTTYPE_TaxDue, as),
						getC_Currency_ID(), amt, null);
					if (tl != null)
						tl.setC_Tax_ID(m_taxes[i].getC_Tax_ID());
				}
			}
			//  Revenue         CR
			for (int i = 0; i < p_lines.length; i++)
			{
				amt = p_lines[i].getAmtSource();
				BigDecimal dAmt = null;
				if (as.isTradeDiscountPosted())
				{
					BigDecimal discount = p_lines[i].getDiscount();
					if (discount != null && discount.signum() != 0)
					{
						amt = amt.add(discount);
						dAmt = discount;
						fact.createLine (p_lines[i],
								p_lines[i].getAccount (ProductCost.ACCTTYPE_P_TDiscountGrant, as),
								getC_Currency_ID(), null, dAmt);
					}
				}
				fact.createLine (p_lines[i],
					p_lines[i].getAccount (ProductCost.ACCTTYPE_P_Revenue, as),
					getC_Currency_ID(), amt, null);
				if (!p_lines[i].isItem())
				{
					grossAmt = grossAmt.subtract(amt);
					serviceAmt = serviceAmt.add(amt);
				}
			}

			//  Receivables             CR
			int receivables_ID = getValidCombination_ID (Doc.ACCTTYPE_C_Receivable, as);
			int receivablesServices_ID = receivables_ID; // Receivable Services account Deprecated IDEMPIERE-362
			if (m_allLinesItem || !as.isPostServices()
				|| receivables_ID == receivablesServices_ID)
			{
				grossAmt = getAmount(Doc.AMTTYPE_Gross);
				serviceAmt = Env.ZERO;
			}
			else if (m_allLinesService)
			{
				serviceAmt = getAmount(Doc.AMTTYPE_Gross);
				grossAmt = Env.ZERO;
			}
			if (grossAmt.signum() != 0)
				fact.createLine(null, MAccount.get(getCtx(), receivables_ID),
					getC_Currency_ID(), null, grossAmt);
			if (serviceAmt.signum() != 0)
				fact.createLine(null, MAccount.get(getCtx(), receivablesServices_ID),
					getC_Currency_ID(), null, serviceAmt);

			//  Set Locations
			FactLine[] fLines = fact.getLines();
			for (int i = 0; i < fLines.length; i++)
			{
				if (fLines[i] != null)
				{
					fLines[i].setLocationFromOrg(fLines[i].getAD_Org_ID(), true);      //  from Loc
					fLines[i].setLocationFromBPartner(getC_BPartner_Location_ID(), false);  //  to Loc
				}
			}
		}

		//  ** API
		else if (getDocumentType().equals(DOCTYPE_APInvoice))
		{
			MInvoice invoice = (MInvoice)getPO();
			MInvoice originalInvoice = null;
			if (invoice.getReversal_ID() > 0 && invoice.getReversal_ID() < invoice.getC_Invoice_ID())
			{
				originalInvoice = new MInvoice(Env.getCtx(), invoice.getReversal_ID(), invoice.get_TrxName());
			}
			BigDecimal grossAmt = getAmount(Doc.AMTTYPE_Gross);
			BigDecimal serviceAmt = Env.ZERO;

			//  Charge          DR
			if(isCreatePost)
			{
				fact.createLine(null, getAccount(Doc.ACCTTYPE_Charge, as),
					getC_Currency_ID(), getAmount(Doc.AMTTYPE_Charge), null);
				//  TaxCredit       DR
				for (int i = 0; i < m_taxes.length; i++)
				{
					FactLine tl = fact.createLine(null, m_taxes[i].getAccount(m_taxes[i].getAPTaxType(), as),
						getC_Currency_ID(), m_taxes[i].getAmount(), null);
					if (tl != null)
						tl.setC_Tax_ID(m_taxes[i].getC_Tax_ID());

          if (tl != null && invoice.getReversal_ID() > 0 && invoice.getReversal_ID() < invoice.getC_Invoice_ID())
          {
            tl.updateReverseLine(MInvoice.Table_ID, invoice.getReversal_ID(), 0, BigDecimal.ONE);
          }
				}
			}
			//  Expense         DR
			for (int i = 0; i < p_lines.length; i++)
			{
				DocLine line = p_lines[i];
<<<<<<< HEAD
				boolean landedCost = landedCost(as, fact, line, true, isCreatePost);
				if (isCreatePost && landedCost && as.isExplicitCostAdjustment())
=======
				boolean landedCost = landedCost(as, fact, line, true, false);
				if (landedCost && as.isExplicitCostAdjustment())
>>>>>>> 584aaeb0
				{
					fact.createLine (line, line.getAccount(ProductCost.ACCTTYPE_P_Expense, as),
						getC_Currency_ID(), line.getAmtSource(), null);
					//
					FactLine fl = fact.createLine (line, line.getAccount(ProductCost.ACCTTYPE_P_Expense, as),
						getC_Currency_ID(), null, line.getAmtSource());
					String desc = line.getDescription();
					if (desc == null)
						desc = "100%";
					else
						desc += " 100%";
					fl.setDescription(desc);
					if (invoice.getReversal_ID() > 0 && invoice.getReversal_ID() < invoice.getC_Invoice_ID())
					{
						int lineId = 0;
						if (originalInvoice != null)
						{
							MInvoiceLine[] lines = originalInvoice.getLines();
							if (lines.length > i)
								lineId = lines[i].getC_InvoiceLine_ID();
						}
						fl.updateReverseLine(MInvoice.Table_ID, invoice.getReversal_ID(), lineId, BigDecimal.ONE);
					}
				}
				if (!landedCost)
				{
					MAccount expense = line.getAccount(ProductCost.ACCTTYPE_P_Expense, as);
					if (line.isItem())
						expense = line.getAccount (ProductCost.ACCTTYPE_P_InventoryClearing, as);
					BigDecimal amt = line.getAmtSource();
					BigDecimal dAmt = null;
					if (as.isTradeDiscountPosted() && !line.isItem())
					{
						BigDecimal discount = line.getDiscount();
						if (discount != null && discount.signum() != 0)
						{
							amt = amt.add(discount);
							dAmt = discount;
							MAccount tradeDiscountReceived = line.getAccount(ProductCost.ACCTTYPE_P_TDiscountRec, as);

							if(isCreatePost)
								{
								FactLine fl = fact.createLine (line, tradeDiscountReceived,
										getC_Currency_ID(), null, dAmt);
								if (fl != null && invoice.getReversal_ID() > 0 && invoice.getReversal_ID() < invoice.getC_Invoice_ID())
								{
									int lineId = 0;
									if (originalInvoice != null)
									{
										MInvoiceLine[] lines = originalInvoice.getLines();
										if (lines.length > i)
											lineId = lines[i].getC_InvoiceLine_ID();
									}
									fl.updateReverseLine(MInvoice.Table_ID, invoice.getReversal_ID(), lineId, BigDecimal.ONE);
								}
							}
						}
					}
					if(isCreatePost)
          {					
            FactLine fl = fact.createLine (line, expense,
						getC_Currency_ID(), amt, null);
            if (fl != null && invoice.getReversal_ID() > 0 && invoice.getReversal_ID() < invoice.getC_Invoice_ID())
            {
              int lineId = 0;
              if (originalInvoice != null)
              {
                MInvoiceLine[] lines = originalInvoice.getLines();
                if (lines.length > i)
                  lineId = lines[i].getC_InvoiceLine_ID();
              }
              fl.updateReverseLine(MInvoice.Table_ID, invoice.getReversal_ID(), lineId, BigDecimal.ONE);
            }
          }
					if (!line.isItem())
					{
						grossAmt = grossAmt.subtract(amt);
						serviceAmt = serviceAmt.add(amt);
					}
					//
					if (line.getM_Product_ID() != 0
						&& line.getProduct().isService()) {	//	otherwise Inv Matching
						int Ref_CostDetail_ID = 0;
						if (line.getReversalLine_ID() > 0 && line.get_ID() > line.getReversalLine_ID())
						{
							MInvoiceLine reversalLine = new MInvoiceLine(getCtx(), line.getReversalLine_ID(), getTrxName());
							MCostDetail cd = MCostDetail.getInvoice(as, line.getM_Product_ID(), line.getM_AttributeSetInstance_ID(),
									reversalLine.get_ID(), 0, reversalLine.getParent().getDateAcct(), getTrxName());
							if (cd != null)
								Ref_CostDetail_ID = cd.getM_CostDetail_ID();
						}
						MCostDetail.createInvoice(as, line.getAD_Org_ID(),
							line.getM_Product_ID(), line.getM_AttributeSetInstance_ID(),
							line.get_ID(), 0,		//	No Cost Element
							line.getAmtSource(), line.getQty(),
							line.getDescription(), line.getDateAcct(), Ref_CostDetail_ID, getTrxName());
					}
				}
			}

			//  Liability               CR
			int payables_ID = getValidCombination_ID (Doc.ACCTTYPE_V_Liability, as);
			int payablesServices_ID = payables_ID; // Liability Services account Deprecated IDEMPIERE-362
			if (m_allLinesItem || !as.isPostServices()
				|| payables_ID == payablesServices_ID)
			{
				grossAmt = getAmount(Doc.AMTTYPE_Gross);
				serviceAmt = Env.ZERO;
			}
			else if (m_allLinesService)
			{
				serviceAmt = getAmount(Doc.AMTTYPE_Gross);
				grossAmt = Env.ZERO;
			}

      if (isCreatePost)
      {
        FactLine fl = null;
        if (grossAmt.signum() > 0)
          fl = fact.createLine(null, MAccount.get(getCtx(), payables_ID),
            getC_Currency_ID(), null, grossAmt);
        else if (grossAmt.signum() < 0)
          fl = fact.createLine(null, MAccount.get(getCtx(), payables_ID),
              getC_Currency_ID(), grossAmt.negate(), null);
        if (serviceAmt.signum() > 0)
          fl = fact.createLine(null, MAccount.get(getCtx(), payablesServices_ID),
            getC_Currency_ID(), null, serviceAmt);
        else if (serviceAmt.signum() < 0)
          fl = fact.createLine(null, MAccount.get(getCtx(), payablesServices_ID),
              getC_Currency_ID(), serviceAmt.negate(), null);
        if (fl != null && invoice.getReversal_ID() > 0 && invoice.getReversal_ID() < invoice.getC_Invoice_ID())
        {
          fl.updateReverseLine(MInvoice.Table_ID, invoice.getReversal_ID(), 0, BigDecimal.ONE);
        }
      }
			//  Set Locations
			FactLine[] fLines = fact.getLines();
			for (int i = 0; i < fLines.length; i++)
			{
				if (fLines[i] != null)
				{
					fLines[i].setLocationFromBPartner(getC_BPartner_Location_ID(), true);  //  from Loc
					fLines[i].setLocationFromOrg(fLines[i].getAD_Org_ID(), false);    //  to Loc
				}
			}

			//
			updateProductPO(as);	//	Only API
		}
		//  APC
		else if (getDocumentType().equals(DOCTYPE_APCredit))
		{
			BigDecimal grossAmt = getAmount(Doc.AMTTYPE_Gross);
			BigDecimal serviceAmt = Env.ZERO;
			//  Charge                  CR
			if(isCreatePost)
			{
				fact.createLine (null, getAccount(Doc.ACCTTYPE_Charge, as),
					getC_Currency_ID(), null, getAmount(Doc.AMTTYPE_Charge));
				//  TaxCredit               CR
				for (int i = 0; i < m_taxes.length; i++)
				{
					FactLine tl = fact.createLine (null, m_taxes[i].getAccount(m_taxes[i].getAPTaxType(), as),
						getC_Currency_ID(), null, m_taxes[i].getAmount());
					if (tl != null)
						tl.setC_Tax_ID(m_taxes[i].getC_Tax_ID());
				}
			}
			//  Expense                 CR
			for (int i = 0; i < p_lines.length; i++)
			{
				DocLine line = p_lines[i];
<<<<<<< HEAD
				boolean landedCost = landedCost(as, fact, line, false, isCreatePost);
				if (isCreatePost && landedCost && as.isExplicitCostAdjustment())
=======
				boolean landedCost = landedCost(as, fact, line, false, true);
				if (landedCost && as.isExplicitCostAdjustment())
>>>>>>> 584aaeb0
				{
					fact.createLine (line, line.getAccount(ProductCost.ACCTTYPE_P_Expense, as),
						getC_Currency_ID(), null, line.getAmtSource());
					//
					FactLine fl = fact.createLine (line, line.getAccount(ProductCost.ACCTTYPE_P_Expense, as),
						getC_Currency_ID(), line.getAmtSource(), null);
					String desc = line.getDescription();
					if (desc == null)
						desc = "100%";
					else
						desc += " 100%";
					fl.setDescription(desc);
				}
				if (!landedCost)
				{
					MAccount expense = line.getAccount(ProductCost.ACCTTYPE_P_Expense, as);
					if (line.isItem())
						expense = line.getAccount (ProductCost.ACCTTYPE_P_InventoryClearing, as);
					BigDecimal amt = line.getAmtSource();
					BigDecimal dAmt = null;
					if (as.isTradeDiscountPosted() && !line.isItem())
					{
						BigDecimal discount = line.getDiscount();
						if (discount != null && discount.signum() != 0)
						{
							amt = amt.add(discount);
							dAmt = discount;
							MAccount tradeDiscountReceived = line.getAccount(ProductCost.ACCTTYPE_P_TDiscountRec, as);
							if(isCreatePost)
								fact.createLine (line, tradeDiscountReceived,
										getC_Currency_ID(), dAmt, null);
						}
					}
					if(isCreatePost)
						fact.createLine (line, expense,
							getC_Currency_ID(), null, amt);
					if (!line.isItem())
					{
						grossAmt = grossAmt.subtract(amt);
						serviceAmt = serviceAmt.add(amt);
					}
					//
					if (line.getM_Product_ID() != 0
						&& line.getProduct().isService()) {	//	otherwise Inv Matching
						int Ref_CostDetail_ID = 0;
						if (line.getReversalLine_ID() > 0 && line.get_ID() > line.getReversalLine_ID())
						{
							MInvoiceLine reversalLine = new MInvoiceLine(getCtx(), line.getReversalLine_ID(), getTrxName());
							MCostDetail cd = MCostDetail.getInvoice(as, line.getM_Product_ID(), line.getM_AttributeSetInstance_ID(),
									reversalLine.get_ID(), 0, reversalLine.getParent().getDateAcct(), getTrxName());
							if (cd != null)
								Ref_CostDetail_ID = cd.getM_CostDetail_ID();
						}
						MCostDetail.createInvoice(as, line.getAD_Org_ID(),
							line.getM_Product_ID(), line.getM_AttributeSetInstance_ID(),
							line.get_ID(), 0,		//	No Cost Element
							line.getAmtSource().negate(), line.getQty(),
							line.getDescription(), line.getDateAcct(), Ref_CostDetail_ID, getTrxName());
					}
				}
			}

			//  Liability       DR
			int payables_ID = getValidCombination_ID (Doc.ACCTTYPE_V_Liability, as);
			int payablesServices_ID = payables_ID; // Liability Services account Deprecated IDEMPIERE-362
			if (m_allLinesItem || !as.isPostServices()
				|| payables_ID == payablesServices_ID)
			{
				grossAmt = getAmount(Doc.AMTTYPE_Gross);
				serviceAmt = Env.ZERO;
			}
			else if (m_allLinesService)
			{
				serviceAmt = getAmount(Doc.AMTTYPE_Gross);
				grossAmt = Env.ZERO;
			}
			if (isCreatePost && grossAmt.signum() != 0)
				fact.createLine(null, MAccount.get(getCtx(), payables_ID),
					getC_Currency_ID(), grossAmt, null);
			if (isCreatePost && serviceAmt.signum() != 0)
				fact.createLine(null, MAccount.get(getCtx(), payablesServices_ID),
					getC_Currency_ID(), serviceAmt, null);

			//  Set Locations
			FactLine[] fLines = fact.getLines();
			for (int i = 0; i < fLines.length; i++)
			{
				if (fLines[i] != null)
				{
					fLines[i].setLocationFromBPartner(getC_BPartner_Location_ID(), true);  //  from Loc
					fLines[i].setLocationFromOrg(fLines[i].getAD_Org_ID(), false);    //  to Loc
				}
			}
		}
		else
		{
			p_Error = "DocumentType unknown: " + getDocumentType();
			log.log(Level.SEVERE, p_Error);
			fact = null;
		}
		//
		facts.add(fact);
		return facts;
	}   //  createFact

	/**
	 * 	Create Fact for Cash Based accounting (i.e. only revenue/expense)
	 *	@param as accounting schema
	 *	@param fact fact to add lines to
	 *	@param multiplier source amount multiplier
	 *	@return accounted amount
	 */
	public BigDecimal createFactCash (MAcctSchema as, Fact fact, BigDecimal multiplier)
	{
		boolean creditMemo = getDocumentType().equals(DOCTYPE_ARCredit)
			|| getDocumentType().equals(DOCTYPE_APCredit);
		boolean payables = getDocumentType().equals(DOCTYPE_APInvoice)
			|| getDocumentType().equals(DOCTYPE_APCredit);
		BigDecimal acctAmt = Env.ZERO;
		FactLine fl = null;
		//	Revenue/Cost
		for (int i = 0; i < p_lines.length; i++)
		{
			DocLine line = p_lines[i];
			boolean landedCost = false;
			if  (payables)
<<<<<<< HEAD
				landedCost = landedCost(as, fact, line, false, true);
=======
				landedCost = landedCost(as, fact, line, false, creditMemo);
>>>>>>> 584aaeb0
			if (landedCost && as.isExplicitCostAdjustment())
			{
				fact.createLine (line, line.getAccount(ProductCost.ACCTTYPE_P_Expense, as),
					getC_Currency_ID(), null, line.getAmtSource());
				//
				fl = fact.createLine (line, line.getAccount(ProductCost.ACCTTYPE_P_Expense, as),
					getC_Currency_ID(), line.getAmtSource(), null);
				String desc = line.getDescription();
				if (desc == null)
					desc = "100%";
				else
					desc += " 100%";
				fl.setDescription(desc);
			}
			if (!landedCost)
			{
				MAccount acct = line.getAccount(
					payables ? ProductCost.ACCTTYPE_P_Expense : ProductCost.ACCTTYPE_P_Revenue, as);
				if (payables)
				{
					//	if Fixed Asset
					if (line.isItem())
						acct = line.getAccount (ProductCost.ACCTTYPE_P_InventoryClearing, as);
				}
				BigDecimal amt = line.getAmtSource().multiply(multiplier);
				BigDecimal amt2 = null;
				if (creditMemo)
				{
					amt2 = amt;
					amt = null;
				}
				if (payables)	//	Vendor = DR
					fl = fact.createLine (line, acct,
						getC_Currency_ID(), amt, amt2);
				else			//	Customer = CR
					fl = fact.createLine (line, acct,
						getC_Currency_ID(), amt2, amt);
				if (fl != null)
					acctAmt = acctAmt.add(fl.getAcctBalance());
			}
		}
		//  Tax
		for (int i = 0; i < m_taxes.length; i++)
		{
			BigDecimal amt = m_taxes[i].getAmount();
			BigDecimal amt2 = null;
			if (creditMemo)
			{
				amt2 = amt;
				amt = null;
			}
			FactLine tl = null;
			if (payables)
				tl = fact.createLine (null, m_taxes[i].getAccount(m_taxes[i].getAPTaxType(), as),
					getC_Currency_ID(), amt, amt2);
			else
				tl = fact.createLine (null, m_taxes[i].getAccount(DocTax.ACCTTYPE_TaxDue, as),
					getC_Currency_ID(), amt2, amt);
			if (tl != null)
				tl.setC_Tax_ID(m_taxes[i].getC_Tax_ID());
		}
		//  Set Locations
		FactLine[] fLines = fact.getLines();
		for (int i = 0; i < fLines.length; i++)
		{
			if (fLines[i] != null)
			{
				if (payables)
				{
					fLines[i].setLocationFromBPartner(getC_BPartner_Location_ID(), true);  //  from Loc
					fLines[i].setLocationFromOrg(fLines[i].getAD_Org_ID(), false);    //  to Loc
				}
				else
				{
					fLines[i].setLocationFromOrg(fLines[i].getAD_Org_ID(), true);    //  from Loc
					fLines[i].setLocationFromBPartner(getC_BPartner_Location_ID(), false);  //  to Loc
				}
			}
		}
		return acctAmt;
	}	//	createFactCash


	/**
	 * 	Create Landed Cost accounting and Cost lines
	 *	@param as accounting schema
	 *	@param fact fact
	 *	@param line document line
	 *	@param dr true for DR side, false otherwise
<<<<<<< HEAD
	 *  @param isCreatePost true for creating fact line, false otherwise
	 *	@return true if landed costs were created
	 */
	protected boolean landedCost (MAcctSchema as, Fact fact, DocLine line, boolean dr, boolean isCreatePost)
=======
	 *  @param creditMemo true if credit memo, false otherwise 
	 *	@return true if landed costs were created
	 */
	protected boolean landedCost (MAcctSchema as, Fact fact, DocLine line, boolean dr, boolean creditMemo)
>>>>>>> 584aaeb0
	{
		int C_InvoiceLine_ID = line.get_ID();
		MLandedCostAllocation[] lcas = MLandedCostAllocation.getOfInvoiceLine(
			getCtx(), C_InvoiceLine_ID, getTrxName());
		if (lcas.length == 0)
			return false;

		//	Calculate Total Base
		double totalBase = 0;
		for (int i = 0; i < lcas.length; i++)
			totalBase += lcas[i].getBase().doubleValue();

		Map<String, BigDecimal> costDetailAmtMap = new HashMap<>();
		Map<String, BigDecimal> mcostQtyMap = new HashMap<>();
		
		//	Create New
		MInvoiceLine il = new MInvoiceLine (getCtx(), C_InvoiceLine_ID, getTrxName());
		for (int i = 0; i < lcas.length; i++)
		{
			MLandedCostAllocation lca = lcas[i];
			if (lca.getBase().signum() == 0)
				continue;
			double percent = lca.getBase().doubleValue() / totalBase;
			String desc = il.getDescription();
			if (desc == null)
				desc = percent + "%";
			else
				desc += " - " + percent + "%";
			if (line.getDescription() != null)
				desc += " - " + line.getDescription();

			// Accounting			
			BigDecimal drAmt = null;
			BigDecimal crAmt = null;
			MAccount account = null;
			ProductCost pc = new ProductCost (Env.getCtx(),
					lca.getM_Product_ID(), lca.getM_AttributeSetInstance_ID(), getTrxName());
			String costingMethod = pc.getProduct().getCostingMethod(as);
			if (X_M_Cost.COSTINGMETHOD_AverageInvoice.equals(costingMethod) || X_M_Cost.COSTINGMETHOD_AveragePO.equals(costingMethod))
			{
			
				BigDecimal allocationAmt =  lca.getAmt();
				boolean reversal = false;
				if (allocationAmt.signum() < 0) //reversal
				{
					allocationAmt = allocationAmt.negate();
					reversal = true;
				}
				
				BigDecimal estimatedAmt = BigDecimal.ZERO;
				BigDecimal costAdjustmentAmt = BigDecimal.ZERO;
				boolean usesSchemaCurrency = false;
				MInvoiceLine reversalLine = null;
				if (reversal)
				{
					MInvoice invoice = (MInvoice)getPO();
					MInvoice reversalInvoice = new MInvoice(getCtx(), invoice.getReversal_ID(), getTrxName());
					MInvoiceLine[] lines = invoice.getLines();
					MInvoiceLine[] reversalLines = reversalInvoice.getLines();
					for(int j = 0; j < lines.length; j++) {
						if (lines[j].get_ID() == il.get_ID()) {
							reversalLine = reversalLines[j];
							break;
						}
					}
				}
				else
				{
					int oCurrencyId = 0;					
					Timestamp oDateAcct = getDateAcct();
					if (lca.getM_InOutLine_ID() > 0)
					{
						MInOutLine iol = new MInOutLine(getCtx(),  lca.getM_InOutLine_ID(), getTrxName());
						if (iol.getC_OrderLine_ID() > 0)
						{
							MOrderLine orderLine = new MOrderLine(getCtx(), iol.getC_OrderLine_ID(), getTrxName());
							oCurrencyId =  orderLine.getC_Currency_ID();
							oDateAcct = orderLine.getParent().getDateAcct();
							MOrderLandedCostAllocation[] allocations = MOrderLandedCostAllocation.getOfOrderLine(iol.getC_OrderLine_ID(), getTrxName());
							for(MOrderLandedCostAllocation allocation : allocations)
							{
								MOrderLandedCost lcost = new MOrderLandedCost(getCtx(), allocation.getC_OrderLandedCost_ID(), getTrxName());
								if (lcost.getM_CostElement_ID() != lca.getM_CostElement_ID())
									continue;
								
								BigDecimal amt = allocation.getAmt();
								BigDecimal qty = allocation.getQty();
								if (qty.compareTo(iol.getMovementQty()) != 0)
								{
									amt = amt.multiply(iol.getMovementQty()).divide(qty, 12, RoundingMode.HALF_UP);
								}
								estimatedAmt = estimatedAmt.add(amt); 
							}
						}
					}
					
					if (estimatedAmt.scale() > as.getCostingPrecision())
					{
						estimatedAmt = estimatedAmt.setScale(as.getCostingPrecision(), RoundingMode.HALF_UP);
					}
					costAdjustmentAmt = allocationAmt;
					if (estimatedAmt.signum() > 0)
					{					
						//get other allocation amt
						StringBuilder sql = new StringBuilder("SELECT Sum(Amt) FROM C_LandedCostAllocation WHERE M_InOutLine_ID=? ")
							.append("AND C_LandedCostAllocation_ID<>? ")
							.append("AND M_CostElement_ID=? ")
							.append("AND AD_Client_ID=? ");
						BigDecimal otherAmt = DB.getSQLValueBD(getTrxName(), sql.toString(), lca.getM_InOutLine_ID(), lca.getC_LandedCostAllocation_ID(), 
								lca.getM_CostElement_ID(), lca.getAD_Client_ID());
						if (otherAmt != null) 
						{
							estimatedAmt = estimatedAmt.subtract(otherAmt);
						}	
						//added for IDEMPIERE-3014
						//convert to accounting schema currency
						if (estimatedAmt.signum() > 0 && oCurrencyId != getC_Currency_ID())
						{
							estimatedAmt = MConversionRate.convert(getCtx(), estimatedAmt,
									oCurrencyId, as.getC_Currency_ID(),
									oDateAcct, getC_ConversionType_ID(),
									getAD_Client_ID(), getAD_Org_ID());
	
							allocationAmt = MConversionRate.convert(getCtx(), allocationAmt,
									getC_Currency_ID(), as.getC_Currency_ID(),
									getDateAcct(), getC_ConversionType_ID(),
									getAD_Client_ID(), getAD_Org_ID());
							setC_Currency_ID(as.getC_Currency_ID());
							usesSchemaCurrency = true;
						}
	
						if (estimatedAmt.signum() > 0)
						{						
							costAdjustmentAmt = allocationAmt.subtract(estimatedAmt);
						}
					}
					
					if (!dr)
						costAdjustmentAmt = costAdjustmentAmt.negate();
				}
	
				BigDecimal amtAsset = Env.ZERO;
				BigDecimal amtVariance = Env.ZERO;
				BigDecimal costDetailQty = lca.getQty();
				if (costAdjustmentAmt.signum() != 0 && !reversal)
				{
					Trx trx = Trx.get(getTrxName(), false);
					Savepoint savepoint = null;					
					try {
						savepoint = trx.setSavepoint(null);
						
						amtVariance = Env.ZERO;
						amtAsset = costAdjustmentAmt;
						
						if(X_M_Cost.COSTINGMETHOD_AveragePO.equals(costingMethod))
						{
							int AD_Org_ID = lca.getAD_Org_ID();
							int M_AttributeSetInstance_ID = lca.getM_AttributeSetInstance_ID();

							if (MAcctSchema.COSTINGLEVEL_Client.equals(as.getCostingLevel()))
							{
								AD_Org_ID = 0;
								M_AttributeSetInstance_ID = 0;
							}
							else if (MAcctSchema.COSTINGLEVEL_Organization.equals(as.getCostingLevel()))
								M_AttributeSetInstance_ID = 0;
							else if (MAcctSchema.COSTINGLEVEL_BatchLot.equals(as.getCostingLevel()))
								AD_Org_ID = 0;
							
							MCostDetail cd = MCostDetail.getInvoice(as, lca.getM_Product_ID(), M_AttributeSetInstance_ID, 
									C_InvoiceLine_ID, lca.getM_CostElement_ID(), getDateAcct(), getTrxName());
							MCostElement ce = MCostElement.getMaterialCostElement(getCtx(), as.getCostingMethod(),
									AD_Org_ID);
							ICostInfo c = MCost.getCostInfo(getCtx(), getAD_Client_ID(), AD_Org_ID, lca.getM_Product_ID(),
									as.getM_CostType_ID(), as.getC_AcctSchema_ID(), ce.getM_CostElement_ID(),
									M_AttributeSetInstance_ID, 
									getDateAcct(), cd, getTrxName());
							String key = getAD_Client_ID() + "_" + lca.getM_Product_ID() + "_" 
									+ as.getM_CostType_ID() + "_" + as.getC_AcctSchema_ID() + "_" + ce.getM_CostElement_ID() + "_" 
									+ M_AttributeSetInstance_ID;
							if (c != null)
							{
								BigDecimal mcostQty = c.getCurrentQty();
								if (mcostQtyMap.containsKey(key)) {
									mcostQty = mcostQty.subtract(mcostQtyMap.get(key));
									if (mcostQty.signum() < 0)
										mcostQty = new BigDecimal("0.00");
								}
								if (mcostQty.compareTo(lca.getQty()) < 0) {
									amtAsset = mcostQty.multiply(costAdjustmentAmt.divide(lca.getQty(), as.getCostingPrecision(), RoundingMode.HALF_UP));
									amtVariance = costAdjustmentAmt.subtract(amtAsset);
									costDetailQty = mcostQty;									
								}
								if (mcostQtyMap.containsKey(key)) {
									mcostQtyMap.put(key, mcostQtyMap.get(key).add(costDetailQty));
								} else {
									mcostQtyMap.put(key, costDetailQty);
								}
							}
						}
						
						BigDecimal costDetailAmt = amtAsset;
						//convert to accounting schema currency
						if (getC_Currency_ID() != as.getC_Currency_ID())
							costDetailAmt = MConversionRate.convert(getCtx(), costDetailAmt,
								getC_Currency_ID(), as.getC_Currency_ID(),
								getDateAcct(), getC_ConversionType_ID(),
								getAD_Client_ID(), getAD_Org_ID());
						if (costDetailAmt.scale() > as.getCostingPrecision())
							costDetailAmt = costDetailAmt.setScale(as.getCostingPrecision(), RoundingMode.HALF_UP);
						
						String key = lca.getM_Product_ID()+"_"+lca.getM_AttributeSetInstance_ID();
						BigDecimal prevAmt = costDetailAmtMap.remove(key);
						if (prevAmt != null) {
							costDetailAmt = costDetailAmt.add(prevAmt);
						}
						costDetailAmtMap.put(key, costDetailAmt);
						int Ref_CostDetail_ID = 0;
						if (reversalLine != null && reversalLine.get_ID() > 0 && C_InvoiceLine_ID > reversalLine.get_ID())
						{
							MCostDetail cd = MCostDetail.getInvoice(as, lca.getM_Product_ID(), lca.getM_AttributeSetInstance_ID(),
									reversalLine.get_ID(), lca.getM_CostElement_ID(), reversalLine.getParent().getDateAcct(), getTrxName());
							if (cd != null)
								Ref_CostDetail_ID = cd.getM_CostDetail_ID();
						}
						// cost detail record is required for costing-relevant transaction
						if (!MCostDetail.createInvoice(as, lca.getAD_Org_ID(),
								lca.getM_Product_ID(), lca.getM_AttributeSetInstance_ID(),
								C_InvoiceLine_ID, lca.getM_CostElement_ID(),
								costDetailAmt, costDetailQty,
								desc, getDateAcct(), Ref_CostDetail_ID, getTrxName())) {
							throw new RuntimeException("Failed to create cost detail record.");
						}				
					} catch (SQLException e) {
						throw new RuntimeException(e.getLocalizedMessage(), e);
					} catch (AverageCostingZeroQtyException e) {
						try { 
							amtAsset = BigDecimal.ZERO;
							amtVariance = costAdjustmentAmt;
							trx.rollback(savepoint);
							savepoint = null;
						} catch (SQLException e1) {
							throw new RuntimeException(e1.getLocalizedMessage(), e1);
						}
					} finally {
						if (savepoint != null) {
							try {
								trx.releaseSavepoint(savepoint);
							} catch (SQLException e) {
								log.log(Level.WARNING, e.getMessage(), e);
							}
						}
					}
				} else if (reversal) {
					costDetailQty = BigDecimal.ZERO;
					int AD_Org_ID = lca.getAD_Org_ID();
					int M_AttributeSetInstance_ID = lca.getM_AttributeSetInstance_ID();

					if (MAcctSchema.COSTINGLEVEL_Client.equals(as.getCostingLevel()))
					{
						AD_Org_ID = 0;
						M_AttributeSetInstance_ID = 0;
					}
					else if (MAcctSchema.COSTINGLEVEL_Organization.equals(as.getCostingLevel()))
						M_AttributeSetInstance_ID = 0;
					else if (MAcctSchema.COSTINGLEVEL_BatchLot.equals(as.getCostingLevel()))
						AD_Org_ID = 0;
					String key = lca.getM_Product_ID()+"_"+M_AttributeSetInstance_ID;
					if (!costDetailAmtMap.containsKey(key)) {
						costDetailAmtMap.put(key, BigDecimal.ZERO);
						amtAsset = BigDecimal.ZERO;
						amtVariance = BigDecimal.ZERO;
						MAccount varianceAccount = pc.getAccount(ProductCost.ACCTTYPE_P_AverageCostVariance, as);
						MAccount assetAccount = pc.getAccount(ProductCost.ACCTTYPE_P_Asset, as);
						Query query = MFactAcct.createRecordIdQuery(MInvoice.Table_ID, reversalLine.getC_Invoice_ID(), as.getC_AcctSchema_ID(), getTrxName());
						List<MFactAcct> factAccts = query.list();
						for(MFactAcct factAcct : factAccts) {
							if (factAcct.getM_Product_ID() != lca.getM_Product_ID())
								continue;
							if (factAcct.getLine_ID() != reversalLine.get_ID())
								continue;
							if (factAcct.getAccount_ID() == assetAccount.getAccount_ID()) {
								if (factAcct.getAmtAcctDr().signum() != 0)
									amtAsset = amtAsset.add(factAcct.getAmtAcctDr());
								else if (factAcct.getAmtAcctCr().signum() != 0)
									amtAsset = amtAsset.subtract(factAcct.getAmtAcctCr());
							} else if (factAcct.getAccount_ID() == varianceAccount.getAccount_ID()) {
								if (factAcct.getAmtAcctDr().signum() != 0)
									amtVariance = amtVariance.add(factAcct.getAmtAcctDr());
								else if (factAcct.getAmtAcctCr().signum() != 0)
									amtVariance = amtVariance.subtract(factAcct.getAmtAcctCr());
							}
						}
						if (lca.getM_AttributeSetInstance_ID() > 0 && M_AttributeSetInstance_ID == 0) {
							String sql = 
									"""
										SELECT SUM(Qty)
										FROM M_CostDetail
										WHERE C_InvoiceLine_ID=? AND Coalesce(M_CostElement_ID,0)=?
										AND M_Product_ID=? AND C_AcctSchema_ID=? 										
									""";
							costDetailQty = DB.getSQLValueBDEx(getTrxName(), sql, reversalLine.get_ID(), lca.getM_CostElement_ID(), lca.getM_Product_ID(), as.getC_AcctSchema_ID());
							if (costDetailQty == null)
								costDetailQty = BigDecimal.ZERO;
						} else if (lca.getM_AttributeSetInstance_ID() > 0 && M_AttributeSetInstance_ID > 0) {
							MCostDetail cd = MCostDetail.getInvoice(as, lca.getM_Product_ID(), lca.getM_AttributeSetInstance_ID(), 
									reversalLine.get_ID(), lca.getM_CostElement_ID(), reversalLine.getParent().getDateAcct(), getTrxName());
							costDetailQty = cd != null ? cd.getQty() : BigDecimal.ZERO;
							if (cd != null) {
								amtAsset = cd.getAmt();
							}
							if (i > 0) {
								for(int j = 0; j < i; j++) {
									if (lcas[j].getM_Product_ID() == lca.getM_Product_ID()) {
										//variance have been posted by product
										amtVariance = BigDecimal.ZERO;
									}
								}
							}
						} else {
							MCostDetail cd = MCostDetail.getInvoice(as, lca.getM_Product_ID(), lca.getM_AttributeSetInstance_ID(), 
									reversalLine.get_ID(), lca.getM_CostElement_ID(), reversalLine.getParent().getDateAcct(), getTrxName());
							costDetailQty = cd != null ? cd.getQty() : BigDecimal.ZERO;
						}
						if (costDetailQty.signum() != 0)
						{
							MCostDetail cd = MCostDetail.getInvoice(as, lca.getM_Product_ID(), M_AttributeSetInstance_ID, 
									C_InvoiceLine_ID, lca.getM_CostElement_ID(), getDateAcct(), getTrxName());
							if (cd == null)
								cd = MCostDetail.getInvoice(as, lca.getM_Product_ID(), M_AttributeSetInstance_ID, 
									reversalLine.get_ID(), lca.getM_CostElement_ID(), getDateAcct(), getTrxName());
							MCostElement ce = MCostElement.getMaterialCostElement(getCtx(), as.getCostingMethod(),
									AD_Org_ID);
  							ICostInfo c = MCost.getCostInfo(getCtx(), getAD_Client_ID(), AD_Org_ID, lca.getM_Product_ID(),
									as.getM_CostType_ID(), as.getC_AcctSchema_ID(), ce.getM_CostElement_ID(),
									M_AttributeSetInstance_ID, 
									getDateAcct(), cd, getTrxName());
							if (c != null) {
								if (c.getCurrentQty().signum() == 0) {
									amtVariance = amtVariance.add(amtAsset);
									amtAsset = BigDecimal.ZERO;
								} else if (c.getCurrentQty().compareTo(costDetailQty) < 0) {
									BigDecimal currentAmtAsset = amtAsset;
									amtAsset = amtAsset.divide(costDetailQty, 12, RoundingMode.HALF_UP).multiply(c.getCurrentQty());
									amtVariance = amtVariance.add(currentAmtAsset.subtract(amtAsset));
									costDetailQty = c.getCurrentQty();
								}
							}
						}
						int Ref_CostDetail_ID = 0;
						if (reversalLine != null && reversalLine.get_ID() > 0 && C_InvoiceLine_ID > reversalLine.get_ID())
						{
							MCostDetail cd = MCostDetail.getInvoice(as, lca.getM_Product_ID(), lca.getM_AttributeSetInstance_ID(),
									reversalLine.get_ID(), lca.getM_CostElement_ID(), reversalLine.getParent().getDateAcct(), getTrxName());
							if (cd != null)
								Ref_CostDetail_ID = cd.getM_CostDetail_ID();
						}
						// cost detail record is required for costing-relevant transaction
						if (!MCostDetail.createInvoice(as, lca.getAD_Org_ID(),
								lca.getM_Product_ID(), lca.getM_AttributeSetInstance_ID(),
								C_InvoiceLine_ID, lca.getM_CostElement_ID(),
								amtAsset.negate(), costDetailQty,
								desc, getDateAcct(), Ref_CostDetail_ID, getTrxName())) {
							throw new RuntimeException("Failed to create cost detail record.");
						}
						if (getC_Currency_ID() != as.getC_Currency_ID()) {
							usesSchemaCurrency = true;
							setC_Currency_ID(as.getC_Currency_ID());
						}
					}
				}
								
				/*boolean reversal = false;
				if (allocationAmt.signum() < 0) //reversal
				{
					allocationAmt = allocationAmt.negate();
					reversal = true;
				}*/
				
				if (isCreatePost && allocationAmt.signum() > 0)
				{
					if (allocationAmt.scale() > as.getStdPrecision())
					{
						allocationAmt = allocationAmt.setScale(as.getStdPrecision(), RoundingMode.HALF_UP);
					}
					if (estimatedAmt.scale() > as.getStdPrecision())
					{
						estimatedAmt = estimatedAmt.setScale(as.getStdPrecision(), RoundingMode.HALF_UP);
					}
					if (allocationAmt.compareTo(estimatedAmt)!=0)
					{
						BigDecimal estimatedAmtPosting = creditMemo ? estimatedAmt.negate() : estimatedAmt;
						if (estimatedAmtPosting.signum() != 0)
						{
							drAmt = dr ? (reversal ? null : estimatedAmtPosting): (reversal ? estimatedAmtPosting : null);
							crAmt = dr ? (reversal ? estimatedAmtPosting : null): (reversal ? null : estimatedAmtPosting);						
							account = pc.getAccount(ProductCost.ACCTTYPE_P_LandedCostClearing, as);
							FactLine fl = fact.createLine (line, account, getC_Currency_ID(), drAmt, crAmt);
							fl.setDescription(desc);
							fl.setM_Product_ID(lca.getM_Product_ID());
							fl.setQty(line.getQty());
						}
						
						BigDecimal amtVariancePosting = creditMemo ? amtVariance.negate() : amtVariance;
						if (amtVariancePosting.signum() != 0) {
							if (amtVariancePosting.signum() > 0) {
								drAmt = dr ? amtVariancePosting : null;
								crAmt = dr ? null : amtVariancePosting;
							} else {
								BigDecimal underAmt = amtVariancePosting.negate();
								drAmt = dr ? null : underAmt;
								crAmt = dr ? underAmt : null;
							}

							account = pc.getAccount(ProductCost.ACCTTYPE_P_AverageCostVariance, as);
							FactLine fl = fact.createLine(line, account, getC_Currency_ID(), drAmt, crAmt);
							fl.setDescription(desc);
							fl.setM_Product_ID(lca.getM_Product_ID());
							fl.setQty(line.getQty());
						}

						BigDecimal amtAssetPosting = creditMemo ? amtAsset.negate() : amtAsset;
						if (amtAssetPosting.signum() != 0) {
							if (amtAssetPosting.signum() > 0) {
								drAmt = dr ? amtAssetPosting : null;
								crAmt = dr ? null : amtAssetPosting;
							} else {
								BigDecimal underAmt = amtAssetPosting.negate();
								drAmt = dr ? null : underAmt;
								crAmt = dr ? underAmt : null;
							}
							account = pc.getAccount(ProductCost.ACCTTYPE_P_Asset, as);
							FactLine  fl = fact.createLine(line, account, getC_Currency_ID(), drAmt, crAmt);
							fl.setDescription(desc);
							fl.setM_Product_ID(lca.getM_Product_ID());
							fl.setQty(line.getQty());
						}
					}
					else if (allocationAmt.signum() != 0)
					{
						BigDecimal allocationAmtPosting = creditMemo ? allocationAmt.negate() : allocationAmt;
						drAmt = dr ? (reversal ? null : allocationAmtPosting) : (reversal ? allocationAmtPosting : null);
						crAmt = dr ? (reversal ? allocationAmtPosting : null) : (reversal ? null : allocationAmtPosting);
						account = pc.getAccount(ProductCost.ACCTTYPE_P_LandedCostClearing, as);
						FactLine fl = fact.createLine (line, account, getC_Currency_ID(), drAmt, crAmt);
						fl.setDescription(desc);
						fl.setM_Product_ID(lca.getM_Product_ID());
						fl.setQty(line.getQty());
					}
				} else if (reversal) {
					account = pc.getAccount(ProductCost.ACCTTYPE_P_LandedCostClearing, as);
					FactLine fl = fact.createLine (line, account, getC_Currency_ID(), BigDecimal.ZERO, BigDecimal.ZERO);
					fl.updateReverseLine(MInvoice.Table_ID, reversalLine.getC_Invoice_ID(), reversalLine.get_ID(), BigDecimal.ONE);
					if (fl.getAmtAcctCr().signum() == 0 && fl.getAmtAcctDr().signum() == 0)
						fact.remove(fl);
					
					BigDecimal amtVariancePosting = creditMemo ? amtVariance.negate() : amtVariance;
					if (amtVariancePosting.signum() != 0) {
						if (amtVariancePosting.signum() > 0) {
							drAmt = dr ? null : amtVariancePosting;
							crAmt = dr ? amtVariancePosting : null;
						} else {
							BigDecimal underAmt = amtVariancePosting.negate();
							drAmt = dr ? underAmt : null;
							crAmt = dr ? null : underAmt;
						}

						account = pc.getAccount(ProductCost.ACCTTYPE_P_AverageCostVariance, as);
						fl = fact.createLine(line, account, getC_Currency_ID(), drAmt, crAmt);
						fl.setDescription(desc);
						fl.setM_Product_ID(lca.getM_Product_ID());
						fl.setQty(line.getQty());
					}

					BigDecimal amtAssetPosting = creditMemo ? amtAsset.negate() : amtAsset;
					if (amtAssetPosting.signum() != 0) {
						if (amtAssetPosting.signum() > 0) {
							drAmt = dr ? null : amtAssetPosting;
							crAmt = dr ? amtAssetPosting : null;
						} else {
							BigDecimal underAmt = amtAssetPosting.negate();
							drAmt = dr ? underAmt : null;
							crAmt = dr ? null : underAmt;
						}
						account = pc.getAccount(ProductCost.ACCTTYPE_P_Asset, as);
						fl = fact.createLine(line, account, getC_Currency_ID(), drAmt, crAmt);
						fl.setDescription(desc);
						fl.setM_Product_ID(lca.getM_Product_ID());
						fl.setQty(line.getQty());
					}
				}
				if (usesSchemaCurrency)
					setC_Currency_ID(line.getC_Currency_ID());
			} 
			else 
			{
				if (dr)
				{
					if (creditMemo)
						crAmt = lca.getAmt();
					else
						drAmt = lca.getAmt();
				}
				else
				{
					if (creditMemo)
						drAmt = lca.getAmt();
					else
						crAmt = lca.getAmt();
				}
				account = pc.getAccount(ProductCost.ACCTTYPE_P_CostAdjustment, as);
				if(isCreatePost)
				{
					FactLine fl = fact.createLine(line, account, getC_Currency_ID(), drAmt, crAmt);
					fl.setDescription(desc);
					fl.setM_Product_ID(lca.getM_Product_ID());
					fl.setQty(line.getQty());
				}
			}
		}

		if (log.isLoggable(Level.CONFIG)) log.config("Created #" + lcas.length);
		return true;
	}	//	landedCosts

	/**
	 * 	Update ProductPO PriceLastInv
	 *	@param as accounting schema
	 */
	protected void updateProductPO (MAcctSchema as)
	{
		MClientInfo ci = MClientInfo.get(getCtx(), as.getAD_Client_ID());
		if (ci.getC_AcctSchema1_ID() != as.getC_AcctSchema_ID())
			return;

		StringBuilder sql = new StringBuilder (
			"UPDATE M_Product_PO po ")
			 .append("SET PriceLastInv = ")
			//	select
			.append("(SELECT currencyConvertInvoice(i.C_Invoice_ID,po.C_Currency_ID,il.PriceActual,i.DateInvoiced) ")
			.append("FROM C_Invoice i, C_InvoiceLine il ")
			.append("WHERE i.C_Invoice_ID=il.C_Invoice_ID")
			.append(" AND po.M_Product_ID=il.M_Product_ID AND po.C_BPartner_ID=i.C_BPartner_ID");
			if (DB.isOracle()) //jz
			{
				sql.append(" AND ROWNUM=1 ");
			}
			else
			{
				sql.append(" AND il.C_InvoiceLine_ID = (SELECT MIN(il1.C_InvoiceLine_ID) ")
						.append("FROM C_Invoice i1, C_InvoiceLine il1 ")
						.append("WHERE i1.C_Invoice_ID=il1.C_Invoice_ID")
						.append(" AND po.M_Product_ID=il1.M_Product_ID AND po.C_BPartner_ID=i1.C_BPartner_ID")
						.append("  AND i1.C_Invoice_ID=").append(get_ID()).append(") ");
			}
			sql.append("  AND i.C_Invoice_ID=").append(get_ID()).append(") ")
			//	update
			.append("WHERE EXISTS (SELECT * ")
			.append("FROM C_Invoice i, C_InvoiceLine il ")
			.append("WHERE i.C_Invoice_ID=il.C_Invoice_ID")
			.append(" AND po.M_Product_ID=il.M_Product_ID AND po.C_BPartner_ID=i.C_BPartner_ID")
			.append(" AND i.C_Invoice_ID=").append(get_ID()).append(")");
		int no = DB.executeUpdate(sql.toString(), getTrxName());
		if (log.isLoggable(Level.FINE)) log.fine("Updated=" + no);
	}	//	updateProductPO

	@Override
	public BigDecimal getCurrencyRate() {
		if (getC_Currency_ID() == getAcctSchema().getC_Currency_ID())
			return null;
		
		MInvoice inv = (MInvoice)getPO();
		int baseCurrencyId = MClientInfo.get(getCtx(), inv.getAD_Client_ID()).getC_Currency_ID();
		if (baseCurrencyId != getAcctSchema().getC_Currency_ID())
			return null;
		
		if (inv.isOverrideCurrencyRate()) {
			return inv.getCurrencyRate();
		} else {
			return null;
		}		
	}	
	
	@Override
	public boolean isConvertible (MAcctSchema acctSchema) {
		MInvoice inv = (MInvoice)getPO();
		if (inv.getC_Currency_ID() != acctSchema.getC_Currency_ID()) {
			int baseCurrencyId = MClientInfo.get(getCtx(), inv.getAD_Client_ID()).getC_Currency_ID();
			if (baseCurrencyId == acctSchema.getC_Currency_ID() && inv.isOverrideCurrencyRate()) {
				return true;
			}
		}
		
		return super.isConvertible(acctSchema);
	}
	
}   //  Doc_Invoice
<|MERGE_RESOLUTION|>--- conflicted
+++ resolved
@@ -1,1665 +1,1645 @@
-/******************************************************************************
- * Product: Adempiere ERP & CRM Smart Business Solution                       *
- * Copyright (C) 1999-2006 ComPiere, Inc. All Rights Reserved.                *
- * This program is free software; you can redistribute it and/or modify it    *
- * under the terms version 2 of the GNU General Public License as published   *
- * by the Free Software Foundation. This program is distributed in the hope   *
- * that it will be useful, but WITHOUT ANY WARRANTY; without even the implied *
- * warranty of MERCHANTABILITY or FITNESS FOR A PARTICULAR PURPOSE.           *
- * See the GNU General Public License for more details.                       *
- * You should have received a copy of the GNU General Public License along    *
- * with this program; if not, write to the Free Software Foundation, Inc.,    *
- * 59 Temple Place, Suite 330, Boston, MA 02111-1307 USA.                     *
- * For the text or an alternative of this public license, you may reach us    *
- * ComPiere, Inc., 2620 Augustine Dr. #245, Santa Clara, CA 95054, USA        *
- * or via info@compiere.org or http://www.compiere.org/license.html           *
- *****************************************************************************/
-package org.compiere.acct;
-
-import java.math.BigDecimal;
-import java.math.RoundingMode;
-import java.sql.PreparedStatement;
-import java.sql.ResultSet;
-import java.sql.SQLException;
-import java.sql.Savepoint;
-import java.sql.Timestamp;
-import java.util.ArrayList;
-import java.util.HashMap;
-import java.util.List;
-import java.util.Map;
-import java.util.logging.Level;
-
-import org.adempiere.exceptions.AverageCostingZeroQtyException;
-import org.compiere.model.ICostInfo;
-import org.compiere.model.MAccount;
-import org.compiere.model.MAcctSchema;
-import org.compiere.model.MClientInfo;
-import org.compiere.model.MConversionRate;
-import org.compiere.model.MCost;
-import org.compiere.model.MCostDetail;
-import org.compiere.model.MCostElement;
-import org.compiere.model.MCurrency;
-import org.compiere.model.MFactAcct;
-import org.compiere.model.MInOutLine;
-import org.compiere.model.MInvoice;
-import org.compiere.model.MInvoiceLine;
-import org.compiere.model.MLandedCostAllocation;
-import org.compiere.model.MOrderLandedCost;
-import org.compiere.model.MOrderLandedCostAllocation;
-import org.compiere.model.MOrderLine;
-import org.compiere.model.MTax;
-import org.compiere.model.ProductCost;
-import org.compiere.model.Query;
-import org.compiere.model.X_M_Cost;
-import org.compiere.util.DB;
-import org.compiere.util.Env;
-import org.compiere.util.Trx;
-import org.compiere.util.Util;
-
-/**
- *  Post Invoice Documents.
- *  <pre>
- *  Table:              C_Invoice (318)
- *  Document Types:     ARI, ARC, ARF, API, APC
- *  </pre>
- *  @author Jorg Janke
- *  @author Armen Rizal, Goodwill Consulting
- *  	<li>BF: 2797257	Landed Cost Detail is not using allocation qty
- *
- *  @version  $Id: Doc_Invoice.java,v 1.2 2006/07/30 00:53:33 jjanke Exp $
- */
-public class Doc_Invoice extends Doc
-{
-	/**
-	 *  Constructor
-	 * 	@param as accounting schemata
-	 * 	@param rs record
-	 * 	@param trxName trx
-	 */
-	public Doc_Invoice(MAcctSchema as, ResultSet rs, String trxName)
-	{
-		super (as, MInvoice.class, rs, null, trxName);
-	}	//	Doc_Invoice
-
-	/** Contained Optional Tax Lines    */
-	protected DocTax[]        m_taxes = null;
-	/** Contained Optional Tax Lines Distributed to Line Item */
-	@SuppressWarnings("unused")
-	private DocTax[]        m_addToLineTaxes = null;
-	/** Currency Precision				*/
-	protected int				m_precision = -1;
-	/** All lines are Service			*/
-	protected boolean			m_allLinesService = true;
-	/** All lines are product item		*/
-	protected boolean			m_allLinesItem = true;
-
-	/**
-	 *  Load Specific Document Details
-	 *  @return error message or null
-	 */
-	@Override
-	protected String loadDocumentDetails ()
-	{
-		MInvoice invoice = (MInvoice)getPO();
-		setDateDoc(invoice.getDateInvoiced());
-		setIsTaxIncluded(invoice.isTaxIncluded());
-		//	Amounts
-		setAmount(Doc.AMTTYPE_Gross, invoice.getGrandTotal());
-		setAmount(Doc.AMTTYPE_Net, invoice.getTotalLines());
-		setAmount(Doc.AMTTYPE_Charge, invoice.getChargeAmt());
-
-		//	Contained Objects
-		m_taxes = loadTaxes();
-		p_lines = loadLines(invoice);
-		if (log.isLoggable(Level.FINE)) log.fine("Lines=" + p_lines.length + ", Taxes=" + m_taxes.length);
-		return null;
-	}   //  loadDocumentDetails
-
-	/**
-	 *	Load Invoice Taxes
-	 *  @return DocTax Array
-	 */
-	private DocTax[] loadTaxes()
-	{
-		ArrayList<DocTax> list = new ArrayList<DocTax>();
-		ArrayList<DocTax> distributeList = new ArrayList<DocTax>();
-		String sql = "SELECT it.C_Tax_ID, t.Name, t.Rate, it.TaxBaseAmt, it.TaxAmt, t.IsSalesTax "
-				+ "FROM C_Tax t, C_InvoiceTax it "
-				+ "WHERE t.C_Tax_ID=it.C_Tax_ID AND it.C_Invoice_ID=?";
-		PreparedStatement pstmt = null;
-		ResultSet rs = null;
-		try
-		{
-			pstmt = DB.prepareStatement(sql, getTrxName());
-			pstmt.setInt(1, get_ID());
-			rs = pstmt.executeQuery();
-			//
-			while (rs.next())
-			{
-				int C_Tax_ID = rs.getInt(1);
-				String name = rs.getString(2);
-				BigDecimal rate = rs.getBigDecimal(3);
-				BigDecimal taxBaseAmt = rs.getBigDecimal(4);
-				BigDecimal amount = rs.getBigDecimal(5);
-				boolean salesTax = "Y".equals(rs.getString(6));
-				//
-				MTax tax = MTax.get(getCtx(), C_Tax_ID);
-				DocTax taxLine = new DocTax(C_Tax_ID, name, rate,
-					taxBaseAmt, amount, salesTax);
-				if (log.isLoggable(Level.FINE)) log.fine(taxLine.toString());
-				if (!tax.isDistributeTaxWithLineItem())
-				{					
-					list.add(taxLine);
-				}
-				else
-				{
-					distributeList.add(taxLine);
-				}
-			}
-		}
-		catch (SQLException e)
-		{
-			log.log(Level.SEVERE, sql, e);
-			return null;
-		}
-		finally {
-			DB.close(rs, pstmt);
-			rs = null; pstmt = null;
-		}
-
-		//	Return Array
-		DocTax[] tl = new DocTax[list.size()];
-		list.toArray(tl);
-		//	Distribute list
-		m_addToLineTaxes = distributeList.toArray(new DocTax[0]);
-		
-		return tl;
-	}	//	loadTaxes
-
-	/**
-	 *	Load Invoice Line
-	 *	@param invoice invoice
-	 *  @return DocLine Array
-	 */
-	private DocLine[] loadLines (MInvoice invoice)
-	{
-		ArrayList<DocLine> list = new ArrayList<DocLine>();
-		//
-		MInvoiceLine[] lines = invoice.getLines(false);
-		MInvoiceLine[] reversalLines = null;
-		if (invoice.getReversal_ID() > 0)
-		{
-			MInvoice reversal = new MInvoice(invoice.getCtx(), invoice.getReversal_ID(), invoice.get_TrxName());
-			reversalLines = reversal.getLines(false);		
-		}
-		for (int i = 0; i < lines.length; i++)
-		{
-			MInvoiceLine line = lines[i];
-			if (line.isDescription())
-				continue;
-			DocLine docLine = new DocLine(line, this);
-			//	Qty
-			BigDecimal Qty = line.getQtyInvoiced();
-			boolean cm = getDocumentType().equals(DOCTYPE_ARCredit)
-				|| getDocumentType().equals(DOCTYPE_APCredit);
-			docLine.setQty(cm ? Qty.negate() : Qty, invoice.isSOTrx());
-			if (invoice.getReversal_ID() > 0 && reversalLines != null)
-				docLine.setReversalLine_ID(reversalLines[i].get_ID());		
-			//
-			BigDecimal LineNetAmt = line.getLineNetAmt();
-			BigDecimal PriceList = line.getPriceList();
-			int C_Tax_ID = docLine.getC_Tax_ID();
-			//	Correct included Tax
-			if (isTaxIncluded() && C_Tax_ID != 0)
-			{
-				MTax tax = MTax.get(getCtx(), C_Tax_ID);
-				if (!tax.isZeroTax())
-				{
-					BigDecimal LineNetAmtTax = tax.calculateTax(LineNetAmt, true, getStdPrecision());
-					if (log.isLoggable(Level.FINE)) log.fine("LineNetAmt=" + LineNetAmt + " - Tax=" + LineNetAmtTax);
-
-					if (tax.isSummary()) {
-						LineNetAmt = LineNetAmt.subtract(LineNetAmtTax);
-						BigDecimal base = LineNetAmt;
-						BigDecimal sumChildLineNetAmtTax = Env.ZERO;
-						DocTax taxToApplyDiff = null;
-						for (MTax childTax : tax.getChildTaxes(false)) {
-							if (!childTax.isZeroTax())
-							{
-								BigDecimal childLineNetAmtTax = childTax.calculateTax(base, false, getStdPrecision());
-								if (log.isLoggable(Level.FINE)) log.fine("LineNetAmt=" + base + " - Child Tax=" + childLineNetAmtTax);
-								if (childTax.isDistributeTaxWithLineItem())
-								{
-									LineNetAmt = LineNetAmt.add(childLineNetAmtTax);
-									LineNetAmtTax = LineNetAmtTax.subtract(childLineNetAmtTax);
-								}
-								else
-								{
-									for (int t = 0; t < m_taxes.length; t++)
-									{
-										if (m_taxes[t].getC_Tax_ID() == childTax.getC_Tax_ID())
-										{
-											m_taxes[t].addIncludedTax(childLineNetAmtTax);
-											taxToApplyDiff = m_taxes[t];
-											sumChildLineNetAmtTax = sumChildLineNetAmtTax.add(childLineNetAmtTax);
-											break;
-										}
-									}
-								}
-							}
-						}
-						BigDecimal diffChildVsSummary = LineNetAmtTax.subtract(sumChildLineNetAmtTax);
-						if (diffChildVsSummary.signum() != 0 && taxToApplyDiff != null) {
-							taxToApplyDiff.addIncludedTax(diffChildVsSummary);
-						}
-					} else {
-						if (!tax.isDistributeTaxWithLineItem())
-						{
-							LineNetAmt = LineNetAmt.subtract(LineNetAmtTax);
-							for (int t = 0; t < m_taxes.length; t++)
-							{
-								if (m_taxes[t].getC_Tax_ID() == C_Tax_ID)
-								{
-									m_taxes[t].addIncludedTax(LineNetAmtTax);
-									break;
-								}
-							}
-						}
-					}
-					
-					BigDecimal PriceListTax = tax.calculateTax(PriceList, true, getStdPrecision());
-					PriceList = PriceList.subtract(PriceListTax);
-				}
-			}	//	correct included Tax
-			else
-			{
-				int stdPrecision = MCurrency.getStdPrecision(getCtx(), invoice.getC_Currency_ID());
-				MTax tax = MTax.get(getCtx(), C_Tax_ID);
-				if (tax.isSummary())
-				{
-					MTax[] cTaxes = tax.getChildTaxes(false);
-					BigDecimal base = LineNetAmt;
-					for(MTax cTax : cTaxes)
-					{
-						if (cTax.isDistributeTaxWithLineItem())
-						{
-							BigDecimal taxAmt = cTax.calculateTax(base, false, stdPrecision);
-							LineNetAmt = LineNetAmt.add(taxAmt);
-						}
-					}
-				}
-				else if (tax.isDistributeTaxWithLineItem())
-				{
-					BigDecimal taxAmt = tax.calculateTax(LineNetAmt, false, stdPrecision);
-					LineNetAmt = LineNetAmt.add(taxAmt);
-				}
-			}
-
-			docLine.setAmount (LineNetAmt, PriceList, Qty);	//	qty for discount calc
-			if (docLine.isItem())
-				m_allLinesService = false;
-			else
-				m_allLinesItem = false;
-			//
-			if (log.isLoggable(Level.FINE)) log.fine(docLine.toString());
-			list.add(docLine);
-		}
-
-		//	Convert to Array
-		DocLine[] dls = new DocLine[list.size()];
-		list.toArray(dls);
-
-		//	Included Tax - make sure that no difference
-		if (isTaxIncluded())
-		{
-			for (int i = 0; i < m_taxes.length; i++)
-			{
-				if (m_taxes[i].isIncludedTaxDifference())
-				{
-					BigDecimal diff = m_taxes[i].getIncludedTaxDifference();
-					for (int j = 0; j < dls.length; j++)
-					{
-						MTax lineTax = MTax.get(getCtx(), dls[j].getC_Tax_ID());
-						MTax[] composingTaxes = null;
-						if (lineTax.isSummary()) {
-							composingTaxes = lineTax.getChildTaxes(false);
-						} else {
-							composingTaxes = new MTax[1];
-							composingTaxes[0] = lineTax;
-						}
-						for (MTax mTax : composingTaxes) {
-							if (mTax.getC_Tax_ID() == m_taxes[i].getC_Tax_ID())
-							{
-								dls[j].setLineNetAmtDifference(diff);
-								m_taxes[i].addIncludedTax(diff.negate());
-								diff = Env.ZERO;
-								break;
-							}
-						}
-						if (diff.signum() == 0) {
-							break;
-						}
-					}	//	for all lines
-				}	//	tax difference
-			}	//	for all taxes
-		}	//	Included Tax difference
-
-		//	Return Array
-		return dls;
-	}	//	loadLines
-
-	/**
-	 * 	Get Currency Precision
-	 *	@return precision
-	 */
-	private int getStdPrecision()
-	{
-		if (m_precision == -1)
-			m_precision = MCurrency.getStdPrecision(getCtx(), getC_Currency_ID());
-		return m_precision;
-	}	//	getPrecision
-
-
-	/**
-	 *  Get Source Currency Balance - subtracts line and tax amounts from total - no rounding
-	 *  @return positive amount, if total invoice is bigger than lines
-	 */
-	@Override
-	public BigDecimal getBalance()
-	{
-		BigDecimal retValue = Env.ZERO;
-		StringBuilder sb = new StringBuilder (" [");
-		//  Total
-		retValue = retValue.add(getAmount(Doc.AMTTYPE_Gross));
-		sb.append(getAmount(Doc.AMTTYPE_Gross));
-		//  - Header Charge
-		retValue = retValue.subtract(getAmount(Doc.AMTTYPE_Charge));
-		sb.append("-").append(getAmount(Doc.AMTTYPE_Charge));
-		//  - Tax
-		for (int i = 0; i < m_taxes.length; i++)
-		{
-			retValue = retValue.subtract(m_taxes[i].getAmount());
-			sb.append("-").append(m_taxes[i].getAmount());
-		}
-		//  - Lines
-		for (int i = 0; i < p_lines.length; i++)
-		{
-			retValue = retValue.subtract(p_lines[i].getAmtSource());
-			sb.append("-").append(p_lines[i].getAmtSource());
-		}
-		sb.append("]");
-		//
-		if (log.isLoggable(Level.FINE)) log.fine(toString() + " Balance=" + retValue + sb.toString());
-		return retValue;
-	}   //  getBalance
-
-	/**
-	 *  Create Facts (the accounting logic) for
-	 *  ARI, ARC, ARF, API, APC.
-	 *  <pre>
-	 *  ARI, ARF
-	 *      Receivables     DR
-	 *      Charge                  CR
-	 *      TaxDue                  CR
-	 *      Revenue                 CR
-	 *
-	 *  ARC
-	 *      Receivables             CR
-	 *      Charge          DR
-	 *      TaxDue          DR
-	 *      Revenue         RR
-	 *
-	 *  API
-	 *      Payables                CR
-	 *      Charge          DR
-	 *      TaxCredit       DR
-	 *      Expense         DR
-	 *
-	 *  APC
-	 *      Payables        DR
-	 *      Charge                  CR
-	 *      TaxCredit               CR
-	 *      Expense                 CR
-	 *  </pre>
-	 *  @param as accounting schema
-	 *  @return Fact
-	 */
-	@Override
-	public ArrayList<Fact> createFacts (MAcctSchema as)
-	{
-		//
-		ArrayList<Fact> facts = new ArrayList<Fact>();
-		//  create Fact Header
-		Fact fact = new Fact(this, as, Fact.POST_Actual);
-
-		//  Cash based accounting
-		if (!as.isAccrual())
-			return facts;
-		
-		MInvoice inv = (MInvoice) getPO();
-		// check is date of both invoiced same
-		boolean isCreatePost = !(as.isDeleteReverseCorrectPosting()
-				&& inv.getReversal_ID() > 0
-				&& Util.compareDate(inv.getDateAcct(), inv.getReversal().getDateAcct()) == 0);
-
-		//  ** ARI, ARF
-		if (getDocumentType().equals(DOCTYPE_ARInvoice)
-			|| getDocumentType().equals(DOCTYPE_ARProForma))
-		{
-			if (!isCreatePost)
-				return facts;
-			
-			BigDecimal grossAmt = getAmount(Doc.AMTTYPE_Gross);
-			BigDecimal serviceAmt = Env.ZERO;
-
-			//  Header Charge           CR
-			BigDecimal amt = getAmount(Doc.AMTTYPE_Charge);
-			if (amt != null && amt.signum() != 0)
-				fact.createLine(null, getAccount(Doc.ACCTTYPE_Charge, as),
-					getC_Currency_ID(), null, amt);
-			//  TaxDue                  CR
-			for (int i = 0; i < m_taxes.length; i++)
-			{
-				amt = m_taxes[i].getAmount();
-				if (amt != null && amt.signum() != 0)
-				{
-					FactLine tl = fact.createLine(null, m_taxes[i].getAccount(DocTax.ACCTTYPE_TaxDue, as),
-						getC_Currency_ID(), null, amt);
-					if (tl != null)
-						tl.setC_Tax_ID(m_taxes[i].getC_Tax_ID());					
-				}
-			}
-			//  Revenue                 CR
-			for (int i = 0; i < p_lines.length; i++)
-			{
-				amt = p_lines[i].getAmtSource();
-				BigDecimal dAmt = null;
-				if (as.isTradeDiscountPosted())
-				{
-					BigDecimal discount = p_lines[i].getDiscount();
-					if (discount != null && discount.signum() != 0)
-					{
-						amt = amt.add(discount);
-						dAmt = discount;
-						fact.createLine (p_lines[i],
-								p_lines[i].getAccount(ProductCost.ACCTTYPE_P_TDiscountGrant, as),
-								getC_Currency_ID(), dAmt, null);
-					}
-				}
-				fact.createLine (p_lines[i],
-					p_lines[i].getAccount(ProductCost.ACCTTYPE_P_Revenue, as),
-					getC_Currency_ID(), null, amt);
-				if (!p_lines[i].isItem())
-				{
-					grossAmt = grossAmt.subtract(amt);
-					serviceAmt = serviceAmt.add(amt);
-				}
-			}
-
-			//  Receivables     DR
-			int receivables_ID = getValidCombination_ID(Doc.ACCTTYPE_C_Receivable, as);
-			int receivablesServices_ID = receivables_ID; // Receivable Services account Deprecated IDEMPIERE-362
-			if (m_allLinesItem || !as.isPostServices()
-				|| receivables_ID == receivablesServices_ID)
-			{
-				grossAmt = getAmount(Doc.AMTTYPE_Gross);
-				serviceAmt = Env.ZERO;
-			}
-			else if (m_allLinesService)
-			{
-				serviceAmt = getAmount(Doc.AMTTYPE_Gross);
-				grossAmt = Env.ZERO;
-			}
-			if (grossAmt.signum() != 0)
-				fact.createLine(null, MAccount.get(getCtx(), receivables_ID),
-					getC_Currency_ID(), grossAmt, null);
-			if (serviceAmt.signum() != 0)
-				fact.createLine(null, MAccount.get(getCtx(), receivablesServices_ID),
-					getC_Currency_ID(), serviceAmt, null);
-
-			//  Set Locations
-			FactLine[] fLines = fact.getLines();
-			for (int i = 0; i < fLines.length; i++)
-			{
-				if (fLines[i] != null)
-				{
-					fLines[i].setLocationFromOrg(fLines[i].getAD_Org_ID(), true);      //  from Loc
-					fLines[i].setLocationFromBPartner(getC_BPartner_Location_ID(), false);  //  to Loc
-				}
-			}
-		}
-		//  ARC
-		else if (getDocumentType().equals(DOCTYPE_ARCredit))
-		{
-			if (!isCreatePost)
-				return facts;
-
-			BigDecimal grossAmt = getAmount(Doc.AMTTYPE_Gross);
-			BigDecimal serviceAmt = Env.ZERO;
-
-			//  Header Charge   DR
-			BigDecimal amt = getAmount(Doc.AMTTYPE_Charge);
-			if (amt != null && amt.signum() != 0)
-				fact.createLine(null, getAccount(Doc.ACCTTYPE_Charge, as),
-					getC_Currency_ID(), amt, null);
-			//  TaxDue          DR
-			for (int i = 0; i < m_taxes.length; i++)
-			{
-				amt = m_taxes[i].getAmount();
-				if (amt != null && amt.signum() != 0)
-				{
-					FactLine tl = fact.createLine(null, m_taxes[i].getAccount(DocTax.ACCTTYPE_TaxDue, as),
-						getC_Currency_ID(), amt, null);
-					if (tl != null)
-						tl.setC_Tax_ID(m_taxes[i].getC_Tax_ID());
-				}
-			}
-			//  Revenue         CR
-			for (int i = 0; i < p_lines.length; i++)
-			{
-				amt = p_lines[i].getAmtSource();
-				BigDecimal dAmt = null;
-				if (as.isTradeDiscountPosted())
-				{
-					BigDecimal discount = p_lines[i].getDiscount();
-					if (discount != null && discount.signum() != 0)
-					{
-						amt = amt.add(discount);
-						dAmt = discount;
-						fact.createLine (p_lines[i],
-								p_lines[i].getAccount (ProductCost.ACCTTYPE_P_TDiscountGrant, as),
-								getC_Currency_ID(), null, dAmt);
-					}
-				}
-				fact.createLine (p_lines[i],
-					p_lines[i].getAccount (ProductCost.ACCTTYPE_P_Revenue, as),
-					getC_Currency_ID(), amt, null);
-				if (!p_lines[i].isItem())
-				{
-					grossAmt = grossAmt.subtract(amt);
-					serviceAmt = serviceAmt.add(amt);
-				}
-			}
-
-			//  Receivables             CR
-			int receivables_ID = getValidCombination_ID (Doc.ACCTTYPE_C_Receivable, as);
-			int receivablesServices_ID = receivables_ID; // Receivable Services account Deprecated IDEMPIERE-362
-			if (m_allLinesItem || !as.isPostServices()
-				|| receivables_ID == receivablesServices_ID)
-			{
-				grossAmt = getAmount(Doc.AMTTYPE_Gross);
-				serviceAmt = Env.ZERO;
-			}
-			else if (m_allLinesService)
-			{
-				serviceAmt = getAmount(Doc.AMTTYPE_Gross);
-				grossAmt = Env.ZERO;
-			}
-			if (grossAmt.signum() != 0)
-				fact.createLine(null, MAccount.get(getCtx(), receivables_ID),
-					getC_Currency_ID(), null, grossAmt);
-			if (serviceAmt.signum() != 0)
-				fact.createLine(null, MAccount.get(getCtx(), receivablesServices_ID),
-					getC_Currency_ID(), null, serviceAmt);
-
-			//  Set Locations
-			FactLine[] fLines = fact.getLines();
-			for (int i = 0; i < fLines.length; i++)
-			{
-				if (fLines[i] != null)
-				{
-					fLines[i].setLocationFromOrg(fLines[i].getAD_Org_ID(), true);      //  from Loc
-					fLines[i].setLocationFromBPartner(getC_BPartner_Location_ID(), false);  //  to Loc
-				}
-			}
-		}
-
-		//  ** API
-		else if (getDocumentType().equals(DOCTYPE_APInvoice))
-		{
-			MInvoice invoice = (MInvoice)getPO();
-			MInvoice originalInvoice = null;
-			if (invoice.getReversal_ID() > 0 && invoice.getReversal_ID() < invoice.getC_Invoice_ID())
-			{
-				originalInvoice = new MInvoice(Env.getCtx(), invoice.getReversal_ID(), invoice.get_TrxName());
-			}
-			BigDecimal grossAmt = getAmount(Doc.AMTTYPE_Gross);
-			BigDecimal serviceAmt = Env.ZERO;
-
-			//  Charge          DR
-			if(isCreatePost)
-			{
-				fact.createLine(null, getAccount(Doc.ACCTTYPE_Charge, as),
-					getC_Currency_ID(), getAmount(Doc.AMTTYPE_Charge), null);
-				//  TaxCredit       DR
-				for (int i = 0; i < m_taxes.length; i++)
-				{
-					FactLine tl = fact.createLine(null, m_taxes[i].getAccount(m_taxes[i].getAPTaxType(), as),
-						getC_Currency_ID(), m_taxes[i].getAmount(), null);
-					if (tl != null)
-						tl.setC_Tax_ID(m_taxes[i].getC_Tax_ID());
-
-          if (tl != null && invoice.getReversal_ID() > 0 && invoice.getReversal_ID() < invoice.getC_Invoice_ID())
-          {
-            tl.updateReverseLine(MInvoice.Table_ID, invoice.getReversal_ID(), 0, BigDecimal.ONE);
-          }
-				}
-			}
-			//  Expense         DR
-			for (int i = 0; i < p_lines.length; i++)
-			{
-				DocLine line = p_lines[i];
-<<<<<<< HEAD
-				boolean landedCost = landedCost(as, fact, line, true, isCreatePost);
-				if (isCreatePost && landedCost && as.isExplicitCostAdjustment())
-=======
-				boolean landedCost = landedCost(as, fact, line, true, false);
-				if (landedCost && as.isExplicitCostAdjustment())
->>>>>>> 584aaeb0
-				{
-					fact.createLine (line, line.getAccount(ProductCost.ACCTTYPE_P_Expense, as),
-						getC_Currency_ID(), line.getAmtSource(), null);
-					//
-					FactLine fl = fact.createLine (line, line.getAccount(ProductCost.ACCTTYPE_P_Expense, as),
-						getC_Currency_ID(), null, line.getAmtSource());
-					String desc = line.getDescription();
-					if (desc == null)
-						desc = "100%";
-					else
-						desc += " 100%";
-					fl.setDescription(desc);
-					if (invoice.getReversal_ID() > 0 && invoice.getReversal_ID() < invoice.getC_Invoice_ID())
-					{
-						int lineId = 0;
-						if (originalInvoice != null)
-						{
-							MInvoiceLine[] lines = originalInvoice.getLines();
-							if (lines.length > i)
-								lineId = lines[i].getC_InvoiceLine_ID();
-						}
-						fl.updateReverseLine(MInvoice.Table_ID, invoice.getReversal_ID(), lineId, BigDecimal.ONE);
-					}
-				}
-				if (!landedCost)
-				{
-					MAccount expense = line.getAccount(ProductCost.ACCTTYPE_P_Expense, as);
-					if (line.isItem())
-						expense = line.getAccount (ProductCost.ACCTTYPE_P_InventoryClearing, as);
-					BigDecimal amt = line.getAmtSource();
-					BigDecimal dAmt = null;
-					if (as.isTradeDiscountPosted() && !line.isItem())
-					{
-						BigDecimal discount = line.getDiscount();
-						if (discount != null && discount.signum() != 0)
-						{
-							amt = amt.add(discount);
-							dAmt = discount;
-							MAccount tradeDiscountReceived = line.getAccount(ProductCost.ACCTTYPE_P_TDiscountRec, as);
-
-							if(isCreatePost)
-								{
-								FactLine fl = fact.createLine (line, tradeDiscountReceived,
-										getC_Currency_ID(), null, dAmt);
-								if (fl != null && invoice.getReversal_ID() > 0 && invoice.getReversal_ID() < invoice.getC_Invoice_ID())
-								{
-									int lineId = 0;
-									if (originalInvoice != null)
-									{
-										MInvoiceLine[] lines = originalInvoice.getLines();
-										if (lines.length > i)
-											lineId = lines[i].getC_InvoiceLine_ID();
-									}
-									fl.updateReverseLine(MInvoice.Table_ID, invoice.getReversal_ID(), lineId, BigDecimal.ONE);
-								}
-							}
-						}
-					}
-					if(isCreatePost)
-          {					
-            FactLine fl = fact.createLine (line, expense,
-						getC_Currency_ID(), amt, null);
-            if (fl != null && invoice.getReversal_ID() > 0 && invoice.getReversal_ID() < invoice.getC_Invoice_ID())
-            {
-              int lineId = 0;
-              if (originalInvoice != null)
-              {
-                MInvoiceLine[] lines = originalInvoice.getLines();
-                if (lines.length > i)
-                  lineId = lines[i].getC_InvoiceLine_ID();
-              }
-              fl.updateReverseLine(MInvoice.Table_ID, invoice.getReversal_ID(), lineId, BigDecimal.ONE);
-            }
-          }
-					if (!line.isItem())
-					{
-						grossAmt = grossAmt.subtract(amt);
-						serviceAmt = serviceAmt.add(amt);
-					}
-					//
-					if (line.getM_Product_ID() != 0
-						&& line.getProduct().isService()) {	//	otherwise Inv Matching
-						int Ref_CostDetail_ID = 0;
-						if (line.getReversalLine_ID() > 0 && line.get_ID() > line.getReversalLine_ID())
-						{
-							MInvoiceLine reversalLine = new MInvoiceLine(getCtx(), line.getReversalLine_ID(), getTrxName());
-							MCostDetail cd = MCostDetail.getInvoice(as, line.getM_Product_ID(), line.getM_AttributeSetInstance_ID(),
-									reversalLine.get_ID(), 0, reversalLine.getParent().getDateAcct(), getTrxName());
-							if (cd != null)
-								Ref_CostDetail_ID = cd.getM_CostDetail_ID();
-						}
-						MCostDetail.createInvoice(as, line.getAD_Org_ID(),
-							line.getM_Product_ID(), line.getM_AttributeSetInstance_ID(),
-							line.get_ID(), 0,		//	No Cost Element
-							line.getAmtSource(), line.getQty(),
-							line.getDescription(), line.getDateAcct(), Ref_CostDetail_ID, getTrxName());
-					}
-				}
-			}
-
-			//  Liability               CR
-			int payables_ID = getValidCombination_ID (Doc.ACCTTYPE_V_Liability, as);
-			int payablesServices_ID = payables_ID; // Liability Services account Deprecated IDEMPIERE-362
-			if (m_allLinesItem || !as.isPostServices()
-				|| payables_ID == payablesServices_ID)
-			{
-				grossAmt = getAmount(Doc.AMTTYPE_Gross);
-				serviceAmt = Env.ZERO;
-			}
-			else if (m_allLinesService)
-			{
-				serviceAmt = getAmount(Doc.AMTTYPE_Gross);
-				grossAmt = Env.ZERO;
-			}
-
-      if (isCreatePost)
-      {
-        FactLine fl = null;
-        if (grossAmt.signum() > 0)
-          fl = fact.createLine(null, MAccount.get(getCtx(), payables_ID),
-            getC_Currency_ID(), null, grossAmt);
-        else if (grossAmt.signum() < 0)
-          fl = fact.createLine(null, MAccount.get(getCtx(), payables_ID),
-              getC_Currency_ID(), grossAmt.negate(), null);
-        if (serviceAmt.signum() > 0)
-          fl = fact.createLine(null, MAccount.get(getCtx(), payablesServices_ID),
-            getC_Currency_ID(), null, serviceAmt);
-        else if (serviceAmt.signum() < 0)
-          fl = fact.createLine(null, MAccount.get(getCtx(), payablesServices_ID),
-              getC_Currency_ID(), serviceAmt.negate(), null);
-        if (fl != null && invoice.getReversal_ID() > 0 && invoice.getReversal_ID() < invoice.getC_Invoice_ID())
-        {
-          fl.updateReverseLine(MInvoice.Table_ID, invoice.getReversal_ID(), 0, BigDecimal.ONE);
-        }
-      }
-			//  Set Locations
-			FactLine[] fLines = fact.getLines();
-			for (int i = 0; i < fLines.length; i++)
-			{
-				if (fLines[i] != null)
-				{
-					fLines[i].setLocationFromBPartner(getC_BPartner_Location_ID(), true);  //  from Loc
-					fLines[i].setLocationFromOrg(fLines[i].getAD_Org_ID(), false);    //  to Loc
-				}
-			}
-
-			//
-			updateProductPO(as);	//	Only API
-		}
-		//  APC
-		else if (getDocumentType().equals(DOCTYPE_APCredit))
-		{
-			BigDecimal grossAmt = getAmount(Doc.AMTTYPE_Gross);
-			BigDecimal serviceAmt = Env.ZERO;
-			//  Charge                  CR
-			if(isCreatePost)
-			{
-				fact.createLine (null, getAccount(Doc.ACCTTYPE_Charge, as),
-					getC_Currency_ID(), null, getAmount(Doc.AMTTYPE_Charge));
-				//  TaxCredit               CR
-				for (int i = 0; i < m_taxes.length; i++)
-				{
-					FactLine tl = fact.createLine (null, m_taxes[i].getAccount(m_taxes[i].getAPTaxType(), as),
-						getC_Currency_ID(), null, m_taxes[i].getAmount());
-					if (tl != null)
-						tl.setC_Tax_ID(m_taxes[i].getC_Tax_ID());
-				}
-			}
-			//  Expense                 CR
-			for (int i = 0; i < p_lines.length; i++)
-			{
-				DocLine line = p_lines[i];
-<<<<<<< HEAD
-				boolean landedCost = landedCost(as, fact, line, false, isCreatePost);
-				if (isCreatePost && landedCost && as.isExplicitCostAdjustment())
-=======
-				boolean landedCost = landedCost(as, fact, line, false, true);
-				if (landedCost && as.isExplicitCostAdjustment())
->>>>>>> 584aaeb0
-				{
-					fact.createLine (line, line.getAccount(ProductCost.ACCTTYPE_P_Expense, as),
-						getC_Currency_ID(), null, line.getAmtSource());
-					//
-					FactLine fl = fact.createLine (line, line.getAccount(ProductCost.ACCTTYPE_P_Expense, as),
-						getC_Currency_ID(), line.getAmtSource(), null);
-					String desc = line.getDescription();
-					if (desc == null)
-						desc = "100%";
-					else
-						desc += " 100%";
-					fl.setDescription(desc);
-				}
-				if (!landedCost)
-				{
-					MAccount expense = line.getAccount(ProductCost.ACCTTYPE_P_Expense, as);
-					if (line.isItem())
-						expense = line.getAccount (ProductCost.ACCTTYPE_P_InventoryClearing, as);
-					BigDecimal amt = line.getAmtSource();
-					BigDecimal dAmt = null;
-					if (as.isTradeDiscountPosted() && !line.isItem())
-					{
-						BigDecimal discount = line.getDiscount();
-						if (discount != null && discount.signum() != 0)
-						{
-							amt = amt.add(discount);
-							dAmt = discount;
-							MAccount tradeDiscountReceived = line.getAccount(ProductCost.ACCTTYPE_P_TDiscountRec, as);
-							if(isCreatePost)
-								fact.createLine (line, tradeDiscountReceived,
-										getC_Currency_ID(), dAmt, null);
-						}
-					}
-					if(isCreatePost)
-						fact.createLine (line, expense,
-							getC_Currency_ID(), null, amt);
-					if (!line.isItem())
-					{
-						grossAmt = grossAmt.subtract(amt);
-						serviceAmt = serviceAmt.add(amt);
-					}
-					//
-					if (line.getM_Product_ID() != 0
-						&& line.getProduct().isService()) {	//	otherwise Inv Matching
-						int Ref_CostDetail_ID = 0;
-						if (line.getReversalLine_ID() > 0 && line.get_ID() > line.getReversalLine_ID())
-						{
-							MInvoiceLine reversalLine = new MInvoiceLine(getCtx(), line.getReversalLine_ID(), getTrxName());
-							MCostDetail cd = MCostDetail.getInvoice(as, line.getM_Product_ID(), line.getM_AttributeSetInstance_ID(),
-									reversalLine.get_ID(), 0, reversalLine.getParent().getDateAcct(), getTrxName());
-							if (cd != null)
-								Ref_CostDetail_ID = cd.getM_CostDetail_ID();
-						}
-						MCostDetail.createInvoice(as, line.getAD_Org_ID(),
-							line.getM_Product_ID(), line.getM_AttributeSetInstance_ID(),
-							line.get_ID(), 0,		//	No Cost Element
-							line.getAmtSource().negate(), line.getQty(),
-							line.getDescription(), line.getDateAcct(), Ref_CostDetail_ID, getTrxName());
-					}
-				}
-			}
-
-			//  Liability       DR
-			int payables_ID = getValidCombination_ID (Doc.ACCTTYPE_V_Liability, as);
-			int payablesServices_ID = payables_ID; // Liability Services account Deprecated IDEMPIERE-362
-			if (m_allLinesItem || !as.isPostServices()
-				|| payables_ID == payablesServices_ID)
-			{
-				grossAmt = getAmount(Doc.AMTTYPE_Gross);
-				serviceAmt = Env.ZERO;
-			}
-			else if (m_allLinesService)
-			{
-				serviceAmt = getAmount(Doc.AMTTYPE_Gross);
-				grossAmt = Env.ZERO;
-			}
-			if (isCreatePost && grossAmt.signum() != 0)
-				fact.createLine(null, MAccount.get(getCtx(), payables_ID),
-					getC_Currency_ID(), grossAmt, null);
-			if (isCreatePost && serviceAmt.signum() != 0)
-				fact.createLine(null, MAccount.get(getCtx(), payablesServices_ID),
-					getC_Currency_ID(), serviceAmt, null);
-
-			//  Set Locations
-			FactLine[] fLines = fact.getLines();
-			for (int i = 0; i < fLines.length; i++)
-			{
-				if (fLines[i] != null)
-				{
-					fLines[i].setLocationFromBPartner(getC_BPartner_Location_ID(), true);  //  from Loc
-					fLines[i].setLocationFromOrg(fLines[i].getAD_Org_ID(), false);    //  to Loc
-				}
-			}
-		}
-		else
-		{
-			p_Error = "DocumentType unknown: " + getDocumentType();
-			log.log(Level.SEVERE, p_Error);
-			fact = null;
-		}
-		//
-		facts.add(fact);
-		return facts;
-	}   //  createFact
-
-	/**
-	 * 	Create Fact for Cash Based accounting (i.e. only revenue/expense)
-	 *	@param as accounting schema
-	 *	@param fact fact to add lines to
-	 *	@param multiplier source amount multiplier
-	 *	@return accounted amount
-	 */
-	public BigDecimal createFactCash (MAcctSchema as, Fact fact, BigDecimal multiplier)
-	{
-		boolean creditMemo = getDocumentType().equals(DOCTYPE_ARCredit)
-			|| getDocumentType().equals(DOCTYPE_APCredit);
-		boolean payables = getDocumentType().equals(DOCTYPE_APInvoice)
-			|| getDocumentType().equals(DOCTYPE_APCredit);
-		BigDecimal acctAmt = Env.ZERO;
-		FactLine fl = null;
-		//	Revenue/Cost
-		for (int i = 0; i < p_lines.length; i++)
-		{
-			DocLine line = p_lines[i];
-			boolean landedCost = false;
-			if  (payables)
-<<<<<<< HEAD
-				landedCost = landedCost(as, fact, line, false, true);
-=======
-				landedCost = landedCost(as, fact, line, false, creditMemo);
->>>>>>> 584aaeb0
-			if (landedCost && as.isExplicitCostAdjustment())
-			{
-				fact.createLine (line, line.getAccount(ProductCost.ACCTTYPE_P_Expense, as),
-					getC_Currency_ID(), null, line.getAmtSource());
-				//
-				fl = fact.createLine (line, line.getAccount(ProductCost.ACCTTYPE_P_Expense, as),
-					getC_Currency_ID(), line.getAmtSource(), null);
-				String desc = line.getDescription();
-				if (desc == null)
-					desc = "100%";
-				else
-					desc += " 100%";
-				fl.setDescription(desc);
-			}
-			if (!landedCost)
-			{
-				MAccount acct = line.getAccount(
-					payables ? ProductCost.ACCTTYPE_P_Expense : ProductCost.ACCTTYPE_P_Revenue, as);
-				if (payables)
-				{
-					//	if Fixed Asset
-					if (line.isItem())
-						acct = line.getAccount (ProductCost.ACCTTYPE_P_InventoryClearing, as);
-				}
-				BigDecimal amt = line.getAmtSource().multiply(multiplier);
-				BigDecimal amt2 = null;
-				if (creditMemo)
-				{
-					amt2 = amt;
-					amt = null;
-				}
-				if (payables)	//	Vendor = DR
-					fl = fact.createLine (line, acct,
-						getC_Currency_ID(), amt, amt2);
-				else			//	Customer = CR
-					fl = fact.createLine (line, acct,
-						getC_Currency_ID(), amt2, amt);
-				if (fl != null)
-					acctAmt = acctAmt.add(fl.getAcctBalance());
-			}
-		}
-		//  Tax
-		for (int i = 0; i < m_taxes.length; i++)
-		{
-			BigDecimal amt = m_taxes[i].getAmount();
-			BigDecimal amt2 = null;
-			if (creditMemo)
-			{
-				amt2 = amt;
-				amt = null;
-			}
-			FactLine tl = null;
-			if (payables)
-				tl = fact.createLine (null, m_taxes[i].getAccount(m_taxes[i].getAPTaxType(), as),
-					getC_Currency_ID(), amt, amt2);
-			else
-				tl = fact.createLine (null, m_taxes[i].getAccount(DocTax.ACCTTYPE_TaxDue, as),
-					getC_Currency_ID(), amt2, amt);
-			if (tl != null)
-				tl.setC_Tax_ID(m_taxes[i].getC_Tax_ID());
-		}
-		//  Set Locations
-		FactLine[] fLines = fact.getLines();
-		for (int i = 0; i < fLines.length; i++)
-		{
-			if (fLines[i] != null)
-			{
-				if (payables)
-				{
-					fLines[i].setLocationFromBPartner(getC_BPartner_Location_ID(), true);  //  from Loc
-					fLines[i].setLocationFromOrg(fLines[i].getAD_Org_ID(), false);    //  to Loc
-				}
-				else
-				{
-					fLines[i].setLocationFromOrg(fLines[i].getAD_Org_ID(), true);    //  from Loc
-					fLines[i].setLocationFromBPartner(getC_BPartner_Location_ID(), false);  //  to Loc
-				}
-			}
-		}
-		return acctAmt;
-	}	//	createFactCash
-
-
-	/**
-	 * 	Create Landed Cost accounting and Cost lines
-	 *	@param as accounting schema
-	 *	@param fact fact
-	 *	@param line document line
-	 *	@param dr true for DR side, false otherwise
-<<<<<<< HEAD
-	 *  @param isCreatePost true for creating fact line, false otherwise
-	 *	@return true if landed costs were created
-	 */
-	protected boolean landedCost (MAcctSchema as, Fact fact, DocLine line, boolean dr, boolean isCreatePost)
-=======
-	 *  @param creditMemo true if credit memo, false otherwise 
-	 *	@return true if landed costs were created
-	 */
-	protected boolean landedCost (MAcctSchema as, Fact fact, DocLine line, boolean dr, boolean creditMemo)
->>>>>>> 584aaeb0
-	{
-		int C_InvoiceLine_ID = line.get_ID();
-		MLandedCostAllocation[] lcas = MLandedCostAllocation.getOfInvoiceLine(
-			getCtx(), C_InvoiceLine_ID, getTrxName());
-		if (lcas.length == 0)
-			return false;
-
-		//	Calculate Total Base
-		double totalBase = 0;
-		for (int i = 0; i < lcas.length; i++)
-			totalBase += lcas[i].getBase().doubleValue();
-
-		Map<String, BigDecimal> costDetailAmtMap = new HashMap<>();
-		Map<String, BigDecimal> mcostQtyMap = new HashMap<>();
-		
-		//	Create New
-		MInvoiceLine il = new MInvoiceLine (getCtx(), C_InvoiceLine_ID, getTrxName());
-		for (int i = 0; i < lcas.length; i++)
-		{
-			MLandedCostAllocation lca = lcas[i];
-			if (lca.getBase().signum() == 0)
-				continue;
-			double percent = lca.getBase().doubleValue() / totalBase;
-			String desc = il.getDescription();
-			if (desc == null)
-				desc = percent + "%";
-			else
-				desc += " - " + percent + "%";
-			if (line.getDescription() != null)
-				desc += " - " + line.getDescription();
-
-			// Accounting			
-			BigDecimal drAmt = null;
-			BigDecimal crAmt = null;
-			MAccount account = null;
-			ProductCost pc = new ProductCost (Env.getCtx(),
-					lca.getM_Product_ID(), lca.getM_AttributeSetInstance_ID(), getTrxName());
-			String costingMethod = pc.getProduct().getCostingMethod(as);
-			if (X_M_Cost.COSTINGMETHOD_AverageInvoice.equals(costingMethod) || X_M_Cost.COSTINGMETHOD_AveragePO.equals(costingMethod))
-			{
-			
-				BigDecimal allocationAmt =  lca.getAmt();
-				boolean reversal = false;
-				if (allocationAmt.signum() < 0) //reversal
-				{
-					allocationAmt = allocationAmt.negate();
-					reversal = true;
-				}
-				
-				BigDecimal estimatedAmt = BigDecimal.ZERO;
-				BigDecimal costAdjustmentAmt = BigDecimal.ZERO;
-				boolean usesSchemaCurrency = false;
-				MInvoiceLine reversalLine = null;
-				if (reversal)
-				{
-					MInvoice invoice = (MInvoice)getPO();
-					MInvoice reversalInvoice = new MInvoice(getCtx(), invoice.getReversal_ID(), getTrxName());
-					MInvoiceLine[] lines = invoice.getLines();
-					MInvoiceLine[] reversalLines = reversalInvoice.getLines();
-					for(int j = 0; j < lines.length; j++) {
-						if (lines[j].get_ID() == il.get_ID()) {
-							reversalLine = reversalLines[j];
-							break;
-						}
-					}
-				}
-				else
-				{
-					int oCurrencyId = 0;					
-					Timestamp oDateAcct = getDateAcct();
-					if (lca.getM_InOutLine_ID() > 0)
-					{
-						MInOutLine iol = new MInOutLine(getCtx(),  lca.getM_InOutLine_ID(), getTrxName());
-						if (iol.getC_OrderLine_ID() > 0)
-						{
-							MOrderLine orderLine = new MOrderLine(getCtx(), iol.getC_OrderLine_ID(), getTrxName());
-							oCurrencyId =  orderLine.getC_Currency_ID();
-							oDateAcct = orderLine.getParent().getDateAcct();
-							MOrderLandedCostAllocation[] allocations = MOrderLandedCostAllocation.getOfOrderLine(iol.getC_OrderLine_ID(), getTrxName());
-							for(MOrderLandedCostAllocation allocation : allocations)
-							{
-								MOrderLandedCost lcost = new MOrderLandedCost(getCtx(), allocation.getC_OrderLandedCost_ID(), getTrxName());
-								if (lcost.getM_CostElement_ID() != lca.getM_CostElement_ID())
-									continue;
-								
-								BigDecimal amt = allocation.getAmt();
-								BigDecimal qty = allocation.getQty();
-								if (qty.compareTo(iol.getMovementQty()) != 0)
-								{
-									amt = amt.multiply(iol.getMovementQty()).divide(qty, 12, RoundingMode.HALF_UP);
-								}
-								estimatedAmt = estimatedAmt.add(amt); 
-							}
-						}
-					}
-					
-					if (estimatedAmt.scale() > as.getCostingPrecision())
-					{
-						estimatedAmt = estimatedAmt.setScale(as.getCostingPrecision(), RoundingMode.HALF_UP);
-					}
-					costAdjustmentAmt = allocationAmt;
-					if (estimatedAmt.signum() > 0)
-					{					
-						//get other allocation amt
-						StringBuilder sql = new StringBuilder("SELECT Sum(Amt) FROM C_LandedCostAllocation WHERE M_InOutLine_ID=? ")
-							.append("AND C_LandedCostAllocation_ID<>? ")
-							.append("AND M_CostElement_ID=? ")
-							.append("AND AD_Client_ID=? ");
-						BigDecimal otherAmt = DB.getSQLValueBD(getTrxName(), sql.toString(), lca.getM_InOutLine_ID(), lca.getC_LandedCostAllocation_ID(), 
-								lca.getM_CostElement_ID(), lca.getAD_Client_ID());
-						if (otherAmt != null) 
-						{
-							estimatedAmt = estimatedAmt.subtract(otherAmt);
-						}	
-						//added for IDEMPIERE-3014
-						//convert to accounting schema currency
-						if (estimatedAmt.signum() > 0 && oCurrencyId != getC_Currency_ID())
-						{
-							estimatedAmt = MConversionRate.convert(getCtx(), estimatedAmt,
-									oCurrencyId, as.getC_Currency_ID(),
-									oDateAcct, getC_ConversionType_ID(),
-									getAD_Client_ID(), getAD_Org_ID());
-	
-							allocationAmt = MConversionRate.convert(getCtx(), allocationAmt,
-									getC_Currency_ID(), as.getC_Currency_ID(),
-									getDateAcct(), getC_ConversionType_ID(),
-									getAD_Client_ID(), getAD_Org_ID());
-							setC_Currency_ID(as.getC_Currency_ID());
-							usesSchemaCurrency = true;
-						}
-	
-						if (estimatedAmt.signum() > 0)
-						{						
-							costAdjustmentAmt = allocationAmt.subtract(estimatedAmt);
-						}
-					}
-					
-					if (!dr)
-						costAdjustmentAmt = costAdjustmentAmt.negate();
-				}
-	
-				BigDecimal amtAsset = Env.ZERO;
-				BigDecimal amtVariance = Env.ZERO;
-				BigDecimal costDetailQty = lca.getQty();
-				if (costAdjustmentAmt.signum() != 0 && !reversal)
-				{
-					Trx trx = Trx.get(getTrxName(), false);
-					Savepoint savepoint = null;					
-					try {
-						savepoint = trx.setSavepoint(null);
-						
-						amtVariance = Env.ZERO;
-						amtAsset = costAdjustmentAmt;
-						
-						if(X_M_Cost.COSTINGMETHOD_AveragePO.equals(costingMethod))
-						{
-							int AD_Org_ID = lca.getAD_Org_ID();
-							int M_AttributeSetInstance_ID = lca.getM_AttributeSetInstance_ID();
-
-							if (MAcctSchema.COSTINGLEVEL_Client.equals(as.getCostingLevel()))
-							{
-								AD_Org_ID = 0;
-								M_AttributeSetInstance_ID = 0;
-							}
-							else if (MAcctSchema.COSTINGLEVEL_Organization.equals(as.getCostingLevel()))
-								M_AttributeSetInstance_ID = 0;
-							else if (MAcctSchema.COSTINGLEVEL_BatchLot.equals(as.getCostingLevel()))
-								AD_Org_ID = 0;
-							
-							MCostDetail cd = MCostDetail.getInvoice(as, lca.getM_Product_ID(), M_AttributeSetInstance_ID, 
-									C_InvoiceLine_ID, lca.getM_CostElement_ID(), getDateAcct(), getTrxName());
-							MCostElement ce = MCostElement.getMaterialCostElement(getCtx(), as.getCostingMethod(),
-									AD_Org_ID);
-							ICostInfo c = MCost.getCostInfo(getCtx(), getAD_Client_ID(), AD_Org_ID, lca.getM_Product_ID(),
-									as.getM_CostType_ID(), as.getC_AcctSchema_ID(), ce.getM_CostElement_ID(),
-									M_AttributeSetInstance_ID, 
-									getDateAcct(), cd, getTrxName());
-							String key = getAD_Client_ID() + "_" + lca.getM_Product_ID() + "_" 
-									+ as.getM_CostType_ID() + "_" + as.getC_AcctSchema_ID() + "_" + ce.getM_CostElement_ID() + "_" 
-									+ M_AttributeSetInstance_ID;
-							if (c != null)
-							{
-								BigDecimal mcostQty = c.getCurrentQty();
-								if (mcostQtyMap.containsKey(key)) {
-									mcostQty = mcostQty.subtract(mcostQtyMap.get(key));
-									if (mcostQty.signum() < 0)
-										mcostQty = new BigDecimal("0.00");
-								}
-								if (mcostQty.compareTo(lca.getQty()) < 0) {
-									amtAsset = mcostQty.multiply(costAdjustmentAmt.divide(lca.getQty(), as.getCostingPrecision(), RoundingMode.HALF_UP));
-									amtVariance = costAdjustmentAmt.subtract(amtAsset);
-									costDetailQty = mcostQty;									
-								}
-								if (mcostQtyMap.containsKey(key)) {
-									mcostQtyMap.put(key, mcostQtyMap.get(key).add(costDetailQty));
-								} else {
-									mcostQtyMap.put(key, costDetailQty);
-								}
-							}
-						}
-						
-						BigDecimal costDetailAmt = amtAsset;
-						//convert to accounting schema currency
-						if (getC_Currency_ID() != as.getC_Currency_ID())
-							costDetailAmt = MConversionRate.convert(getCtx(), costDetailAmt,
-								getC_Currency_ID(), as.getC_Currency_ID(),
-								getDateAcct(), getC_ConversionType_ID(),
-								getAD_Client_ID(), getAD_Org_ID());
-						if (costDetailAmt.scale() > as.getCostingPrecision())
-							costDetailAmt = costDetailAmt.setScale(as.getCostingPrecision(), RoundingMode.HALF_UP);
-						
-						String key = lca.getM_Product_ID()+"_"+lca.getM_AttributeSetInstance_ID();
-						BigDecimal prevAmt = costDetailAmtMap.remove(key);
-						if (prevAmt != null) {
-							costDetailAmt = costDetailAmt.add(prevAmt);
-						}
-						costDetailAmtMap.put(key, costDetailAmt);
-						int Ref_CostDetail_ID = 0;
-						if (reversalLine != null && reversalLine.get_ID() > 0 && C_InvoiceLine_ID > reversalLine.get_ID())
-						{
-							MCostDetail cd = MCostDetail.getInvoice(as, lca.getM_Product_ID(), lca.getM_AttributeSetInstance_ID(),
-									reversalLine.get_ID(), lca.getM_CostElement_ID(), reversalLine.getParent().getDateAcct(), getTrxName());
-							if (cd != null)
-								Ref_CostDetail_ID = cd.getM_CostDetail_ID();
-						}
-						// cost detail record is required for costing-relevant transaction
-						if (!MCostDetail.createInvoice(as, lca.getAD_Org_ID(),
-								lca.getM_Product_ID(), lca.getM_AttributeSetInstance_ID(),
-								C_InvoiceLine_ID, lca.getM_CostElement_ID(),
-								costDetailAmt, costDetailQty,
-								desc, getDateAcct(), Ref_CostDetail_ID, getTrxName())) {
-							throw new RuntimeException("Failed to create cost detail record.");
-						}				
-					} catch (SQLException e) {
-						throw new RuntimeException(e.getLocalizedMessage(), e);
-					} catch (AverageCostingZeroQtyException e) {
-						try { 
-							amtAsset = BigDecimal.ZERO;
-							amtVariance = costAdjustmentAmt;
-							trx.rollback(savepoint);
-							savepoint = null;
-						} catch (SQLException e1) {
-							throw new RuntimeException(e1.getLocalizedMessage(), e1);
-						}
-					} finally {
-						if (savepoint != null) {
-							try {
-								trx.releaseSavepoint(savepoint);
-							} catch (SQLException e) {
-								log.log(Level.WARNING, e.getMessage(), e);
-							}
-						}
-					}
-				} else if (reversal) {
-					costDetailQty = BigDecimal.ZERO;
-					int AD_Org_ID = lca.getAD_Org_ID();
-					int M_AttributeSetInstance_ID = lca.getM_AttributeSetInstance_ID();
-
-					if (MAcctSchema.COSTINGLEVEL_Client.equals(as.getCostingLevel()))
-					{
-						AD_Org_ID = 0;
-						M_AttributeSetInstance_ID = 0;
-					}
-					else if (MAcctSchema.COSTINGLEVEL_Organization.equals(as.getCostingLevel()))
-						M_AttributeSetInstance_ID = 0;
-					else if (MAcctSchema.COSTINGLEVEL_BatchLot.equals(as.getCostingLevel()))
-						AD_Org_ID = 0;
-					String key = lca.getM_Product_ID()+"_"+M_AttributeSetInstance_ID;
-					if (!costDetailAmtMap.containsKey(key)) {
-						costDetailAmtMap.put(key, BigDecimal.ZERO);
-						amtAsset = BigDecimal.ZERO;
-						amtVariance = BigDecimal.ZERO;
-						MAccount varianceAccount = pc.getAccount(ProductCost.ACCTTYPE_P_AverageCostVariance, as);
-						MAccount assetAccount = pc.getAccount(ProductCost.ACCTTYPE_P_Asset, as);
-						Query query = MFactAcct.createRecordIdQuery(MInvoice.Table_ID, reversalLine.getC_Invoice_ID(), as.getC_AcctSchema_ID(), getTrxName());
-						List<MFactAcct> factAccts = query.list();
-						for(MFactAcct factAcct : factAccts) {
-							if (factAcct.getM_Product_ID() != lca.getM_Product_ID())
-								continue;
-							if (factAcct.getLine_ID() != reversalLine.get_ID())
-								continue;
-							if (factAcct.getAccount_ID() == assetAccount.getAccount_ID()) {
-								if (factAcct.getAmtAcctDr().signum() != 0)
-									amtAsset = amtAsset.add(factAcct.getAmtAcctDr());
-								else if (factAcct.getAmtAcctCr().signum() != 0)
-									amtAsset = amtAsset.subtract(factAcct.getAmtAcctCr());
-							} else if (factAcct.getAccount_ID() == varianceAccount.getAccount_ID()) {
-								if (factAcct.getAmtAcctDr().signum() != 0)
-									amtVariance = amtVariance.add(factAcct.getAmtAcctDr());
-								else if (factAcct.getAmtAcctCr().signum() != 0)
-									amtVariance = amtVariance.subtract(factAcct.getAmtAcctCr());
-							}
-						}
-						if (lca.getM_AttributeSetInstance_ID() > 0 && M_AttributeSetInstance_ID == 0) {
-							String sql = 
-									"""
-										SELECT SUM(Qty)
-										FROM M_CostDetail
-										WHERE C_InvoiceLine_ID=? AND Coalesce(M_CostElement_ID,0)=?
-										AND M_Product_ID=? AND C_AcctSchema_ID=? 										
-									""";
-							costDetailQty = DB.getSQLValueBDEx(getTrxName(), sql, reversalLine.get_ID(), lca.getM_CostElement_ID(), lca.getM_Product_ID(), as.getC_AcctSchema_ID());
-							if (costDetailQty == null)
-								costDetailQty = BigDecimal.ZERO;
-						} else if (lca.getM_AttributeSetInstance_ID() > 0 && M_AttributeSetInstance_ID > 0) {
-							MCostDetail cd = MCostDetail.getInvoice(as, lca.getM_Product_ID(), lca.getM_AttributeSetInstance_ID(), 
-									reversalLine.get_ID(), lca.getM_CostElement_ID(), reversalLine.getParent().getDateAcct(), getTrxName());
-							costDetailQty = cd != null ? cd.getQty() : BigDecimal.ZERO;
-							if (cd != null) {
-								amtAsset = cd.getAmt();
-							}
-							if (i > 0) {
-								for(int j = 0; j < i; j++) {
-									if (lcas[j].getM_Product_ID() == lca.getM_Product_ID()) {
-										//variance have been posted by product
-										amtVariance = BigDecimal.ZERO;
-									}
-								}
-							}
-						} else {
-							MCostDetail cd = MCostDetail.getInvoice(as, lca.getM_Product_ID(), lca.getM_AttributeSetInstance_ID(), 
-									reversalLine.get_ID(), lca.getM_CostElement_ID(), reversalLine.getParent().getDateAcct(), getTrxName());
-							costDetailQty = cd != null ? cd.getQty() : BigDecimal.ZERO;
-						}
-						if (costDetailQty.signum() != 0)
-						{
-							MCostDetail cd = MCostDetail.getInvoice(as, lca.getM_Product_ID(), M_AttributeSetInstance_ID, 
-									C_InvoiceLine_ID, lca.getM_CostElement_ID(), getDateAcct(), getTrxName());
-							if (cd == null)
-								cd = MCostDetail.getInvoice(as, lca.getM_Product_ID(), M_AttributeSetInstance_ID, 
-									reversalLine.get_ID(), lca.getM_CostElement_ID(), getDateAcct(), getTrxName());
-							MCostElement ce = MCostElement.getMaterialCostElement(getCtx(), as.getCostingMethod(),
-									AD_Org_ID);
-  							ICostInfo c = MCost.getCostInfo(getCtx(), getAD_Client_ID(), AD_Org_ID, lca.getM_Product_ID(),
-									as.getM_CostType_ID(), as.getC_AcctSchema_ID(), ce.getM_CostElement_ID(),
-									M_AttributeSetInstance_ID, 
-									getDateAcct(), cd, getTrxName());
-							if (c != null) {
-								if (c.getCurrentQty().signum() == 0) {
-									amtVariance = amtVariance.add(amtAsset);
-									amtAsset = BigDecimal.ZERO;
-								} else if (c.getCurrentQty().compareTo(costDetailQty) < 0) {
-									BigDecimal currentAmtAsset = amtAsset;
-									amtAsset = amtAsset.divide(costDetailQty, 12, RoundingMode.HALF_UP).multiply(c.getCurrentQty());
-									amtVariance = amtVariance.add(currentAmtAsset.subtract(amtAsset));
-									costDetailQty = c.getCurrentQty();
-								}
-							}
-						}
-						int Ref_CostDetail_ID = 0;
-						if (reversalLine != null && reversalLine.get_ID() > 0 && C_InvoiceLine_ID > reversalLine.get_ID())
-						{
-							MCostDetail cd = MCostDetail.getInvoice(as, lca.getM_Product_ID(), lca.getM_AttributeSetInstance_ID(),
-									reversalLine.get_ID(), lca.getM_CostElement_ID(), reversalLine.getParent().getDateAcct(), getTrxName());
-							if (cd != null)
-								Ref_CostDetail_ID = cd.getM_CostDetail_ID();
-						}
-						// cost detail record is required for costing-relevant transaction
-						if (!MCostDetail.createInvoice(as, lca.getAD_Org_ID(),
-								lca.getM_Product_ID(), lca.getM_AttributeSetInstance_ID(),
-								C_InvoiceLine_ID, lca.getM_CostElement_ID(),
-								amtAsset.negate(), costDetailQty,
-								desc, getDateAcct(), Ref_CostDetail_ID, getTrxName())) {
-							throw new RuntimeException("Failed to create cost detail record.");
-						}
-						if (getC_Currency_ID() != as.getC_Currency_ID()) {
-							usesSchemaCurrency = true;
-							setC_Currency_ID(as.getC_Currency_ID());
-						}
-					}
-				}
-								
-				/*boolean reversal = false;
-				if (allocationAmt.signum() < 0) //reversal
-				{
-					allocationAmt = allocationAmt.negate();
-					reversal = true;
-				}*/
-				
-				if (isCreatePost && allocationAmt.signum() > 0)
-				{
-					if (allocationAmt.scale() > as.getStdPrecision())
-					{
-						allocationAmt = allocationAmt.setScale(as.getStdPrecision(), RoundingMode.HALF_UP);
-					}
-					if (estimatedAmt.scale() > as.getStdPrecision())
-					{
-						estimatedAmt = estimatedAmt.setScale(as.getStdPrecision(), RoundingMode.HALF_UP);
-					}
-					if (allocationAmt.compareTo(estimatedAmt)!=0)
-					{
-						BigDecimal estimatedAmtPosting = creditMemo ? estimatedAmt.negate() : estimatedAmt;
-						if (estimatedAmtPosting.signum() != 0)
-						{
-							drAmt = dr ? (reversal ? null : estimatedAmtPosting): (reversal ? estimatedAmtPosting : null);
-							crAmt = dr ? (reversal ? estimatedAmtPosting : null): (reversal ? null : estimatedAmtPosting);						
-							account = pc.getAccount(ProductCost.ACCTTYPE_P_LandedCostClearing, as);
-							FactLine fl = fact.createLine (line, account, getC_Currency_ID(), drAmt, crAmt);
-							fl.setDescription(desc);
-							fl.setM_Product_ID(lca.getM_Product_ID());
-							fl.setQty(line.getQty());
-						}
-						
-						BigDecimal amtVariancePosting = creditMemo ? amtVariance.negate() : amtVariance;
-						if (amtVariancePosting.signum() != 0) {
-							if (amtVariancePosting.signum() > 0) {
-								drAmt = dr ? amtVariancePosting : null;
-								crAmt = dr ? null : amtVariancePosting;
-							} else {
-								BigDecimal underAmt = amtVariancePosting.negate();
-								drAmt = dr ? null : underAmt;
-								crAmt = dr ? underAmt : null;
-							}
-
-							account = pc.getAccount(ProductCost.ACCTTYPE_P_AverageCostVariance, as);
-							FactLine fl = fact.createLine(line, account, getC_Currency_ID(), drAmt, crAmt);
-							fl.setDescription(desc);
-							fl.setM_Product_ID(lca.getM_Product_ID());
-							fl.setQty(line.getQty());
-						}
-
-						BigDecimal amtAssetPosting = creditMemo ? amtAsset.negate() : amtAsset;
-						if (amtAssetPosting.signum() != 0) {
-							if (amtAssetPosting.signum() > 0) {
-								drAmt = dr ? amtAssetPosting : null;
-								crAmt = dr ? null : amtAssetPosting;
-							} else {
-								BigDecimal underAmt = amtAssetPosting.negate();
-								drAmt = dr ? null : underAmt;
-								crAmt = dr ? underAmt : null;
-							}
-							account = pc.getAccount(ProductCost.ACCTTYPE_P_Asset, as);
-							FactLine  fl = fact.createLine(line, account, getC_Currency_ID(), drAmt, crAmt);
-							fl.setDescription(desc);
-							fl.setM_Product_ID(lca.getM_Product_ID());
-							fl.setQty(line.getQty());
-						}
-					}
-					else if (allocationAmt.signum() != 0)
-					{
-						BigDecimal allocationAmtPosting = creditMemo ? allocationAmt.negate() : allocationAmt;
-						drAmt = dr ? (reversal ? null : allocationAmtPosting) : (reversal ? allocationAmtPosting : null);
-						crAmt = dr ? (reversal ? allocationAmtPosting : null) : (reversal ? null : allocationAmtPosting);
-						account = pc.getAccount(ProductCost.ACCTTYPE_P_LandedCostClearing, as);
-						FactLine fl = fact.createLine (line, account, getC_Currency_ID(), drAmt, crAmt);
-						fl.setDescription(desc);
-						fl.setM_Product_ID(lca.getM_Product_ID());
-						fl.setQty(line.getQty());
-					}
-				} else if (reversal) {
-					account = pc.getAccount(ProductCost.ACCTTYPE_P_LandedCostClearing, as);
-					FactLine fl = fact.createLine (line, account, getC_Currency_ID(), BigDecimal.ZERO, BigDecimal.ZERO);
-					fl.updateReverseLine(MInvoice.Table_ID, reversalLine.getC_Invoice_ID(), reversalLine.get_ID(), BigDecimal.ONE);
-					if (fl.getAmtAcctCr().signum() == 0 && fl.getAmtAcctDr().signum() == 0)
-						fact.remove(fl);
-					
-					BigDecimal amtVariancePosting = creditMemo ? amtVariance.negate() : amtVariance;
-					if (amtVariancePosting.signum() != 0) {
-						if (amtVariancePosting.signum() > 0) {
-							drAmt = dr ? null : amtVariancePosting;
-							crAmt = dr ? amtVariancePosting : null;
-						} else {
-							BigDecimal underAmt = amtVariancePosting.negate();
-							drAmt = dr ? underAmt : null;
-							crAmt = dr ? null : underAmt;
-						}
-
-						account = pc.getAccount(ProductCost.ACCTTYPE_P_AverageCostVariance, as);
-						fl = fact.createLine(line, account, getC_Currency_ID(), drAmt, crAmt);
-						fl.setDescription(desc);
-						fl.setM_Product_ID(lca.getM_Product_ID());
-						fl.setQty(line.getQty());
-					}
-
-					BigDecimal amtAssetPosting = creditMemo ? amtAsset.negate() : amtAsset;
-					if (amtAssetPosting.signum() != 0) {
-						if (amtAssetPosting.signum() > 0) {
-							drAmt = dr ? null : amtAssetPosting;
-							crAmt = dr ? amtAssetPosting : null;
-						} else {
-							BigDecimal underAmt = amtAssetPosting.negate();
-							drAmt = dr ? underAmt : null;
-							crAmt = dr ? null : underAmt;
-						}
-						account = pc.getAccount(ProductCost.ACCTTYPE_P_Asset, as);
-						fl = fact.createLine(line, account, getC_Currency_ID(), drAmt, crAmt);
-						fl.setDescription(desc);
-						fl.setM_Product_ID(lca.getM_Product_ID());
-						fl.setQty(line.getQty());
-					}
-				}
-				if (usesSchemaCurrency)
-					setC_Currency_ID(line.getC_Currency_ID());
-			} 
-			else 
-			{
-				if (dr)
-				{
-					if (creditMemo)
-						crAmt = lca.getAmt();
-					else
-						drAmt = lca.getAmt();
-				}
-				else
-				{
-					if (creditMemo)
-						drAmt = lca.getAmt();
-					else
-						crAmt = lca.getAmt();
-				}
-				account = pc.getAccount(ProductCost.ACCTTYPE_P_CostAdjustment, as);
-				if(isCreatePost)
-				{
-					FactLine fl = fact.createLine(line, account, getC_Currency_ID(), drAmt, crAmt);
-					fl.setDescription(desc);
-					fl.setM_Product_ID(lca.getM_Product_ID());
-					fl.setQty(line.getQty());
-				}
-			}
-		}
-
-		if (log.isLoggable(Level.CONFIG)) log.config("Created #" + lcas.length);
-		return true;
-	}	//	landedCosts
-
-	/**
-	 * 	Update ProductPO PriceLastInv
-	 *	@param as accounting schema
-	 */
-	protected void updateProductPO (MAcctSchema as)
-	{
-		MClientInfo ci = MClientInfo.get(getCtx(), as.getAD_Client_ID());
-		if (ci.getC_AcctSchema1_ID() != as.getC_AcctSchema_ID())
-			return;
-
-		StringBuilder sql = new StringBuilder (
-			"UPDATE M_Product_PO po ")
-			 .append("SET PriceLastInv = ")
-			//	select
-			.append("(SELECT currencyConvertInvoice(i.C_Invoice_ID,po.C_Currency_ID,il.PriceActual,i.DateInvoiced) ")
-			.append("FROM C_Invoice i, C_InvoiceLine il ")
-			.append("WHERE i.C_Invoice_ID=il.C_Invoice_ID")
-			.append(" AND po.M_Product_ID=il.M_Product_ID AND po.C_BPartner_ID=i.C_BPartner_ID");
-			if (DB.isOracle()) //jz
-			{
-				sql.append(" AND ROWNUM=1 ");
-			}
-			else
-			{
-				sql.append(" AND il.C_InvoiceLine_ID = (SELECT MIN(il1.C_InvoiceLine_ID) ")
-						.append("FROM C_Invoice i1, C_InvoiceLine il1 ")
-						.append("WHERE i1.C_Invoice_ID=il1.C_Invoice_ID")
-						.append(" AND po.M_Product_ID=il1.M_Product_ID AND po.C_BPartner_ID=i1.C_BPartner_ID")
-						.append("  AND i1.C_Invoice_ID=").append(get_ID()).append(") ");
-			}
-			sql.append("  AND i.C_Invoice_ID=").append(get_ID()).append(") ")
-			//	update
-			.append("WHERE EXISTS (SELECT * ")
-			.append("FROM C_Invoice i, C_InvoiceLine il ")
-			.append("WHERE i.C_Invoice_ID=il.C_Invoice_ID")
-			.append(" AND po.M_Product_ID=il.M_Product_ID AND po.C_BPartner_ID=i.C_BPartner_ID")
-			.append(" AND i.C_Invoice_ID=").append(get_ID()).append(")");
-		int no = DB.executeUpdate(sql.toString(), getTrxName());
-		if (log.isLoggable(Level.FINE)) log.fine("Updated=" + no);
-	}	//	updateProductPO
-
-	@Override
-	public BigDecimal getCurrencyRate() {
-		if (getC_Currency_ID() == getAcctSchema().getC_Currency_ID())
-			return null;
-		
-		MInvoice inv = (MInvoice)getPO();
-		int baseCurrencyId = MClientInfo.get(getCtx(), inv.getAD_Client_ID()).getC_Currency_ID();
-		if (baseCurrencyId != getAcctSchema().getC_Currency_ID())
-			return null;
-		
-		if (inv.isOverrideCurrencyRate()) {
-			return inv.getCurrencyRate();
-		} else {
-			return null;
-		}		
-	}	
-	
-	@Override
-	public boolean isConvertible (MAcctSchema acctSchema) {
-		MInvoice inv = (MInvoice)getPO();
-		if (inv.getC_Currency_ID() != acctSchema.getC_Currency_ID()) {
-			int baseCurrencyId = MClientInfo.get(getCtx(), inv.getAD_Client_ID()).getC_Currency_ID();
-			if (baseCurrencyId == acctSchema.getC_Currency_ID() && inv.isOverrideCurrencyRate()) {
-				return true;
-			}
-		}
-		
-		return super.isConvertible(acctSchema);
-	}
-	
-}   //  Doc_Invoice
+/******************************************************************************
+ * Product: Adempiere ERP & CRM Smart Business Solution                       *
+ * Copyright (C) 1999-2006 ComPiere, Inc. All Rights Reserved.                *
+ * This program is free software; you can redistribute it and/or modify it    *
+ * under the terms version 2 of the GNU General Public License as published   *
+ * by the Free Software Foundation. This program is distributed in the hope   *
+ * that it will be useful, but WITHOUT ANY WARRANTY; without even the implied *
+ * warranty of MERCHANTABILITY or FITNESS FOR A PARTICULAR PURPOSE.           *
+ * See the GNU General Public License for more details.                       *
+ * You should have received a copy of the GNU General Public License along    *
+ * with this program; if not, write to the Free Software Foundation, Inc.,    *
+ * 59 Temple Place, Suite 330, Boston, MA 02111-1307 USA.                     *
+ * For the text or an alternative of this public license, you may reach us    *
+ * ComPiere, Inc., 2620 Augustine Dr. #245, Santa Clara, CA 95054, USA        *
+ * or via info@compiere.org or http://www.compiere.org/license.html           *
+ *****************************************************************************/
+package org.compiere.acct;
+
+import java.math.BigDecimal;
+import java.math.RoundingMode;
+import java.sql.PreparedStatement;
+import java.sql.ResultSet;
+import java.sql.SQLException;
+import java.sql.Savepoint;
+import java.sql.Timestamp;
+import java.util.ArrayList;
+import java.util.HashMap;
+import java.util.List;
+import java.util.Map;
+import java.util.logging.Level;
+
+import org.adempiere.exceptions.AverageCostingZeroQtyException;
+import org.compiere.model.ICostInfo;
+import org.compiere.model.MAccount;
+import org.compiere.model.MAcctSchema;
+import org.compiere.model.MClientInfo;
+import org.compiere.model.MConversionRate;
+import org.compiere.model.MCost;
+import org.compiere.model.MCostDetail;
+import org.compiere.model.MCostElement;
+import org.compiere.model.MCurrency;
+import org.compiere.model.MFactAcct;
+import org.compiere.model.MInOutLine;
+import org.compiere.model.MInvoice;
+import org.compiere.model.MInvoiceLine;
+import org.compiere.model.MLandedCostAllocation;
+import org.compiere.model.MOrderLandedCost;
+import org.compiere.model.MOrderLandedCostAllocation;
+import org.compiere.model.MOrderLine;
+import org.compiere.model.MTax;
+import org.compiere.model.ProductCost;
+import org.compiere.model.Query;
+import org.compiere.model.X_M_Cost;
+import org.compiere.util.DB;
+import org.compiere.util.Env;
+import org.compiere.util.Trx;
+import org.compiere.util.Util;
+
+/**
+ *  Post Invoice Documents.
+ *  <pre>
+ *  Table:              C_Invoice (318)
+ *  Document Types:     ARI, ARC, ARF, API, APC
+ *  </pre>
+ *  @author Jorg Janke
+ *  @author Armen Rizal, Goodwill Consulting
+ *  	<li>BF: 2797257	Landed Cost Detail is not using allocation qty
+ *
+ *  @version  $Id: Doc_Invoice.java,v 1.2 2006/07/30 00:53:33 jjanke Exp $
+ */
+public class Doc_Invoice extends Doc
+{
+	/**
+	 *  Constructor
+	 * 	@param as accounting schemata
+	 * 	@param rs record
+	 * 	@param trxName trx
+	 */
+	public Doc_Invoice(MAcctSchema as, ResultSet rs, String trxName)
+	{
+		super (as, MInvoice.class, rs, null, trxName);
+	}	//	Doc_Invoice
+
+	/** Contained Optional Tax Lines    */
+	protected DocTax[]        m_taxes = null;
+	/** Contained Optional Tax Lines Distributed to Line Item */
+	@SuppressWarnings("unused")
+	private DocTax[]        m_addToLineTaxes = null;
+	/** Currency Precision				*/
+	protected int				m_precision = -1;
+	/** All lines are Service			*/
+	protected boolean			m_allLinesService = true;
+	/** All lines are product item		*/
+	protected boolean			m_allLinesItem = true;
+
+	/**
+	 *  Load Specific Document Details
+	 *  @return error message or null
+	 */
+	@Override
+	protected String loadDocumentDetails ()
+	{
+		MInvoice invoice = (MInvoice)getPO();
+		setDateDoc(invoice.getDateInvoiced());
+		setIsTaxIncluded(invoice.isTaxIncluded());
+		//	Amounts
+		setAmount(Doc.AMTTYPE_Gross, invoice.getGrandTotal());
+		setAmount(Doc.AMTTYPE_Net, invoice.getTotalLines());
+		setAmount(Doc.AMTTYPE_Charge, invoice.getChargeAmt());
+
+		//	Contained Objects
+		m_taxes = loadTaxes();
+		p_lines = loadLines(invoice);
+		if (log.isLoggable(Level.FINE)) log.fine("Lines=" + p_lines.length + ", Taxes=" + m_taxes.length);
+		return null;
+	}   //  loadDocumentDetails
+
+	/**
+	 *	Load Invoice Taxes
+	 *  @return DocTax Array
+	 */
+	private DocTax[] loadTaxes()
+	{
+		ArrayList<DocTax> list = new ArrayList<DocTax>();
+		ArrayList<DocTax> distributeList = new ArrayList<DocTax>();
+		String sql = "SELECT it.C_Tax_ID, t.Name, t.Rate, it.TaxBaseAmt, it.TaxAmt, t.IsSalesTax "
+				+ "FROM C_Tax t, C_InvoiceTax it "
+				+ "WHERE t.C_Tax_ID=it.C_Tax_ID AND it.C_Invoice_ID=?";
+		PreparedStatement pstmt = null;
+		ResultSet rs = null;
+		try
+		{
+			pstmt = DB.prepareStatement(sql, getTrxName());
+			pstmt.setInt(1, get_ID());
+			rs = pstmt.executeQuery();
+			//
+			while (rs.next())
+			{
+				int C_Tax_ID = rs.getInt(1);
+				String name = rs.getString(2);
+				BigDecimal rate = rs.getBigDecimal(3);
+				BigDecimal taxBaseAmt = rs.getBigDecimal(4);
+				BigDecimal amount = rs.getBigDecimal(5);
+				boolean salesTax = "Y".equals(rs.getString(6));
+				//
+				MTax tax = MTax.get(getCtx(), C_Tax_ID);
+				DocTax taxLine = new DocTax(C_Tax_ID, name, rate,
+					taxBaseAmt, amount, salesTax);
+				if (log.isLoggable(Level.FINE)) log.fine(taxLine.toString());
+				if (!tax.isDistributeTaxWithLineItem())
+				{					
+					list.add(taxLine);
+				}
+				else
+				{
+					distributeList.add(taxLine);
+				}
+			}
+		}
+		catch (SQLException e)
+		{
+			log.log(Level.SEVERE, sql, e);
+			return null;
+		}
+		finally {
+			DB.close(rs, pstmt);
+			rs = null; pstmt = null;
+		}
+
+		//	Return Array
+		DocTax[] tl = new DocTax[list.size()];
+		list.toArray(tl);
+		//	Distribute list
+		m_addToLineTaxes = distributeList.toArray(new DocTax[0]);
+		
+		return tl;
+	}	//	loadTaxes
+
+	/**
+	 *	Load Invoice Line
+	 *	@param invoice invoice
+	 *  @return DocLine Array
+	 */
+	private DocLine[] loadLines (MInvoice invoice)
+	{
+		ArrayList<DocLine> list = new ArrayList<DocLine>();
+		//
+		MInvoiceLine[] lines = invoice.getLines(false);
+		MInvoiceLine[] reversalLines = null;
+		if (invoice.getReversal_ID() > 0)
+		{
+			MInvoice reversal = new MInvoice(invoice.getCtx(), invoice.getReversal_ID(), invoice.get_TrxName());
+			reversalLines = reversal.getLines(false);		
+		}
+		for (int i = 0; i < lines.length; i++)
+		{
+			MInvoiceLine line = lines[i];
+			if (line.isDescription())
+				continue;
+			DocLine docLine = new DocLine(line, this);
+			//	Qty
+			BigDecimal Qty = line.getQtyInvoiced();
+			boolean cm = getDocumentType().equals(DOCTYPE_ARCredit)
+				|| getDocumentType().equals(DOCTYPE_APCredit);
+			docLine.setQty(cm ? Qty.negate() : Qty, invoice.isSOTrx());
+			if (invoice.getReversal_ID() > 0 && reversalLines != null)
+				docLine.setReversalLine_ID(reversalLines[i].get_ID());		
+			//
+			BigDecimal LineNetAmt = line.getLineNetAmt();
+			BigDecimal PriceList = line.getPriceList();
+			int C_Tax_ID = docLine.getC_Tax_ID();
+			//	Correct included Tax
+			if (isTaxIncluded() && C_Tax_ID != 0)
+			{
+				MTax tax = MTax.get(getCtx(), C_Tax_ID);
+				if (!tax.isZeroTax())
+				{
+					BigDecimal LineNetAmtTax = tax.calculateTax(LineNetAmt, true, getStdPrecision());
+					if (log.isLoggable(Level.FINE)) log.fine("LineNetAmt=" + LineNetAmt + " - Tax=" + LineNetAmtTax);
+
+					if (tax.isSummary()) {
+						LineNetAmt = LineNetAmt.subtract(LineNetAmtTax);
+						BigDecimal base = LineNetAmt;
+						BigDecimal sumChildLineNetAmtTax = Env.ZERO;
+						DocTax taxToApplyDiff = null;
+						for (MTax childTax : tax.getChildTaxes(false)) {
+							if (!childTax.isZeroTax())
+							{
+								BigDecimal childLineNetAmtTax = childTax.calculateTax(base, false, getStdPrecision());
+								if (log.isLoggable(Level.FINE)) log.fine("LineNetAmt=" + base + " - Child Tax=" + childLineNetAmtTax);
+								if (childTax.isDistributeTaxWithLineItem())
+								{
+									LineNetAmt = LineNetAmt.add(childLineNetAmtTax);
+									LineNetAmtTax = LineNetAmtTax.subtract(childLineNetAmtTax);
+								}
+								else
+								{
+									for (int t = 0; t < m_taxes.length; t++)
+									{
+										if (m_taxes[t].getC_Tax_ID() == childTax.getC_Tax_ID())
+										{
+											m_taxes[t].addIncludedTax(childLineNetAmtTax);
+											taxToApplyDiff = m_taxes[t];
+											sumChildLineNetAmtTax = sumChildLineNetAmtTax.add(childLineNetAmtTax);
+											break;
+										}
+									}
+								}
+							}
+						}
+						BigDecimal diffChildVsSummary = LineNetAmtTax.subtract(sumChildLineNetAmtTax);
+						if (diffChildVsSummary.signum() != 0 && taxToApplyDiff != null) {
+							taxToApplyDiff.addIncludedTax(diffChildVsSummary);
+						}
+					} else {
+						if (!tax.isDistributeTaxWithLineItem())
+						{
+							LineNetAmt = LineNetAmt.subtract(LineNetAmtTax);
+							for (int t = 0; t < m_taxes.length; t++)
+							{
+								if (m_taxes[t].getC_Tax_ID() == C_Tax_ID)
+								{
+									m_taxes[t].addIncludedTax(LineNetAmtTax);
+									break;
+								}
+							}
+						}
+					}
+					
+					BigDecimal PriceListTax = tax.calculateTax(PriceList, true, getStdPrecision());
+					PriceList = PriceList.subtract(PriceListTax);
+				}
+			}	//	correct included Tax
+			else
+			{
+				int stdPrecision = MCurrency.getStdPrecision(getCtx(), invoice.getC_Currency_ID());
+				MTax tax = MTax.get(getCtx(), C_Tax_ID);
+				if (tax.isSummary())
+				{
+					MTax[] cTaxes = tax.getChildTaxes(false);
+					BigDecimal base = LineNetAmt;
+					for(MTax cTax : cTaxes)
+					{
+						if (cTax.isDistributeTaxWithLineItem())
+						{
+							BigDecimal taxAmt = cTax.calculateTax(base, false, stdPrecision);
+							LineNetAmt = LineNetAmt.add(taxAmt);
+						}
+					}
+				}
+				else if (tax.isDistributeTaxWithLineItem())
+				{
+					BigDecimal taxAmt = tax.calculateTax(LineNetAmt, false, stdPrecision);
+					LineNetAmt = LineNetAmt.add(taxAmt);
+				}
+			}
+
+			docLine.setAmount (LineNetAmt, PriceList, Qty);	//	qty for discount calc
+			if (docLine.isItem())
+				m_allLinesService = false;
+			else
+				m_allLinesItem = false;
+			//
+			if (log.isLoggable(Level.FINE)) log.fine(docLine.toString());
+			list.add(docLine);
+		}
+
+		//	Convert to Array
+		DocLine[] dls = new DocLine[list.size()];
+		list.toArray(dls);
+
+		//	Included Tax - make sure that no difference
+		if (isTaxIncluded())
+		{
+			for (int i = 0; i < m_taxes.length; i++)
+			{
+				if (m_taxes[i].isIncludedTaxDifference())
+				{
+					BigDecimal diff = m_taxes[i].getIncludedTaxDifference();
+					for (int j = 0; j < dls.length; j++)
+					{
+						MTax lineTax = MTax.get(getCtx(), dls[j].getC_Tax_ID());
+						MTax[] composingTaxes = null;
+						if (lineTax.isSummary()) {
+							composingTaxes = lineTax.getChildTaxes(false);
+						} else {
+							composingTaxes = new MTax[1];
+							composingTaxes[0] = lineTax;
+						}
+						for (MTax mTax : composingTaxes) {
+							if (mTax.getC_Tax_ID() == m_taxes[i].getC_Tax_ID())
+							{
+								dls[j].setLineNetAmtDifference(diff);
+								m_taxes[i].addIncludedTax(diff.negate());
+								diff = Env.ZERO;
+								break;
+							}
+						}
+						if (diff.signum() == 0) {
+							break;
+						}
+					}	//	for all lines
+				}	//	tax difference
+			}	//	for all taxes
+		}	//	Included Tax difference
+
+		//	Return Array
+		return dls;
+	}	//	loadLines
+
+	/**
+	 * 	Get Currency Precision
+	 *	@return precision
+	 */
+	private int getStdPrecision()
+	{
+		if (m_precision == -1)
+			m_precision = MCurrency.getStdPrecision(getCtx(), getC_Currency_ID());
+		return m_precision;
+	}	//	getPrecision
+
+
+	/**
+	 *  Get Source Currency Balance - subtracts line and tax amounts from total - no rounding
+	 *  @return positive amount, if total invoice is bigger than lines
+	 */
+	@Override
+	public BigDecimal getBalance()
+	{
+		BigDecimal retValue = Env.ZERO;
+		StringBuilder sb = new StringBuilder (" [");
+		//  Total
+		retValue = retValue.add(getAmount(Doc.AMTTYPE_Gross));
+		sb.append(getAmount(Doc.AMTTYPE_Gross));
+		//  - Header Charge
+		retValue = retValue.subtract(getAmount(Doc.AMTTYPE_Charge));
+		sb.append("-").append(getAmount(Doc.AMTTYPE_Charge));
+		//  - Tax
+		for (int i = 0; i < m_taxes.length; i++)
+		{
+			retValue = retValue.subtract(m_taxes[i].getAmount());
+			sb.append("-").append(m_taxes[i].getAmount());
+		}
+		//  - Lines
+		for (int i = 0; i < p_lines.length; i++)
+		{
+			retValue = retValue.subtract(p_lines[i].getAmtSource());
+			sb.append("-").append(p_lines[i].getAmtSource());
+		}
+		sb.append("]");
+		//
+		if (log.isLoggable(Level.FINE)) log.fine(toString() + " Balance=" + retValue + sb.toString());
+		return retValue;
+	}   //  getBalance
+
+	/**
+	 *  Create Facts (the accounting logic) for
+	 *  ARI, ARC, ARF, API, APC.
+	 *  <pre>
+	 *  ARI, ARF
+	 *      Receivables     DR
+	 *      Charge                  CR
+	 *      TaxDue                  CR
+	 *      Revenue                 CR
+	 *
+	 *  ARC
+	 *      Receivables             CR
+	 *      Charge          DR
+	 *      TaxDue          DR
+	 *      Revenue         RR
+	 *
+	 *  API
+	 *      Payables                CR
+	 *      Charge          DR
+	 *      TaxCredit       DR
+	 *      Expense         DR
+	 *
+	 *  APC
+	 *      Payables        DR
+	 *      Charge                  CR
+	 *      TaxCredit               CR
+	 *      Expense                 CR
+	 *  </pre>
+	 *  @param as accounting schema
+	 *  @return Fact
+	 */
+	@Override
+	public ArrayList<Fact> createFacts (MAcctSchema as)
+	{
+		//
+		ArrayList<Fact> facts = new ArrayList<Fact>();
+		//  create Fact Header
+		Fact fact = new Fact(this, as, Fact.POST_Actual);
+
+		//  Cash based accounting
+		if (!as.isAccrual())
+			return facts;
+		
+		MInvoice inv = (MInvoice) getPO();
+		// check is date of both invoiced same
+		boolean isCreatePost = !(as.isDeleteReverseCorrectPosting()
+				&& inv.getReversal_ID() > 0
+				&& Util.compareDate(inv.getDateAcct(), inv.getReversal().getDateAcct()) == 0);
+
+		//  ** ARI, ARF
+		if (getDocumentType().equals(DOCTYPE_ARInvoice)
+			|| getDocumentType().equals(DOCTYPE_ARProForma))
+		{
+			if (!isCreatePost)
+				return facts;
+			
+			BigDecimal grossAmt = getAmount(Doc.AMTTYPE_Gross);
+			BigDecimal serviceAmt = Env.ZERO;
+
+			//  Header Charge           CR
+			BigDecimal amt = getAmount(Doc.AMTTYPE_Charge);
+			if (amt != null && amt.signum() != 0)
+				fact.createLine(null, getAccount(Doc.ACCTTYPE_Charge, as),
+					getC_Currency_ID(), null, amt);
+			//  TaxDue                  CR
+			for (int i = 0; i < m_taxes.length; i++)
+			{
+				amt = m_taxes[i].getAmount();
+				if (amt != null && amt.signum() != 0)
+				{
+					FactLine tl = fact.createLine(null, m_taxes[i].getAccount(DocTax.ACCTTYPE_TaxDue, as),
+						getC_Currency_ID(), null, amt);
+					if (tl != null)
+						tl.setC_Tax_ID(m_taxes[i].getC_Tax_ID());					
+				}
+			}
+			//  Revenue                 CR
+			for (int i = 0; i < p_lines.length; i++)
+			{
+				amt = p_lines[i].getAmtSource();
+				BigDecimal dAmt = null;
+				if (as.isTradeDiscountPosted())
+				{
+					BigDecimal discount = p_lines[i].getDiscount();
+					if (discount != null && discount.signum() != 0)
+					{
+						amt = amt.add(discount);
+						dAmt = discount;
+						fact.createLine (p_lines[i],
+								p_lines[i].getAccount(ProductCost.ACCTTYPE_P_TDiscountGrant, as),
+								getC_Currency_ID(), dAmt, null);
+					}
+				}
+				fact.createLine (p_lines[i],
+					p_lines[i].getAccount(ProductCost.ACCTTYPE_P_Revenue, as),
+					getC_Currency_ID(), null, amt);
+				if (!p_lines[i].isItem())
+				{
+					grossAmt = grossAmt.subtract(amt);
+					serviceAmt = serviceAmt.add(amt);
+				}
+			}
+
+			//  Receivables     DR
+			int receivables_ID = getValidCombination_ID(Doc.ACCTTYPE_C_Receivable, as);
+			int receivablesServices_ID = receivables_ID; // Receivable Services account Deprecated IDEMPIERE-362
+			if (m_allLinesItem || !as.isPostServices()
+				|| receivables_ID == receivablesServices_ID)
+			{
+				grossAmt = getAmount(Doc.AMTTYPE_Gross);
+				serviceAmt = Env.ZERO;
+			}
+			else if (m_allLinesService)
+			{
+				serviceAmt = getAmount(Doc.AMTTYPE_Gross);
+				grossAmt = Env.ZERO;
+			}
+			if (grossAmt.signum() != 0)
+				fact.createLine(null, MAccount.get(getCtx(), receivables_ID),
+					getC_Currency_ID(), grossAmt, null);
+			if (serviceAmt.signum() != 0)
+				fact.createLine(null, MAccount.get(getCtx(), receivablesServices_ID),
+					getC_Currency_ID(), serviceAmt, null);
+
+			//  Set Locations
+			FactLine[] fLines = fact.getLines();
+			for (int i = 0; i < fLines.length; i++)
+			{
+				if (fLines[i] != null)
+				{
+					fLines[i].setLocationFromOrg(fLines[i].getAD_Org_ID(), true);      //  from Loc
+					fLines[i].setLocationFromBPartner(getC_BPartner_Location_ID(), false);  //  to Loc
+				}
+			}
+		}
+		//  ARC
+		else if (getDocumentType().equals(DOCTYPE_ARCredit))
+		{
+			if (!isCreatePost)
+				return facts;
+
+			BigDecimal grossAmt = getAmount(Doc.AMTTYPE_Gross);
+			BigDecimal serviceAmt = Env.ZERO;
+
+			//  Header Charge   DR
+			BigDecimal amt = getAmount(Doc.AMTTYPE_Charge);
+			if (amt != null && amt.signum() != 0)
+				fact.createLine(null, getAccount(Doc.ACCTTYPE_Charge, as),
+					getC_Currency_ID(), amt, null);
+			//  TaxDue          DR
+			for (int i = 0; i < m_taxes.length; i++)
+			{
+				amt = m_taxes[i].getAmount();
+				if (amt != null && amt.signum() != 0)
+				{
+					FactLine tl = fact.createLine(null, m_taxes[i].getAccount(DocTax.ACCTTYPE_TaxDue, as),
+						getC_Currency_ID(), amt, null);
+					if (tl != null)
+						tl.setC_Tax_ID(m_taxes[i].getC_Tax_ID());
+				}
+			}
+			//  Revenue         CR
+			for (int i = 0; i < p_lines.length; i++)
+			{
+				amt = p_lines[i].getAmtSource();
+				BigDecimal dAmt = null;
+				if (as.isTradeDiscountPosted())
+				{
+					BigDecimal discount = p_lines[i].getDiscount();
+					if (discount != null && discount.signum() != 0)
+					{
+						amt = amt.add(discount);
+						dAmt = discount;
+						fact.createLine (p_lines[i],
+								p_lines[i].getAccount (ProductCost.ACCTTYPE_P_TDiscountGrant, as),
+								getC_Currency_ID(), null, dAmt);
+					}
+				}
+				fact.createLine (p_lines[i],
+					p_lines[i].getAccount (ProductCost.ACCTTYPE_P_Revenue, as),
+					getC_Currency_ID(), amt, null);
+				if (!p_lines[i].isItem())
+				{
+					grossAmt = grossAmt.subtract(amt);
+					serviceAmt = serviceAmt.add(amt);
+				}
+			}
+
+			//  Receivables             CR
+			int receivables_ID = getValidCombination_ID (Doc.ACCTTYPE_C_Receivable, as);
+			int receivablesServices_ID = receivables_ID; // Receivable Services account Deprecated IDEMPIERE-362
+			if (m_allLinesItem || !as.isPostServices()
+				|| receivables_ID == receivablesServices_ID)
+			{
+				grossAmt = getAmount(Doc.AMTTYPE_Gross);
+				serviceAmt = Env.ZERO;
+			}
+			else if (m_allLinesService)
+			{
+				serviceAmt = getAmount(Doc.AMTTYPE_Gross);
+				grossAmt = Env.ZERO;
+			}
+			if (grossAmt.signum() != 0)
+				fact.createLine(null, MAccount.get(getCtx(), receivables_ID),
+					getC_Currency_ID(), null, grossAmt);
+			if (serviceAmt.signum() != 0)
+				fact.createLine(null, MAccount.get(getCtx(), receivablesServices_ID),
+					getC_Currency_ID(), null, serviceAmt);
+
+			//  Set Locations
+			FactLine[] fLines = fact.getLines();
+			for (int i = 0; i < fLines.length; i++)
+			{
+				if (fLines[i] != null)
+				{
+					fLines[i].setLocationFromOrg(fLines[i].getAD_Org_ID(), true);      //  from Loc
+					fLines[i].setLocationFromBPartner(getC_BPartner_Location_ID(), false);  //  to Loc
+				}
+			}
+		}
+
+		//  ** API
+		else if (getDocumentType().equals(DOCTYPE_APInvoice))
+		{
+			MInvoice invoice = (MInvoice)getPO();
+			MInvoice originalInvoice = null;
+			if (invoice.getReversal_ID() > 0 && invoice.getReversal_ID() < invoice.getC_Invoice_ID())
+			{
+				originalInvoice = new MInvoice(Env.getCtx(), invoice.getReversal_ID(), invoice.get_TrxName());
+			}
+			BigDecimal grossAmt = getAmount(Doc.AMTTYPE_Gross);
+			BigDecimal serviceAmt = Env.ZERO;
+
+			//  Charge          DR
+			if(isCreatePost)
+			{
+				fact.createLine(null, getAccount(Doc.ACCTTYPE_Charge, as),
+					getC_Currency_ID(), getAmount(Doc.AMTTYPE_Charge), null);
+				//  TaxCredit       DR
+				for (int i = 0; i < m_taxes.length; i++)
+				{
+					FactLine tl = fact.createLine(null, m_taxes[i].getAccount(m_taxes[i].getAPTaxType(), as),
+						getC_Currency_ID(), m_taxes[i].getAmount(), null);
+					if (tl != null)
+						tl.setC_Tax_ID(m_taxes[i].getC_Tax_ID());
+
+          if (tl != null && invoice.getReversal_ID() > 0 && invoice.getReversal_ID() < invoice.getC_Invoice_ID())
+          {
+            tl.updateReverseLine(MInvoice.Table_ID, invoice.getReversal_ID(), 0, BigDecimal.ONE);
+          }
+				}
+			}
+			//  Expense         DR
+			for (int i = 0; i < p_lines.length; i++)
+			{
+				DocLine line = p_lines[i];
+				boolean landedCost = landedCost(as, fact, line, true, false, isCreatePost);
+				if (isCreatePost && landedCost && as.isExplicitCostAdjustment())
+				{
+					fact.createLine (line, line.getAccount(ProductCost.ACCTTYPE_P_Expense, as),
+						getC_Currency_ID(), line.getAmtSource(), null);
+					//
+					FactLine fl = fact.createLine (line, line.getAccount(ProductCost.ACCTTYPE_P_Expense, as),
+						getC_Currency_ID(), null, line.getAmtSource());
+					String desc = line.getDescription();
+					if (desc == null)
+						desc = "100%";
+					else
+						desc += " 100%";
+					fl.setDescription(desc);
+					if (invoice.getReversal_ID() > 0 && invoice.getReversal_ID() < invoice.getC_Invoice_ID())
+					{
+						int lineId = 0;
+						if (originalInvoice != null)
+						{
+							MInvoiceLine[] lines = originalInvoice.getLines();
+							if (lines.length > i)
+								lineId = lines[i].getC_InvoiceLine_ID();
+						}
+						fl.updateReverseLine(MInvoice.Table_ID, invoice.getReversal_ID(), lineId, BigDecimal.ONE);
+					}
+				}
+				if (!landedCost)
+				{
+					MAccount expense = line.getAccount(ProductCost.ACCTTYPE_P_Expense, as);
+					if (line.isItem())
+						expense = line.getAccount (ProductCost.ACCTTYPE_P_InventoryClearing, as);
+					BigDecimal amt = line.getAmtSource();
+					BigDecimal dAmt = null;
+					if (as.isTradeDiscountPosted() && !line.isItem())
+					{
+						BigDecimal discount = line.getDiscount();
+						if (discount != null && discount.signum() != 0)
+						{
+							amt = amt.add(discount);
+							dAmt = discount;
+							MAccount tradeDiscountReceived = line.getAccount(ProductCost.ACCTTYPE_P_TDiscountRec, as);
+
+							if(isCreatePost)
+								{
+								FactLine fl = fact.createLine (line, tradeDiscountReceived,
+										getC_Currency_ID(), null, dAmt);
+								if (fl != null && invoice.getReversal_ID() > 0 && invoice.getReversal_ID() < invoice.getC_Invoice_ID())
+								{
+									int lineId = 0;
+									if (originalInvoice != null)
+									{
+										MInvoiceLine[] lines = originalInvoice.getLines();
+										if (lines.length > i)
+											lineId = lines[i].getC_InvoiceLine_ID();
+									}
+									fl.updateReverseLine(MInvoice.Table_ID, invoice.getReversal_ID(), lineId, BigDecimal.ONE);
+								}
+							}
+						}
+					}
+					if(isCreatePost)
+          {					
+            FactLine fl = fact.createLine (line, expense,
+						getC_Currency_ID(), amt, null);
+            if (fl != null && invoice.getReversal_ID() > 0 && invoice.getReversal_ID() < invoice.getC_Invoice_ID())
+            {
+              int lineId = 0;
+              if (originalInvoice != null)
+              {
+                MInvoiceLine[] lines = originalInvoice.getLines();
+                if (lines.length > i)
+                  lineId = lines[i].getC_InvoiceLine_ID();
+              }
+              fl.updateReverseLine(MInvoice.Table_ID, invoice.getReversal_ID(), lineId, BigDecimal.ONE);
+            }
+          }
+					if (!line.isItem())
+					{
+						grossAmt = grossAmt.subtract(amt);
+						serviceAmt = serviceAmt.add(amt);
+					}
+					//
+					if (line.getM_Product_ID() != 0
+						&& line.getProduct().isService()) {	//	otherwise Inv Matching
+						int Ref_CostDetail_ID = 0;
+						if (line.getReversalLine_ID() > 0 && line.get_ID() > line.getReversalLine_ID())
+						{
+							MInvoiceLine reversalLine = new MInvoiceLine(getCtx(), line.getReversalLine_ID(), getTrxName());
+							MCostDetail cd = MCostDetail.getInvoice(as, line.getM_Product_ID(), line.getM_AttributeSetInstance_ID(),
+									reversalLine.get_ID(), 0, reversalLine.getParent().getDateAcct(), getTrxName());
+							if (cd != null)
+								Ref_CostDetail_ID = cd.getM_CostDetail_ID();
+						}
+						MCostDetail.createInvoice(as, line.getAD_Org_ID(),
+							line.getM_Product_ID(), line.getM_AttributeSetInstance_ID(),
+							line.get_ID(), 0,		//	No Cost Element
+							line.getAmtSource(), line.getQty(),
+							line.getDescription(), line.getDateAcct(), Ref_CostDetail_ID, getTrxName());
+					}
+				}
+			}
+
+			//  Liability               CR
+			int payables_ID = getValidCombination_ID (Doc.ACCTTYPE_V_Liability, as);
+			int payablesServices_ID = payables_ID; // Liability Services account Deprecated IDEMPIERE-362
+			if (m_allLinesItem || !as.isPostServices()
+				|| payables_ID == payablesServices_ID)
+			{
+				grossAmt = getAmount(Doc.AMTTYPE_Gross);
+				serviceAmt = Env.ZERO;
+			}
+			else if (m_allLinesService)
+			{
+				serviceAmt = getAmount(Doc.AMTTYPE_Gross);
+				grossAmt = Env.ZERO;
+			}
+
+      if (isCreatePost)
+      {
+        FactLine fl = null;
+        if (grossAmt.signum() > 0)
+          fl = fact.createLine(null, MAccount.get(getCtx(), payables_ID),
+            getC_Currency_ID(), null, grossAmt);
+        else if (grossAmt.signum() < 0)
+          fl = fact.createLine(null, MAccount.get(getCtx(), payables_ID),
+              getC_Currency_ID(), grossAmt.negate(), null);
+        if (serviceAmt.signum() > 0)
+          fl = fact.createLine(null, MAccount.get(getCtx(), payablesServices_ID),
+            getC_Currency_ID(), null, serviceAmt);
+        else if (serviceAmt.signum() < 0)
+          fl = fact.createLine(null, MAccount.get(getCtx(), payablesServices_ID),
+              getC_Currency_ID(), serviceAmt.negate(), null);
+        if (fl != null && invoice.getReversal_ID() > 0 && invoice.getReversal_ID() < invoice.getC_Invoice_ID())
+        {
+          fl.updateReverseLine(MInvoice.Table_ID, invoice.getReversal_ID(), 0, BigDecimal.ONE);
+        }
+      }
+			//  Set Locations
+			FactLine[] fLines = fact.getLines();
+			for (int i = 0; i < fLines.length; i++)
+			{
+				if (fLines[i] != null)
+				{
+					fLines[i].setLocationFromBPartner(getC_BPartner_Location_ID(), true);  //  from Loc
+					fLines[i].setLocationFromOrg(fLines[i].getAD_Org_ID(), false);    //  to Loc
+				}
+			}
+
+			//
+			updateProductPO(as);	//	Only API
+		}
+		//  APC
+		else if (getDocumentType().equals(DOCTYPE_APCredit))
+		{
+			BigDecimal grossAmt = getAmount(Doc.AMTTYPE_Gross);
+			BigDecimal serviceAmt = Env.ZERO;
+			//  Charge                  CR
+			if(isCreatePost)
+			{
+				fact.createLine (null, getAccount(Doc.ACCTTYPE_Charge, as),
+					getC_Currency_ID(), null, getAmount(Doc.AMTTYPE_Charge));
+				//  TaxCredit               CR
+				for (int i = 0; i < m_taxes.length; i++)
+				{
+					FactLine tl = fact.createLine (null, m_taxes[i].getAccount(m_taxes[i].getAPTaxType(), as),
+						getC_Currency_ID(), null, m_taxes[i].getAmount());
+					if (tl != null)
+						tl.setC_Tax_ID(m_taxes[i].getC_Tax_ID());
+				}
+			}
+			//  Expense                 CR
+			for (int i = 0; i < p_lines.length; i++)
+			{
+				DocLine line = p_lines[i];
+				boolean landedCost = landedCost(as, fact, line, false, true, isCreatePost);
+				if (isCreatePost && landedCost && as.isExplicitCostAdjustment())
+				{
+					fact.createLine (line, line.getAccount(ProductCost.ACCTTYPE_P_Expense, as),
+						getC_Currency_ID(), null, line.getAmtSource());
+					//
+					FactLine fl = fact.createLine (line, line.getAccount(ProductCost.ACCTTYPE_P_Expense, as),
+						getC_Currency_ID(), line.getAmtSource(), null);
+					String desc = line.getDescription();
+					if (desc == null)
+						desc = "100%";
+					else
+						desc += " 100%";
+					fl.setDescription(desc);
+				}
+				if (!landedCost)
+				{
+					MAccount expense = line.getAccount(ProductCost.ACCTTYPE_P_Expense, as);
+					if (line.isItem())
+						expense = line.getAccount (ProductCost.ACCTTYPE_P_InventoryClearing, as);
+					BigDecimal amt = line.getAmtSource();
+					BigDecimal dAmt = null;
+					if (as.isTradeDiscountPosted() && !line.isItem())
+					{
+						BigDecimal discount = line.getDiscount();
+						if (discount != null && discount.signum() != 0)
+						{
+							amt = amt.add(discount);
+							dAmt = discount;
+							MAccount tradeDiscountReceived = line.getAccount(ProductCost.ACCTTYPE_P_TDiscountRec, as);
+							if(isCreatePost)
+								fact.createLine (line, tradeDiscountReceived,
+										getC_Currency_ID(), dAmt, null);
+						}
+					}
+					if(isCreatePost)
+						fact.createLine (line, expense,
+							getC_Currency_ID(), null, amt);
+					if (!line.isItem())
+					{
+						grossAmt = grossAmt.subtract(amt);
+						serviceAmt = serviceAmt.add(amt);
+					}
+					//
+					if (line.getM_Product_ID() != 0
+						&& line.getProduct().isService()) {	//	otherwise Inv Matching
+						int Ref_CostDetail_ID = 0;
+						if (line.getReversalLine_ID() > 0 && line.get_ID() > line.getReversalLine_ID())
+						{
+							MInvoiceLine reversalLine = new MInvoiceLine(getCtx(), line.getReversalLine_ID(), getTrxName());
+							MCostDetail cd = MCostDetail.getInvoice(as, line.getM_Product_ID(), line.getM_AttributeSetInstance_ID(),
+									reversalLine.get_ID(), 0, reversalLine.getParent().getDateAcct(), getTrxName());
+							if (cd != null)
+								Ref_CostDetail_ID = cd.getM_CostDetail_ID();
+						}
+						MCostDetail.createInvoice(as, line.getAD_Org_ID(),
+							line.getM_Product_ID(), line.getM_AttributeSetInstance_ID(),
+							line.get_ID(), 0,		//	No Cost Element
+							line.getAmtSource().negate(), line.getQty(),
+							line.getDescription(), line.getDateAcct(), Ref_CostDetail_ID, getTrxName());
+					}
+				}
+			}
+
+			//  Liability       DR
+			int payables_ID = getValidCombination_ID (Doc.ACCTTYPE_V_Liability, as);
+			int payablesServices_ID = payables_ID; // Liability Services account Deprecated IDEMPIERE-362
+			if (m_allLinesItem || !as.isPostServices()
+				|| payables_ID == payablesServices_ID)
+			{
+				grossAmt = getAmount(Doc.AMTTYPE_Gross);
+				serviceAmt = Env.ZERO;
+			}
+			else if (m_allLinesService)
+			{
+				serviceAmt = getAmount(Doc.AMTTYPE_Gross);
+				grossAmt = Env.ZERO;
+			}
+			if (isCreatePost && grossAmt.signum() != 0)
+				fact.createLine(null, MAccount.get(getCtx(), payables_ID),
+					getC_Currency_ID(), grossAmt, null);
+			if (isCreatePost && serviceAmt.signum() != 0)
+				fact.createLine(null, MAccount.get(getCtx(), payablesServices_ID),
+					getC_Currency_ID(), serviceAmt, null);
+
+			//  Set Locations
+			FactLine[] fLines = fact.getLines();
+			for (int i = 0; i < fLines.length; i++)
+			{
+				if (fLines[i] != null)
+				{
+					fLines[i].setLocationFromBPartner(getC_BPartner_Location_ID(), true);  //  from Loc
+					fLines[i].setLocationFromOrg(fLines[i].getAD_Org_ID(), false);    //  to Loc
+				}
+			}
+		}
+		else
+		{
+			p_Error = "DocumentType unknown: " + getDocumentType();
+			log.log(Level.SEVERE, p_Error);
+			fact = null;
+		}
+		//
+		facts.add(fact);
+		return facts;
+	}   //  createFact
+
+	/**
+	 * 	Create Fact for Cash Based accounting (i.e. only revenue/expense)
+	 *	@param as accounting schema
+	 *	@param fact fact to add lines to
+	 *	@param multiplier source amount multiplier
+	 *	@return accounted amount
+	 */
+	public BigDecimal createFactCash (MAcctSchema as, Fact fact, BigDecimal multiplier)
+	{
+		boolean creditMemo = getDocumentType().equals(DOCTYPE_ARCredit)
+			|| getDocumentType().equals(DOCTYPE_APCredit);
+		boolean payables = getDocumentType().equals(DOCTYPE_APInvoice)
+			|| getDocumentType().equals(DOCTYPE_APCredit);
+		BigDecimal acctAmt = Env.ZERO;
+		FactLine fl = null;
+		//	Revenue/Cost
+		for (int i = 0; i < p_lines.length; i++)
+		{
+			DocLine line = p_lines[i];
+			boolean landedCost = false;
+			if  (payables)
+				landedCost = landedCost(as, fact, line, false, creditMemo, true);
+			if (landedCost && as.isExplicitCostAdjustment())
+			{
+				fact.createLine (line, line.getAccount(ProductCost.ACCTTYPE_P_Expense, as),
+					getC_Currency_ID(), null, line.getAmtSource());
+				//
+				fl = fact.createLine (line, line.getAccount(ProductCost.ACCTTYPE_P_Expense, as),
+					getC_Currency_ID(), line.getAmtSource(), null);
+				String desc = line.getDescription();
+				if (desc == null)
+					desc = "100%";
+				else
+					desc += " 100%";
+				fl.setDescription(desc);
+			}
+			if (!landedCost)
+			{
+				MAccount acct = line.getAccount(
+					payables ? ProductCost.ACCTTYPE_P_Expense : ProductCost.ACCTTYPE_P_Revenue, as);
+				if (payables)
+				{
+					//	if Fixed Asset
+					if (line.isItem())
+						acct = line.getAccount (ProductCost.ACCTTYPE_P_InventoryClearing, as);
+				}
+				BigDecimal amt = line.getAmtSource().multiply(multiplier);
+				BigDecimal amt2 = null;
+				if (creditMemo)
+				{
+					amt2 = amt;
+					amt = null;
+				}
+				if (payables)	//	Vendor = DR
+					fl = fact.createLine (line, acct,
+						getC_Currency_ID(), amt, amt2);
+				else			//	Customer = CR
+					fl = fact.createLine (line, acct,
+						getC_Currency_ID(), amt2, amt);
+				if (fl != null)
+					acctAmt = acctAmt.add(fl.getAcctBalance());
+			}
+		}
+		//  Tax
+		for (int i = 0; i < m_taxes.length; i++)
+		{
+			BigDecimal amt = m_taxes[i].getAmount();
+			BigDecimal amt2 = null;
+			if (creditMemo)
+			{
+				amt2 = amt;
+				amt = null;
+			}
+			FactLine tl = null;
+			if (payables)
+				tl = fact.createLine (null, m_taxes[i].getAccount(m_taxes[i].getAPTaxType(), as),
+					getC_Currency_ID(), amt, amt2);
+			else
+				tl = fact.createLine (null, m_taxes[i].getAccount(DocTax.ACCTTYPE_TaxDue, as),
+					getC_Currency_ID(), amt2, amt);
+			if (tl != null)
+				tl.setC_Tax_ID(m_taxes[i].getC_Tax_ID());
+		}
+		//  Set Locations
+		FactLine[] fLines = fact.getLines();
+		for (int i = 0; i < fLines.length; i++)
+		{
+			if (fLines[i] != null)
+			{
+				if (payables)
+				{
+					fLines[i].setLocationFromBPartner(getC_BPartner_Location_ID(), true);  //  from Loc
+					fLines[i].setLocationFromOrg(fLines[i].getAD_Org_ID(), false);    //  to Loc
+				}
+				else
+				{
+					fLines[i].setLocationFromOrg(fLines[i].getAD_Org_ID(), true);    //  from Loc
+					fLines[i].setLocationFromBPartner(getC_BPartner_Location_ID(), false);  //  to Loc
+				}
+			}
+		}
+		return acctAmt;
+	}	//	createFactCash
+
+
+	/**
+	 * 	Create Landed Cost accounting and Cost lines
+	 *	@param as accounting schema
+	 *	@param fact fact
+	 *	@param line document line
+	 *	@param dr true for DR side, false otherwise
+	 *  @param creditMemo true if credit memo, false otherwise
+   *  @param isCreatePost true for creating fact line, false otherwise
+	 *	@return true if landed costs were created
+	 */
+	protected boolean landedCost (MAcctSchema as, Fact fact, DocLine line, boolean dr, boolean creditMemo, boolean isCreatePost)
+	{
+		int C_InvoiceLine_ID = line.get_ID();
+		MLandedCostAllocation[] lcas = MLandedCostAllocation.getOfInvoiceLine(
+			getCtx(), C_InvoiceLine_ID, getTrxName());
+		if (lcas.length == 0)
+			return false;
+
+		//	Calculate Total Base
+		double totalBase = 0;
+		for (int i = 0; i < lcas.length; i++)
+			totalBase += lcas[i].getBase().doubleValue();
+
+		Map<String, BigDecimal> costDetailAmtMap = new HashMap<>();
+		Map<String, BigDecimal> mcostQtyMap = new HashMap<>();
+		
+		//	Create New
+		MInvoiceLine il = new MInvoiceLine (getCtx(), C_InvoiceLine_ID, getTrxName());
+		for (int i = 0; i < lcas.length; i++)
+		{
+			MLandedCostAllocation lca = lcas[i];
+			if (lca.getBase().signum() == 0)
+				continue;
+			double percent = lca.getBase().doubleValue() / totalBase;
+			String desc = il.getDescription();
+			if (desc == null)
+				desc = percent + "%";
+			else
+				desc += " - " + percent + "%";
+			if (line.getDescription() != null)
+				desc += " - " + line.getDescription();
+
+			// Accounting			
+			BigDecimal drAmt = null;
+			BigDecimal crAmt = null;
+			MAccount account = null;
+			ProductCost pc = new ProductCost (Env.getCtx(),
+					lca.getM_Product_ID(), lca.getM_AttributeSetInstance_ID(), getTrxName());
+			String costingMethod = pc.getProduct().getCostingMethod(as);
+			if (X_M_Cost.COSTINGMETHOD_AverageInvoice.equals(costingMethod) || X_M_Cost.COSTINGMETHOD_AveragePO.equals(costingMethod))
+			{
+			
+				BigDecimal allocationAmt =  lca.getAmt();
+				boolean reversal = false;
+				if (allocationAmt.signum() < 0) //reversal
+				{
+					allocationAmt = allocationAmt.negate();
+					reversal = true;
+				}
+				
+				BigDecimal estimatedAmt = BigDecimal.ZERO;
+				BigDecimal costAdjustmentAmt = BigDecimal.ZERO;
+				boolean usesSchemaCurrency = false;
+				MInvoiceLine reversalLine = null;
+				if (reversal)
+				{
+					MInvoice invoice = (MInvoice)getPO();
+					MInvoice reversalInvoice = new MInvoice(getCtx(), invoice.getReversal_ID(), getTrxName());
+					MInvoiceLine[] lines = invoice.getLines();
+					MInvoiceLine[] reversalLines = reversalInvoice.getLines();
+					for(int j = 0; j < lines.length; j++) {
+						if (lines[j].get_ID() == il.get_ID()) {
+							reversalLine = reversalLines[j];
+							break;
+						}
+					}
+				}
+				else
+				{
+					int oCurrencyId = 0;					
+					Timestamp oDateAcct = getDateAcct();
+					if (lca.getM_InOutLine_ID() > 0)
+					{
+						MInOutLine iol = new MInOutLine(getCtx(),  lca.getM_InOutLine_ID(), getTrxName());
+						if (iol.getC_OrderLine_ID() > 0)
+						{
+							MOrderLine orderLine = new MOrderLine(getCtx(), iol.getC_OrderLine_ID(), getTrxName());
+							oCurrencyId =  orderLine.getC_Currency_ID();
+							oDateAcct = orderLine.getParent().getDateAcct();
+							MOrderLandedCostAllocation[] allocations = MOrderLandedCostAllocation.getOfOrderLine(iol.getC_OrderLine_ID(), getTrxName());
+							for(MOrderLandedCostAllocation allocation : allocations)
+							{
+								MOrderLandedCost lcost = new MOrderLandedCost(getCtx(), allocation.getC_OrderLandedCost_ID(), getTrxName());
+								if (lcost.getM_CostElement_ID() != lca.getM_CostElement_ID())
+									continue;
+								
+								BigDecimal amt = allocation.getAmt();
+								BigDecimal qty = allocation.getQty();
+								if (qty.compareTo(iol.getMovementQty()) != 0)
+								{
+									amt = amt.multiply(iol.getMovementQty()).divide(qty, 12, RoundingMode.HALF_UP);
+								}
+								estimatedAmt = estimatedAmt.add(amt); 
+							}
+						}
+					}
+					
+					if (estimatedAmt.scale() > as.getCostingPrecision())
+					{
+						estimatedAmt = estimatedAmt.setScale(as.getCostingPrecision(), RoundingMode.HALF_UP);
+					}
+					costAdjustmentAmt = allocationAmt;
+					if (estimatedAmt.signum() > 0)
+					{					
+						//get other allocation amt
+						StringBuilder sql = new StringBuilder("SELECT Sum(Amt) FROM C_LandedCostAllocation WHERE M_InOutLine_ID=? ")
+							.append("AND C_LandedCostAllocation_ID<>? ")
+							.append("AND M_CostElement_ID=? ")
+							.append("AND AD_Client_ID=? ");
+						BigDecimal otherAmt = DB.getSQLValueBD(getTrxName(), sql.toString(), lca.getM_InOutLine_ID(), lca.getC_LandedCostAllocation_ID(), 
+								lca.getM_CostElement_ID(), lca.getAD_Client_ID());
+						if (otherAmt != null) 
+						{
+							estimatedAmt = estimatedAmt.subtract(otherAmt);
+						}	
+						//added for IDEMPIERE-3014
+						//convert to accounting schema currency
+						if (estimatedAmt.signum() > 0 && oCurrencyId != getC_Currency_ID())
+						{
+							estimatedAmt = MConversionRate.convert(getCtx(), estimatedAmt,
+									oCurrencyId, as.getC_Currency_ID(),
+									oDateAcct, getC_ConversionType_ID(),
+									getAD_Client_ID(), getAD_Org_ID());
+	
+							allocationAmt = MConversionRate.convert(getCtx(), allocationAmt,
+									getC_Currency_ID(), as.getC_Currency_ID(),
+									getDateAcct(), getC_ConversionType_ID(),
+									getAD_Client_ID(), getAD_Org_ID());
+							setC_Currency_ID(as.getC_Currency_ID());
+							usesSchemaCurrency = true;
+						}
+	
+						if (estimatedAmt.signum() > 0)
+						{						
+							costAdjustmentAmt = allocationAmt.subtract(estimatedAmt);
+						}
+					}
+					
+					if (!dr)
+						costAdjustmentAmt = costAdjustmentAmt.negate();
+				}
+	
+				BigDecimal amtAsset = Env.ZERO;
+				BigDecimal amtVariance = Env.ZERO;
+				BigDecimal costDetailQty = lca.getQty();
+				if (costAdjustmentAmt.signum() != 0 && !reversal)
+				{
+					Trx trx = Trx.get(getTrxName(), false);
+					Savepoint savepoint = null;					
+					try {
+						savepoint = trx.setSavepoint(null);
+						
+						amtVariance = Env.ZERO;
+						amtAsset = costAdjustmentAmt;
+						
+						if(X_M_Cost.COSTINGMETHOD_AveragePO.equals(costingMethod))
+						{
+							int AD_Org_ID = lca.getAD_Org_ID();
+							int M_AttributeSetInstance_ID = lca.getM_AttributeSetInstance_ID();
+
+							if (MAcctSchema.COSTINGLEVEL_Client.equals(as.getCostingLevel()))
+							{
+								AD_Org_ID = 0;
+								M_AttributeSetInstance_ID = 0;
+							}
+							else if (MAcctSchema.COSTINGLEVEL_Organization.equals(as.getCostingLevel()))
+								M_AttributeSetInstance_ID = 0;
+							else if (MAcctSchema.COSTINGLEVEL_BatchLot.equals(as.getCostingLevel()))
+								AD_Org_ID = 0;
+							
+							MCostDetail cd = MCostDetail.getInvoice(as, lca.getM_Product_ID(), M_AttributeSetInstance_ID, 
+									C_InvoiceLine_ID, lca.getM_CostElement_ID(), getDateAcct(), getTrxName());
+							MCostElement ce = MCostElement.getMaterialCostElement(getCtx(), as.getCostingMethod(),
+									AD_Org_ID);
+							ICostInfo c = MCost.getCostInfo(getCtx(), getAD_Client_ID(), AD_Org_ID, lca.getM_Product_ID(),
+									as.getM_CostType_ID(), as.getC_AcctSchema_ID(), ce.getM_CostElement_ID(),
+									M_AttributeSetInstance_ID, 
+									getDateAcct(), cd, getTrxName());
+							String key = getAD_Client_ID() + "_" + lca.getM_Product_ID() + "_" 
+									+ as.getM_CostType_ID() + "_" + as.getC_AcctSchema_ID() + "_" + ce.getM_CostElement_ID() + "_" 
+									+ M_AttributeSetInstance_ID;
+							if (c != null)
+							{
+								BigDecimal mcostQty = c.getCurrentQty();
+								if (mcostQtyMap.containsKey(key)) {
+									mcostQty = mcostQty.subtract(mcostQtyMap.get(key));
+									if (mcostQty.signum() < 0)
+										mcostQty = new BigDecimal("0.00");
+								}
+								if (mcostQty.compareTo(lca.getQty()) < 0) {
+									amtAsset = mcostQty.multiply(costAdjustmentAmt.divide(lca.getQty(), as.getCostingPrecision(), RoundingMode.HALF_UP));
+									amtVariance = costAdjustmentAmt.subtract(amtAsset);
+									costDetailQty = mcostQty;									
+								}
+								if (mcostQtyMap.containsKey(key)) {
+									mcostQtyMap.put(key, mcostQtyMap.get(key).add(costDetailQty));
+								} else {
+									mcostQtyMap.put(key, costDetailQty);
+								}
+							}
+						}
+						
+						BigDecimal costDetailAmt = amtAsset;
+						//convert to accounting schema currency
+						if (getC_Currency_ID() != as.getC_Currency_ID())
+							costDetailAmt = MConversionRate.convert(getCtx(), costDetailAmt,
+								getC_Currency_ID(), as.getC_Currency_ID(),
+								getDateAcct(), getC_ConversionType_ID(),
+								getAD_Client_ID(), getAD_Org_ID());
+						if (costDetailAmt.scale() > as.getCostingPrecision())
+							costDetailAmt = costDetailAmt.setScale(as.getCostingPrecision(), RoundingMode.HALF_UP);
+						
+						String key = lca.getM_Product_ID()+"_"+lca.getM_AttributeSetInstance_ID();
+						BigDecimal prevAmt = costDetailAmtMap.remove(key);
+						if (prevAmt != null) {
+							costDetailAmt = costDetailAmt.add(prevAmt);
+						}
+						costDetailAmtMap.put(key, costDetailAmt);
+						int Ref_CostDetail_ID = 0;
+						if (reversalLine != null && reversalLine.get_ID() > 0 && C_InvoiceLine_ID > reversalLine.get_ID())
+						{
+							MCostDetail cd = MCostDetail.getInvoice(as, lca.getM_Product_ID(), lca.getM_AttributeSetInstance_ID(),
+									reversalLine.get_ID(), lca.getM_CostElement_ID(), reversalLine.getParent().getDateAcct(), getTrxName());
+							if (cd != null)
+								Ref_CostDetail_ID = cd.getM_CostDetail_ID();
+						}
+						// cost detail record is required for costing-relevant transaction
+						if (!MCostDetail.createInvoice(as, lca.getAD_Org_ID(),
+								lca.getM_Product_ID(), lca.getM_AttributeSetInstance_ID(),
+								C_InvoiceLine_ID, lca.getM_CostElement_ID(),
+								costDetailAmt, costDetailQty,
+								desc, getDateAcct(), Ref_CostDetail_ID, getTrxName())) {
+							throw new RuntimeException("Failed to create cost detail record.");
+						}				
+					} catch (SQLException e) {
+						throw new RuntimeException(e.getLocalizedMessage(), e);
+					} catch (AverageCostingZeroQtyException e) {
+						try { 
+							amtAsset = BigDecimal.ZERO;
+							amtVariance = costAdjustmentAmt;
+							trx.rollback(savepoint);
+							savepoint = null;
+						} catch (SQLException e1) {
+							throw new RuntimeException(e1.getLocalizedMessage(), e1);
+						}
+					} finally {
+						if (savepoint != null) {
+							try {
+								trx.releaseSavepoint(savepoint);
+							} catch (SQLException e) {
+								log.log(Level.WARNING, e.getMessage(), e);
+							}
+						}
+					}
+				} else if (reversal) {
+					costDetailQty = BigDecimal.ZERO;
+					int AD_Org_ID = lca.getAD_Org_ID();
+					int M_AttributeSetInstance_ID = lca.getM_AttributeSetInstance_ID();
+
+					if (MAcctSchema.COSTINGLEVEL_Client.equals(as.getCostingLevel()))
+					{
+						AD_Org_ID = 0;
+						M_AttributeSetInstance_ID = 0;
+					}
+					else if (MAcctSchema.COSTINGLEVEL_Organization.equals(as.getCostingLevel()))
+						M_AttributeSetInstance_ID = 0;
+					else if (MAcctSchema.COSTINGLEVEL_BatchLot.equals(as.getCostingLevel()))
+						AD_Org_ID = 0;
+					String key = lca.getM_Product_ID()+"_"+M_AttributeSetInstance_ID;
+					if (!costDetailAmtMap.containsKey(key)) {
+						costDetailAmtMap.put(key, BigDecimal.ZERO);
+						amtAsset = BigDecimal.ZERO;
+						amtVariance = BigDecimal.ZERO;
+						MAccount varianceAccount = pc.getAccount(ProductCost.ACCTTYPE_P_AverageCostVariance, as);
+						MAccount assetAccount = pc.getAccount(ProductCost.ACCTTYPE_P_Asset, as);
+						Query query = MFactAcct.createRecordIdQuery(MInvoice.Table_ID, reversalLine.getC_Invoice_ID(), as.getC_AcctSchema_ID(), getTrxName());
+						List<MFactAcct> factAccts = query.list();
+						for(MFactAcct factAcct : factAccts) {
+							if (factAcct.getM_Product_ID() != lca.getM_Product_ID())
+								continue;
+							if (factAcct.getLine_ID() != reversalLine.get_ID())
+								continue;
+							if (factAcct.getAccount_ID() == assetAccount.getAccount_ID()) {
+								if (factAcct.getAmtAcctDr().signum() != 0)
+									amtAsset = amtAsset.add(factAcct.getAmtAcctDr());
+								else if (factAcct.getAmtAcctCr().signum() != 0)
+									amtAsset = amtAsset.subtract(factAcct.getAmtAcctCr());
+							} else if (factAcct.getAccount_ID() == varianceAccount.getAccount_ID()) {
+								if (factAcct.getAmtAcctDr().signum() != 0)
+									amtVariance = amtVariance.add(factAcct.getAmtAcctDr());
+								else if (factAcct.getAmtAcctCr().signum() != 0)
+									amtVariance = amtVariance.subtract(factAcct.getAmtAcctCr());
+							}
+						}
+						if (lca.getM_AttributeSetInstance_ID() > 0 && M_AttributeSetInstance_ID == 0) {
+							String sql = 
+									"""
+										SELECT SUM(Qty)
+										FROM M_CostDetail
+										WHERE C_InvoiceLine_ID=? AND Coalesce(M_CostElement_ID,0)=?
+										AND M_Product_ID=? AND C_AcctSchema_ID=? 										
+									""";
+							costDetailQty = DB.getSQLValueBDEx(getTrxName(), sql, reversalLine.get_ID(), lca.getM_CostElement_ID(), lca.getM_Product_ID(), as.getC_AcctSchema_ID());
+							if (costDetailQty == null)
+								costDetailQty = BigDecimal.ZERO;
+						} else if (lca.getM_AttributeSetInstance_ID() > 0 && M_AttributeSetInstance_ID > 0) {
+							MCostDetail cd = MCostDetail.getInvoice(as, lca.getM_Product_ID(), lca.getM_AttributeSetInstance_ID(), 
+									reversalLine.get_ID(), lca.getM_CostElement_ID(), reversalLine.getParent().getDateAcct(), getTrxName());
+							costDetailQty = cd != null ? cd.getQty() : BigDecimal.ZERO;
+							if (cd != null) {
+								amtAsset = cd.getAmt();
+							}
+							if (i > 0) {
+								for(int j = 0; j < i; j++) {
+									if (lcas[j].getM_Product_ID() == lca.getM_Product_ID()) {
+										//variance have been posted by product
+										amtVariance = BigDecimal.ZERO;
+									}
+								}
+							}
+						} else {
+							MCostDetail cd = MCostDetail.getInvoice(as, lca.getM_Product_ID(), lca.getM_AttributeSetInstance_ID(), 
+									reversalLine.get_ID(), lca.getM_CostElement_ID(), reversalLine.getParent().getDateAcct(), getTrxName());
+							costDetailQty = cd != null ? cd.getQty() : BigDecimal.ZERO;
+						}
+						if (costDetailQty.signum() != 0)
+						{
+							MCostDetail cd = MCostDetail.getInvoice(as, lca.getM_Product_ID(), M_AttributeSetInstance_ID, 
+									C_InvoiceLine_ID, lca.getM_CostElement_ID(), getDateAcct(), getTrxName());
+							if (cd == null)
+								cd = MCostDetail.getInvoice(as, lca.getM_Product_ID(), M_AttributeSetInstance_ID, 
+									reversalLine.get_ID(), lca.getM_CostElement_ID(), getDateAcct(), getTrxName());
+							MCostElement ce = MCostElement.getMaterialCostElement(getCtx(), as.getCostingMethod(),
+									AD_Org_ID);
+  							ICostInfo c = MCost.getCostInfo(getCtx(), getAD_Client_ID(), AD_Org_ID, lca.getM_Product_ID(),
+									as.getM_CostType_ID(), as.getC_AcctSchema_ID(), ce.getM_CostElement_ID(),
+									M_AttributeSetInstance_ID, 
+									getDateAcct(), cd, getTrxName());
+							if (c != null) {
+								if (c.getCurrentQty().signum() == 0) {
+									amtVariance = amtVariance.add(amtAsset);
+									amtAsset = BigDecimal.ZERO;
+								} else if (c.getCurrentQty().compareTo(costDetailQty) < 0) {
+									BigDecimal currentAmtAsset = amtAsset;
+									amtAsset = amtAsset.divide(costDetailQty, 12, RoundingMode.HALF_UP).multiply(c.getCurrentQty());
+									amtVariance = amtVariance.add(currentAmtAsset.subtract(amtAsset));
+									costDetailQty = c.getCurrentQty();
+								}
+							}
+						}
+						int Ref_CostDetail_ID = 0;
+						if (reversalLine != null && reversalLine.get_ID() > 0 && C_InvoiceLine_ID > reversalLine.get_ID())
+						{
+							MCostDetail cd = MCostDetail.getInvoice(as, lca.getM_Product_ID(), lca.getM_AttributeSetInstance_ID(),
+									reversalLine.get_ID(), lca.getM_CostElement_ID(), reversalLine.getParent().getDateAcct(), getTrxName());
+							if (cd != null)
+								Ref_CostDetail_ID = cd.getM_CostDetail_ID();
+						}
+						// cost detail record is required for costing-relevant transaction
+						if (!MCostDetail.createInvoice(as, lca.getAD_Org_ID(),
+								lca.getM_Product_ID(), lca.getM_AttributeSetInstance_ID(),
+								C_InvoiceLine_ID, lca.getM_CostElement_ID(),
+								amtAsset.negate(), costDetailQty,
+								desc, getDateAcct(), Ref_CostDetail_ID, getTrxName())) {
+							throw new RuntimeException("Failed to create cost detail record.");
+						}
+						if (getC_Currency_ID() != as.getC_Currency_ID()) {
+							usesSchemaCurrency = true;
+							setC_Currency_ID(as.getC_Currency_ID());
+						}
+					}
+				}
+								
+				/*boolean reversal = false;
+				if (allocationAmt.signum() < 0) //reversal
+				{
+					allocationAmt = allocationAmt.negate();
+					reversal = true;
+				}*/
+				
+				if (isCreatePost && allocationAmt.signum() > 0)
+				{
+					if (allocationAmt.scale() > as.getStdPrecision())
+					{
+						allocationAmt = allocationAmt.setScale(as.getStdPrecision(), RoundingMode.HALF_UP);
+					}
+					if (estimatedAmt.scale() > as.getStdPrecision())
+					{
+						estimatedAmt = estimatedAmt.setScale(as.getStdPrecision(), RoundingMode.HALF_UP);
+					}
+					if (allocationAmt.compareTo(estimatedAmt)!=0)
+					{
+						BigDecimal estimatedAmtPosting = creditMemo ? estimatedAmt.negate() : estimatedAmt;
+						if (estimatedAmtPosting.signum() != 0)
+						{
+							drAmt = dr ? (reversal ? null : estimatedAmtPosting): (reversal ? estimatedAmtPosting : null);
+							crAmt = dr ? (reversal ? estimatedAmtPosting : null): (reversal ? null : estimatedAmtPosting);						
+							account = pc.getAccount(ProductCost.ACCTTYPE_P_LandedCostClearing, as);
+							FactLine fl = fact.createLine (line, account, getC_Currency_ID(), drAmt, crAmt);
+							fl.setDescription(desc);
+							fl.setM_Product_ID(lca.getM_Product_ID());
+							fl.setQty(line.getQty());
+						}
+						
+						BigDecimal amtVariancePosting = creditMemo ? amtVariance.negate() : amtVariance;
+						if (amtVariancePosting.signum() != 0) {
+							if (amtVariancePosting.signum() > 0) {
+								drAmt = dr ? amtVariancePosting : null;
+								crAmt = dr ? null : amtVariancePosting;
+							} else {
+								BigDecimal underAmt = amtVariancePosting.negate();
+								drAmt = dr ? null : underAmt;
+								crAmt = dr ? underAmt : null;
+							}
+
+							account = pc.getAccount(ProductCost.ACCTTYPE_P_AverageCostVariance, as);
+							FactLine fl = fact.createLine(line, account, getC_Currency_ID(), drAmt, crAmt);
+							fl.setDescription(desc);
+							fl.setM_Product_ID(lca.getM_Product_ID());
+							fl.setQty(line.getQty());
+						}
+
+						BigDecimal amtAssetPosting = creditMemo ? amtAsset.negate() : amtAsset;
+						if (amtAssetPosting.signum() != 0) {
+							if (amtAssetPosting.signum() > 0) {
+								drAmt = dr ? amtAssetPosting : null;
+								crAmt = dr ? null : amtAssetPosting;
+							} else {
+								BigDecimal underAmt = amtAssetPosting.negate();
+								drAmt = dr ? null : underAmt;
+								crAmt = dr ? underAmt : null;
+							}
+							account = pc.getAccount(ProductCost.ACCTTYPE_P_Asset, as);
+							FactLine  fl = fact.createLine(line, account, getC_Currency_ID(), drAmt, crAmt);
+							fl.setDescription(desc);
+							fl.setM_Product_ID(lca.getM_Product_ID());
+							fl.setQty(line.getQty());
+						}
+					}
+					else if (allocationAmt.signum() != 0)
+					{
+						BigDecimal allocationAmtPosting = creditMemo ? allocationAmt.negate() : allocationAmt;
+						drAmt = dr ? (reversal ? null : allocationAmtPosting) : (reversal ? allocationAmtPosting : null);
+						crAmt = dr ? (reversal ? allocationAmtPosting : null) : (reversal ? null : allocationAmtPosting);
+						account = pc.getAccount(ProductCost.ACCTTYPE_P_LandedCostClearing, as);
+						FactLine fl = fact.createLine (line, account, getC_Currency_ID(), drAmt, crAmt);
+						fl.setDescription(desc);
+						fl.setM_Product_ID(lca.getM_Product_ID());
+						fl.setQty(line.getQty());
+					}
+				} else if (reversal) {
+					account = pc.getAccount(ProductCost.ACCTTYPE_P_LandedCostClearing, as);
+					FactLine fl = fact.createLine (line, account, getC_Currency_ID(), BigDecimal.ZERO, BigDecimal.ZERO);
+					fl.updateReverseLine(MInvoice.Table_ID, reversalLine.getC_Invoice_ID(), reversalLine.get_ID(), BigDecimal.ONE);
+					if (fl.getAmtAcctCr().signum() == 0 && fl.getAmtAcctDr().signum() == 0)
+						fact.remove(fl);
+					
+					BigDecimal amtVariancePosting = creditMemo ? amtVariance.negate() : amtVariance;
+					if (amtVariancePosting.signum() != 0) {
+						if (amtVariancePosting.signum() > 0) {
+							drAmt = dr ? null : amtVariancePosting;
+							crAmt = dr ? amtVariancePosting : null;
+						} else {
+							BigDecimal underAmt = amtVariancePosting.negate();
+							drAmt = dr ? underAmt : null;
+							crAmt = dr ? null : underAmt;
+						}
+
+						account = pc.getAccount(ProductCost.ACCTTYPE_P_AverageCostVariance, as);
+						fl = fact.createLine(line, account, getC_Currency_ID(), drAmt, crAmt);
+						fl.setDescription(desc);
+						fl.setM_Product_ID(lca.getM_Product_ID());
+						fl.setQty(line.getQty());
+					}
+
+					BigDecimal amtAssetPosting = creditMemo ? amtAsset.negate() : amtAsset;
+					if (amtAssetPosting.signum() != 0) {
+						if (amtAssetPosting.signum() > 0) {
+							drAmt = dr ? null : amtAssetPosting;
+							crAmt = dr ? amtAssetPosting : null;
+						} else {
+							BigDecimal underAmt = amtAssetPosting.negate();
+							drAmt = dr ? underAmt : null;
+							crAmt = dr ? null : underAmt;
+						}
+						account = pc.getAccount(ProductCost.ACCTTYPE_P_Asset, as);
+						fl = fact.createLine(line, account, getC_Currency_ID(), drAmt, crAmt);
+						fl.setDescription(desc);
+						fl.setM_Product_ID(lca.getM_Product_ID());
+						fl.setQty(line.getQty());
+					}
+				}
+				if (usesSchemaCurrency)
+					setC_Currency_ID(line.getC_Currency_ID());
+			} 
+			else 
+			{
+				if (dr)
+				{
+					if (creditMemo)
+						crAmt = lca.getAmt();
+					else
+						drAmt = lca.getAmt();
+				}
+				else
+				{
+					if (creditMemo)
+						drAmt = lca.getAmt();
+					else
+						crAmt = lca.getAmt();
+				}
+				account = pc.getAccount(ProductCost.ACCTTYPE_P_CostAdjustment, as);
+				if(isCreatePost)
+				{
+					FactLine fl = fact.createLine(line, account, getC_Currency_ID(), drAmt, crAmt);
+					fl.setDescription(desc);
+					fl.setM_Product_ID(lca.getM_Product_ID());
+					fl.setQty(line.getQty());
+				}
+			}
+		}
+
+		if (log.isLoggable(Level.CONFIG)) log.config("Created #" + lcas.length);
+		return true;
+	}	//	landedCosts
+
+	/**
+	 * 	Update ProductPO PriceLastInv
+	 *	@param as accounting schema
+	 */
+	protected void updateProductPO (MAcctSchema as)
+	{
+		MClientInfo ci = MClientInfo.get(getCtx(), as.getAD_Client_ID());
+		if (ci.getC_AcctSchema1_ID() != as.getC_AcctSchema_ID())
+			return;
+
+		StringBuilder sql = new StringBuilder (
+			"UPDATE M_Product_PO po ")
+			 .append("SET PriceLastInv = ")
+			//	select
+			.append("(SELECT currencyConvertInvoice(i.C_Invoice_ID,po.C_Currency_ID,il.PriceActual,i.DateInvoiced) ")
+			.append("FROM C_Invoice i, C_InvoiceLine il ")
+			.append("WHERE i.C_Invoice_ID=il.C_Invoice_ID")
+			.append(" AND po.M_Product_ID=il.M_Product_ID AND po.C_BPartner_ID=i.C_BPartner_ID");
+			if (DB.isOracle()) //jz
+			{
+				sql.append(" AND ROWNUM=1 ");
+			}
+			else
+			{
+				sql.append(" AND il.C_InvoiceLine_ID = (SELECT MIN(il1.C_InvoiceLine_ID) ")
+						.append("FROM C_Invoice i1, C_InvoiceLine il1 ")
+						.append("WHERE i1.C_Invoice_ID=il1.C_Invoice_ID")
+						.append(" AND po.M_Product_ID=il1.M_Product_ID AND po.C_BPartner_ID=i1.C_BPartner_ID")
+						.append("  AND i1.C_Invoice_ID=").append(get_ID()).append(") ");
+			}
+			sql.append("  AND i.C_Invoice_ID=").append(get_ID()).append(") ")
+			//	update
+			.append("WHERE EXISTS (SELECT * ")
+			.append("FROM C_Invoice i, C_InvoiceLine il ")
+			.append("WHERE i.C_Invoice_ID=il.C_Invoice_ID")
+			.append(" AND po.M_Product_ID=il.M_Product_ID AND po.C_BPartner_ID=i.C_BPartner_ID")
+			.append(" AND i.C_Invoice_ID=").append(get_ID()).append(")");
+		int no = DB.executeUpdate(sql.toString(), getTrxName());
+		if (log.isLoggable(Level.FINE)) log.fine("Updated=" + no);
+	}	//	updateProductPO
+
+	@Override
+	public BigDecimal getCurrencyRate() {
+		if (getC_Currency_ID() == getAcctSchema().getC_Currency_ID())
+			return null;
+		
+		MInvoice inv = (MInvoice)getPO();
+		int baseCurrencyId = MClientInfo.get(getCtx(), inv.getAD_Client_ID()).getC_Currency_ID();
+		if (baseCurrencyId != getAcctSchema().getC_Currency_ID())
+			return null;
+		
+		if (inv.isOverrideCurrencyRate()) {
+			return inv.getCurrencyRate();
+		} else {
+			return null;
+		}		
+	}	
+	
+	@Override
+	public boolean isConvertible (MAcctSchema acctSchema) {
+		MInvoice inv = (MInvoice)getPO();
+		if (inv.getC_Currency_ID() != acctSchema.getC_Currency_ID()) {
+			int baseCurrencyId = MClientInfo.get(getCtx(), inv.getAD_Client_ID()).getC_Currency_ID();
+			if (baseCurrencyId == acctSchema.getC_Currency_ID() && inv.isOverrideCurrencyRate()) {
+				return true;
+			}
+		}
+		
+		return super.isConvertible(acctSchema);
+	}
+	
+}   //  Doc_Invoice