--- conflicted
+++ resolved
@@ -1,2922 +1,2914 @@
-/******************************************************************************
- * Product: Adempiere ERP & CRM Smart Business Solution                       *
- * Copyright (C) 1999-2006 ComPiere, Inc. All Rights Reserved.                *
- * This program is free software; you can redistribute it and/or modify it    *
- * under the terms version 2 of the GNU General Public License as published   *
- * by the Free Software Foundation. This program is distributed in the hope   *
- * that it will be useful, but WITHOUT ANY WARRANTY; without even the implied *
- * warranty of MERCHANTABILITY or FITNESS FOR A PARTICULAR PURPOSE.           *
- * See the GNU General Public License for more details.                       *
- * You should have received a copy of the GNU General Public License along    *
- * with this program; if not, write to the Free Software Foundation, Inc.,    *
- * 59 Temple Place, Suite 330, Boston, MA 02111-1307 USA.                     *
- * For the text or an alternative of this public license, you may reach us    *
- * ComPiere, Inc., 2620 Augustine Dr. #245, Santa Clara, CA 95054, USA        *
- * or via info@compiere.org or http://www.compiere.org/license.html           *
- *****************************************************************************/
-package org.compiere.acct;
-
-import java.math.BigDecimal;
-import java.math.RoundingMode;
-import java.sql.ResultSet;
-import java.sql.SQLException;
-import java.sql.Savepoint;
-import java.sql.Timestamp;
-import java.util.ArrayList;
-import java.util.HashMap;
-import java.util.LinkedHashMap;
-import java.util.List;
-import java.util.Map;
-import java.util.logging.Level;
-
-import org.adempiere.exceptions.AverageCostingZeroQtyException;
-import org.compiere.model.ICostInfo;
-import org.compiere.model.I_C_Order;
-import org.compiere.model.I_C_OrderLine;
-import org.compiere.model.MAccount;
-import org.compiere.model.MAcctSchema;
-import org.compiere.model.MAcctSchemaElement;
-import org.compiere.model.MConversionRate;
-import org.compiere.model.MCost;
-import org.compiere.model.MCostDetail;
-import org.compiere.model.MCostElement;
-import org.compiere.model.MCurrency;
-import org.compiere.model.MFactAcct;
-import org.compiere.model.MInOut;
-import org.compiere.model.MInOutLine;
-import org.compiere.model.MInvoice;
-import org.compiere.model.MInvoiceLine;
-import org.compiere.model.MMatchInv;
-import org.compiere.model.MOrderLandedCostAllocation;
-import org.compiere.model.MTax;
-import org.compiere.model.MUOM;
-import org.compiere.model.ProductCost;
-import org.compiere.model.Query;
-import org.compiere.model.X_M_Cost;
-import org.compiere.util.DB;
-import org.compiere.util.Env;
-import org.compiere.util.Trx;
-import org.compiere.util.Util;
-
-/**
- *  Post MatchInv Documents.
- *  <pre>
- *  Table:              M_MatchInv (472)
- *  Document Types:     MXI
- *  </pre>
- *  Update Costing Records
- *  @author Jorg Janke
- *  @version  $Id: Doc_MatchInv.java,v 1.3 2006/07/30 00:53:33 jjanke Exp $
- *
- *  FR [ 1840016 ] Avoid usage of clearing accounts - subject to C_AcctSchema.IsPostIfClearingEqual
- *  Avoid posting if both accounts Not Invoiced Receipts and Inventory Clearing are equal
- *  BF [ 2789949 ] Multicurrency in matching posting
- */
-public class Doc_MatchInv extends Doc
-{
-	/**
-	 *  Constructor
-	 * 	@param as accounting schema
-	 * 	@param rs record
-	 * 	@param trxName trx
-	 */
-	public Doc_MatchInv (MAcctSchema as, ResultSet rs, String trxName)
-	{
-		super(as, MMatchInv.class, rs, DOCTYPE_MatMatchInv, trxName);
-	}   //  Doc_MatchInv
-
-	/**	Tolerance G&L				*/
-	private static final BigDecimal	TOLERANCE = BigDecimal.valueOf(0.02);
-	
-	/** Invoice Line			*/
-	private MInvoiceLine	m_invoiceLine = null;
-	/** Material Receipt		*/
-	private MInOutLine		m_receiptLine = null;
-
-	private ProductCost		m_pc = null;
-	private MMatchInv m_matchInv;
-
-	/**
-	 *  Load Specific Document Details
-	 *  @return error message or null
-	 */
-	@Override
-	protected String loadDocumentDetails ()
-	{
-		setC_Currency_ID (Doc.NO_CURRENCY);
-		m_matchInv = (MMatchInv)getPO();
-		setDateDoc(m_matchInv.getDateTrx());
-		setQty (m_matchInv.getQty());
-		//	Invoice Info
-		int C_InvoiceLine_ID = m_matchInv.getC_InvoiceLine_ID();
-		m_invoiceLine = new MInvoiceLine (getCtx(), C_InvoiceLine_ID, getTrxName());
-		//		BP for NotInvoicedReceipts
-		int C_BPartner_ID = m_invoiceLine.getParent().getC_BPartner_ID();
-		setC_BPartner_ID(C_BPartner_ID);
-		//
-		int M_InOutLine_ID = m_matchInv.getM_InOutLine_ID();
-		m_receiptLine = new MInOutLine (getCtx(), M_InOutLine_ID, getTrxName());
-		//
-		m_pc = new ProductCost (Env.getCtx(),
-			getM_Product_ID(), m_matchInv.getM_AttributeSetInstance_ID(), getTrxName());
-		m_pc.setQty(getQty());
-
-		return null;
-	}   //  loadDocumentDetails
-
-
-	/**
-	 *  Get Source Currency Balance - subtracts line and tax amounts from total - no rounding
-	 *  @return Zero (always balanced)
-	 */
-	@Override
-	public BigDecimal getBalance()
-	{
-		return Env.ZERO;
-	}   //  getBalance
-
-
-	/**
-	 *  Create Facts (the accounting logic) for
-	 *  MXI.
-	 * 	(single line)
-	 *  <pre>
-	 *      NotInvoicedReceipts     DR			(Receipt Org)
-	 *      InventoryClearing               CR
-	 *      InvoicePV               DR      CR  (difference)
-	 *  Commitment
-	 * 		Expense							CR
-	 * 		Offset					DR
-	 *  </pre>
-	 *  @param as accounting schema
-	 *  @return Fact
-	 */
-	@Override
-	public ArrayList<Fact> createFacts (MAcctSchema as)
-	{
-		ArrayList<Fact> facts = new ArrayList<Fact>();
-		
-		if (as.isDeleteReverseCorrectPosting()
-			&& m_matchInv.getReversal_ID() > 0
-				&& Util.compareDate(m_matchInv.getDateAcct(), m_matchInv.getReversal().getDateAcct()) == 0)
-		{
-			// Check if the original document has created costing then only created costing.
-			String error = createMatchInvCostDetail(as, true);
-			if (error != null && error.trim().length() > 0)
-			{
-				p_Error = error;
-				return null;
-			}
-			return facts;
-		}
-
-		// invoice gain/loss accounting fact line list
-		ArrayList<FactLine> invGainLossFactLines = new ArrayList<FactLine>();
-		// invoice list
-		ArrayList<MInvoice> invList = new ArrayList<MInvoice>();
-		// invoice line list
-		ArrayList<MInvoiceLine> invLineList = new ArrayList<MInvoiceLine>();
-		// C_Invoice_ID and the current M_MatchInv inventory clearing/expense accounting fact lines
-		HashMap<Integer, ArrayList<FactLine>> htFactLineInv = new HashMap<Integer, ArrayList<FactLine>>();
-		// receipt gain/loss accounting fact line list
-		ArrayList<FactLine> mrGainLossFactLines = new ArrayList<FactLine>();
-		// NIR accounting fact line list
-		ArrayList<FactLine> mrFactLines = new ArrayList<FactLine>();
-		
-		//  Nothing to do
-		if (getM_Product_ID() == 0								//	no Product
-			|| getQty().signum() == 0
-			|| (m_receiptLine.get_ID() > 0 && m_receiptLine.getMovementQty().signum() == 0))	//	Qty = 0
-		{
-			if (log.isLoggable(Level.FINE)) log.fine("No Product/Qty - M_Product_ID=" + getM_Product_ID()
-				+ ",Qty=" + getQty() + ",InOutQty=" + m_receiptLine.getMovementQty());
-			return facts;
-		}
-		
-		if (m_receiptLine.getM_InOutLine_ID() == 0)
-		{
-			MInvoice m_invoice = new MInvoice(getCtx(),  m_invoiceLine.getC_Invoice_ID(), getTrxName());
-			boolean isCreditMemo = m_invoice.isCreditMemo();
-			if (!isCreditMemo)
-				return facts;
-			else
-				return createCreditMemoFacts(as);
-		}
-		
-		if (m_receiptLine.getParent().getC_DocType().getDocBaseType().equals(DOCTYPE_MatShipment))
-			return createMatShipmentFacts(as);
-					
-		//  create Fact Header
-		Fact fact = new Fact(this, as, Fact.POST_Actual);
-		setC_Currency_ID (as.getC_Currency_ID());
-		boolean isInterOrg = isInterOrg(as);
-
-		//  NotInvoicedReceipt      DR
-		//  From Receipt
-		BigDecimal multiplier = getQty()
-			.divide(m_receiptLine.getMovementQty(), 12, RoundingMode.HALF_UP);
-		FactLine dr = fact.createLine (null,
-			getAccount(Doc.ACCTTYPE_NotInvoicedReceipts, as),
-			as.getC_Currency_ID(), Env.ONE, null);			// updated below
-		if (dr == null)
-		{
-			p_Error = "No Product Costs";
-			return null;
-		}
-		dr.setQty(getQty());
-		BigDecimal temp = dr.getAcctBalance();
-		//	Set AmtAcctCr/Dr from Receipt (sets also Project)
-		if (m_matchInv.isReversal())
-		{
-			if (!dr.updateReverseLine (MMatchInv.Table_ID, 		//	Amt updated
-					m_matchInv.getReversal_ID(), 0, BigDecimal.ONE))
-			{
-				p_Error = "Failed to create reversal entry";
-				return null;
-			}
-		}
-		else
-		{
-			if (!dr.updateReverseLine (MInOut.Table_ID, 		//	Amt updated
-				m_receiptLine.getM_InOut_ID(), m_receiptLine.getM_InOutLine_ID(),
-				multiplier))
-			{
-				p_Error = "Mat.Receipt not posted yet";
-				return null;
-			}
-		}
-		if (log.isLoggable(Level.FINE)) log.fine("CR - Amt(" + temp + "->" + dr.getAcctBalance()
-			+ ") - " + dr.toString());
-
-		//  InventoryClearing               CR
-		//  From Invoice
-		MAccount expense = m_pc.getAccount(ProductCost.ACCTTYPE_P_InventoryClearing, as);
-		if (m_pc.isService())
-			expense = m_pc.getAccount(ProductCost.ACCTTYPE_P_Expense, as);
-		BigDecimal LineNetAmt = m_invoiceLine.getLineNetAmt();
-		multiplier = getQty()
-			.divide(m_invoiceLine.getQtyInvoiced(), 12, RoundingMode.HALF_UP);
-		if (multiplier.compareTo(Env.ONE) != 0)
-			LineNetAmt = LineNetAmt.multiply(multiplier);
-		if (m_pc.isService())
-			LineNetAmt = dr.getAcctBalance();	//	book out exact receipt amt
-		FactLine cr = null;
-		if (as.isAccrual())
-		{
-			cr = fact.createLine (null, expense,
-				as.getC_Currency_ID(), null, LineNetAmt);		//	updated below
-			if (cr == null)
-			{
-				if (log.isLoggable(Level.FINE)) log.fine("Line Net Amt=0 - M_Product_ID=" + getM_Product_ID()
-					+ ",Qty=" + getQty() + ",InOutQty=" + m_receiptLine.getMovementQty());
-
-				cr = fact.createLine (null, expense, as.getC_Currency_ID(), null, Env.ONE);
-				cr.setAmtAcctCr(BigDecimal.ZERO);
-				cr.setAmtSourceCr(BigDecimal.ZERO);
-			}
-			temp = cr.getAcctBalance();
-			if (m_matchInv.isReversal())
-			{
-				if (!cr.updateReverseLine (MMatchInv.Table_ID, 		//	Amt updated
-						m_matchInv.getReversal_ID(), 0, BigDecimal.ONE, dr))
-				{
-					p_Error = "Failed to create reversal entry";
-					return null;
-				}
-			}
-			else
-			{
-				cr.setQty(getQty().negate());
-
-				//	Set AmtAcctCr/Dr from Invoice (sets also Project)
-				if (!cr.updateReverseLine (MInvoice.Table_ID, 		//	Amt updated
-					m_invoiceLine.getC_Invoice_ID(), m_invoiceLine.getC_InvoiceLine_ID(), multiplier))
-				{
-					p_Error = "Invoice not posted yet";
-					return null;
-				}
-			}
-			if (log.isLoggable(Level.FINE)) log.fine("DR - Amt(" + temp + "->" + cr.getAcctBalance()
-				+ ") - " + cr.toString());
-		}
-		else	//	Cash Acct
-		{
-			MInvoice invoice = m_invoiceLine.getParent();
-			if (as.getC_Currency_ID() != invoice.getC_Currency_ID())
-				LineNetAmt = MConversionRate.convert(getCtx(), LineNetAmt,
-					invoice.getC_Currency_ID(), as.getC_Currency_ID(),
-					invoice.getDateAcct(), invoice.getC_ConversionType_ID(),
-					invoice.getAD_Client_ID(), invoice.getAD_Org_ID());
-			cr = fact.createLine (null, expense,
-				as.getC_Currency_ID(), null, LineNetAmt);
-			if (m_matchInv.isReversal())
-			{
-				if (!cr.updateReverseLine (MMatchInv.Table_ID, 		//	Amt updated
-						m_matchInv.getReversal_ID(), 0, BigDecimal.ONE, dr))
-				{
-					p_Error = "Failed to create reversal entry";
-					return null;
-				}
-			}
-			else
-			{
-				int precision = MUOM.getPrecision(getCtx(), m_invoiceLine.getC_UOM_ID());
-				cr.setQty(getQty().multiply(multiplier).negate().setScale(precision, RoundingMode.HALF_UP));
-			}
-		}
-		
-		// gain/loss + rounding adjustment
-		if (m_receiptLine != null && m_invoiceLine.getParent().getC_Currency_ID() != as.getC_Currency_ID())	//	in foreign currency
-		{
-			mrFactLines.add(dr);
-			p_Error = createReceiptGainLoss(as, fact, getAccount(Doc.ACCTTYPE_NotInvoicedReceipts, as), m_receiptLine.getParent(), dr.getAmtSourceDr(), dr.getAmtAcctDr(), mrGainLossFactLines, mrFactLines);
-			if (p_Error != null)
-				return null;
-		}
-		// rounding adjustment
-		if (!mrFactLines.isEmpty())
-		{
-			p_Error = createReceiptRoundingCorrection(as, fact, getAccount(Doc.ACCTTYPE_NotInvoicedReceipts, as), mrGainLossFactLines, mrFactLines);
-			if (p_Error != null)
-				return null;
-		}
-		// gain/loss
-		if (m_invoiceLine != null && m_invoiceLine.getParent().getC_Currency_ID() != as.getC_Currency_ID())	//	in foreign currency
-		{
-			MInvoice invoice = m_invoiceLine.getParent();
-			if (!invList.contains(invoice))
-				invList.add(invoice);
-			if (!invLineList.contains(m_invoiceLine))
-				invLineList.add(m_invoiceLine);
-			ArrayList<FactLine> factLineList = htFactLineInv.get(invoice.get_ID());
-			if (factLineList == null)
-				factLineList = new ArrayList<FactLine>();
-			factLineList.add(cr);
-			htFactLineInv.put(invoice.get_ID(), factLineList);
-			p_Error = createInvoiceGainLoss(as, fact, expense, invoice, cr.getAmtSourceCr(), cr.getAmtAcctCr(), invGainLossFactLines, htFactLineInv);
-			if (p_Error != null)
-				return null;
-		}
-		// rounding adjustment
-		if (!htFactLineInv.isEmpty())
-		{
-			p_Error = createInvoiceRoundingCorrection(as, fact, expense, invGainLossFactLines, invList, invLineList, htFactLineInv);
-			if (p_Error != null)
-				return null;
-		}
-		
-		cr.setC_Activity_ID(m_invoiceLine.getC_Activity_ID());
-		cr.setC_Campaign_ID(m_invoiceLine.getC_Campaign_ID());
-		cr.setC_Project_ID(m_invoiceLine.getC_Project_ID());
-		cr.setC_ProjectPhase_ID(m_invoiceLine.getC_ProjectPhase_ID());
-		cr.setC_ProjectTask_ID(m_invoiceLine.getC_ProjectTask_ID());
-		cr.setC_UOM_ID(m_invoiceLine.getC_UOM_ID());
-		cr.setC_Charge_ID(m_invoiceLine.getC_Charge_ID());
-		cr.setA_Asset_ID(m_invoiceLine.getA_Asset_ID());
-		cr.setUser1_ID(m_invoiceLine.getUser1_ID());
-		cr.setUser2_ID(m_invoiceLine.getUser2_ID());
-		cr.setC_CostCenter_ID(m_invoiceLine.getC_CostCenter_ID());
-		cr.setC_Department_ID(m_invoiceLine.getC_Department_ID());
-		cr.setM_AttributeSetInstance_ID(m_invoiceLine.getM_AttributeSetInstance_ID());
-
-		if (m_matchInv.isReversal())
-		{
-			cr.setQty(getQty().negate());
-		}
-
-		//AZ Goodwill
-		//Desc: Source Not Balanced problem because Currency is Difference - PO=CNY but AP=USD
-		//see also Fact.java: checking for isMultiCurrency()
-		if (dr.getC_Currency_ID() != cr.getC_Currency_ID())
-			setIsMultiCurrency(true);
-		//end AZ
-
-		// Avoid usage of clearing accounts
-		// If both accounts Not Invoiced Receipts and Inventory Clearing are equal
-		// then remove the posting
-
-		MAccount acct_db =  dr.getAccount(); // not_invoiced_receipts
-		MAccount acct_cr = cr.getAccount(); // inventory_clearing
-
-		if ((!as.isPostIfClearingEqual()) && acct_db.equals(acct_cr) && (!isInterOrg)) {
-
-			BigDecimal debit = dr.getAmtSourceDr();
-			BigDecimal credit = cr.getAmtSourceCr();
-
-			if (debit.compareTo(credit) == 0) {
-				fact.remove(dr);
-				fact.remove(cr);
-			}
-
-		}
-		// End Avoid usage of clearing accounts
-
-
-		//  Invoice Price Variance 	difference
-		BigDecimal ipv = cr.getAcctBalance().add(dr.getAcctBalance()).negate();
-		BigDecimal ipvSource = dr.getAmtSourceDr().subtract(cr.getAmtSourceCr()).negate();
-		processInvoicePriceVariance(as, fact, ipv, ipvSource);
-		if (log.isLoggable(Level.FINE)) log.fine("IPV=" + ipv + "; Balance=" + fact.getSourceBalance());
-
-		String error = createMatchInvCostDetail(as);
-		if (error != null && error.trim().length() > 0)
-		{
-			p_Error = error;
-			return null;
-		}
-		//
-		facts.add(fact);
-
-		/** Commitment release										****/
-		if (as.isAccrual() && as.isCreatePOCommitment())
-		{
-			fact = Doc_Order.getCommitmentRelease(as, this,
-				getQty(), m_invoiceLine.getC_InvoiceLine_ID(), Env.ONE);
-			if (fact == null)
-				return null;
-			facts.add(fact);
-		}	//	Commitment
-
-		return facts;
-	}   //  createFact
-
-
-	/**
-	 * @param as
-	 * @param fact
-	 * @param ipv
-	 */
-	protected void processInvoicePriceVariance(MAcctSchema as, Fact fact,
-			BigDecimal ipv, BigDecimal ipvSource) {
-		if (ipv.signum() == 0) return;
-		
-		MMatchInv matchInv = (MMatchInv)getPO();
-		String costingMethod = m_pc.getProduct().getCostingMethod(as);
-		BigDecimal amtVariance = Env.ZERO;
-		BigDecimal amtAsset = Env.ZERO;
-		BigDecimal qtyMatched = matchInv.getQty();
-		BigDecimal qtyCost = null;
-		Boolean isStockCoverage = false;
-
-		boolean isReversal = matchInv.getReversal_ID() > 0 && matchInv.getReversal_ID() < matchInv.get_ID();
-		if (X_M_Cost.COSTINGMETHOD_AveragePO.equals(costingMethod)  && m_invoiceLine.getM_Product_ID() > 0 && !isReversal)
-		{
-			isStockCoverage = true;
-
-			int AD_Org_ID = m_receiptLine.getAD_Org_ID();
-			int M_AttributeSetInstance_ID = matchInv.getM_AttributeSetInstance_ID();
-			if (MAcctSchema.COSTINGLEVEL_Client.equals(as.getCostingLevel()))
-			{
-				AD_Org_ID = 0;
-				M_AttributeSetInstance_ID = 0;
-			}
-			else if (MAcctSchema.COSTINGLEVEL_Organization.equals(as.getCostingLevel()))
-				M_AttributeSetInstance_ID = 0;
-			else if (MAcctSchema.COSTINGLEVEL_BatchLot.equals(as.getCostingLevel()))
-				AD_Org_ID = 0;
-			MCostElement ce = MCostElement.getMaterialCostElement(getCtx(), costingMethod, AD_Org_ID);
-			MCostDetail cd = MCostDetail.getMatchInvoice(as, matchInv.getM_Product_ID(), M_AttributeSetInstance_ID,
-					matchInv.getM_MatchInv_ID(), 0, getTrxName());
-			if (cd != null) {
-				qtyCost = cd.getCurrentQty();
-			} else {
-				ICostInfo c = MCost.getCostInfo(getCtx(), getAD_Client_ID(), AD_Org_ID, m_invoiceLine.getM_Product_ID(),
-					as.getM_CostType_ID(), as.getC_AcctSchema_ID(), ce.getM_CostElement_ID(),
-					M_AttributeSetInstance_ID, 
-					getDateAcct(), null, getTrxName());
-				qtyCost = (c != null ? c.getCurrentQty() : Env.ZERO);
-			}
-			if (qtyCost != null && qtyCost.compareTo(qtyMatched) < 0 )
-			{
-				// If current cost qty < invoice qty
-				amtAsset = qtyCost.multiply(ipv).divide(qtyMatched,as.getCostingPrecision(),RoundingMode.HALF_UP);
-				amtVariance = ipv.subtract(amtAsset);
-				
-			} else {
-				// If current qty >= invoice qty
-				amtAsset = ipv;
-			}
-		}
-		else if (X_M_Cost.COSTINGMETHOD_AveragePO.equals(costingMethod)  && m_invoiceLine.getM_Product_ID() > 0 && isReversal)
-		{
-			isStockCoverage = true;
-			if (matchInv.getReversal().getDateAcct().compareTo(getDateAcct()) != 0) { // reverse-accrual
-				// If it is a reverse-accrual, perform a stock coverage check using the current stock quantity to prevent any leftover amount in the inventory GL
-				int AD_Org_ID = m_receiptLine.getAD_Org_ID();
-				int M_AttributeSetInstance_ID = matchInv.getM_AttributeSetInstance_ID();
-				if (MAcctSchema.COSTINGLEVEL_Client.equals(as.getCostingLevel()))
-				{
-					AD_Org_ID = 0;
-					M_AttributeSetInstance_ID = 0;
-				}
-				else if (MAcctSchema.COSTINGLEVEL_Organization.equals(as.getCostingLevel()))
-					M_AttributeSetInstance_ID = 0;
-				else if (MAcctSchema.COSTINGLEVEL_BatchLot.equals(as.getCostingLevel()))
-					AD_Org_ID = 0;
-				MCostElement ce = MCostElement.getMaterialCostElement(getCtx(), costingMethod, AD_Org_ID); 
-				MCostDetail cd = MCostDetail.getMatchInvoice(as, matchInv.getM_Product_ID(), M_AttributeSetInstance_ID,
-						matchInv.getM_MatchInv_ID(), 0, getTrxName());
-				if (cd != null) {
-					qtyCost = cd.getCurrentQty();
-				} else {
-					ICostInfo c = MCost.getCostInfo(getCtx(), getAD_Client_ID(), AD_Org_ID, m_invoiceLine.getM_Product_ID(),
-						as.getM_CostType_ID(), as.getC_AcctSchema_ID(), ce.getM_CostElement_ID(),
-						M_AttributeSetInstance_ID, 
-						getDateAcct(), null, getTrxName());
-					qtyCost = (c != null ? c.getCurrentQty() : Env.ZERO);
-				}	
-				if (qtyCost != null && qtyCost.compareTo(qtyMatched.negate()) < 0 )
-				{
-					// If current cost qty < invoice qty
-					amtAsset = qtyCost.multiply(ipv).divide(qtyMatched.negate(),as.getCostingPrecision(),RoundingMode.HALF_UP);
-					amtVariance = ipv.subtract(amtAsset); 
-				} else {
-					// If current qty >= invoice qty
-					amtAsset = ipv;
-				} 
-			} else { // reverse-correct
-				int M_AttributeSetInstance_ID = matchInv.getM_AttributeSetInstance_ID();
-				MCostDetail cd = MCostDetail.getMatchInvoice(as, matchInv.getM_Product_ID(), M_AttributeSetInstance_ID,
-						matchInv.getReversal_ID(), 0, getTrxName());
-				amtAsset = cd != null ? cd.getAmt().negate() : BigDecimal.ZERO;
-				amtVariance = ipv.subtract(amtAsset);
-			}
-		}
-		
-		Trx trx = Trx.get(getTrxName(), false);
-		Savepoint savepoint = null;
-		boolean zeroQty = false;
-		try {
-			savepoint = trx.setSavepoint(null);
-			int Ref_CostDetail_ID = 0;
-			if (matchInv.getReversal_ID() > 0 && matchInv.get_ID() > matchInv.getReversal_ID())
-			{
-				MCostDetail cd = MCostDetail.getMatchInvoice(as, m_invoiceLine.getM_Product_ID(), m_invoiceLine.getM_AttributeSetInstance_ID(),
-						matchInv.getReversal_ID(), 0, getTrxName());
-				if (cd != null)
-					Ref_CostDetail_ID = cd.getM_CostDetail_ID();
-			}
-			if (!MCostDetail.createMatchInvoice(as, m_invoiceLine.getAD_Org_ID(),
-					m_invoiceLine.getM_Product_ID(), m_invoiceLine.getM_AttributeSetInstance_ID(),
-					matchInv.getM_MatchInv_ID(), 0,
-					isStockCoverage ? amtAsset: ipv, BigDecimal.ZERO, "Invoice Price Variance", getDateAcct(), Ref_CostDetail_ID, getTrxName())) {
-				throw new RuntimeException("Failed to create cost detail record.");
-			}				
-		} catch (SQLException e) {
-			throw new RuntimeException(e.getLocalizedMessage(), e);
-		} catch (AverageCostingZeroQtyException e) {
-			zeroQty = true;
-			try {
-				trx.rollback(savepoint);
-				savepoint = null;
-			} catch (SQLException e1) {
-				throw new RuntimeException(e1.getLocalizedMessage(), e1);
-			}
-		} finally {
-			if (savepoint != null) {
-				try {
-					trx.releaseSavepoint(savepoint);
-				} catch (SQLException e) {}
-			}
-		}
-		
-		MAccount account = m_pc.getAccount(ProductCost.ACCTTYPE_P_Asset, as);
-		if (m_pc.isService())
-			account = m_pc.getAccount(ProductCost.ACCTTYPE_P_Expense, as);
-		if (X_M_Cost.COSTINGMETHOD_AveragePO.equals(costingMethod)) {
-			FactLine varianceLine = null;
-			if (amtVariance.compareTo(Env.ZERO) != 0)
-			{
-				varianceLine = fact.createLine(null,
-						m_pc.getAccount(ProductCost.ACCTTYPE_P_AverageCostVariance, as), as.getC_Currency_ID(),
-						amtVariance);
-				updateFactLine(varianceLine);
-				
-				if (m_invoiceLine.getParent().getC_Currency_ID() != as.getC_Currency_ID())
-				{
-					updateFactLineAmtSource(varianceLine, ipvSource.multiply(amtVariance).divide(ipv, 12, RoundingMode.HALF_UP));
-				}
-			}
-			if (amtAsset.compareTo(Env.ZERO) != 0)
-			{
-				FactLine line = fact.createLine(null, account, as.getC_Currency_ID(), amtAsset);
-				updateFactLine(line);
-
-				if (m_invoiceLine.getParent().getC_Currency_ID() != as.getC_Currency_ID())
-				{
-					updateFactLineAmtSource(line, ipvSource.multiply(amtAsset).divide(ipv, 12, RoundingMode.HALF_UP));
-				}
-			}
-		} else if (X_M_Cost.COSTINGMETHOD_AverageInvoice.equals(costingMethod) && !zeroQty) {
-			//TODO test for avg Invoice costing method as here dropped posting of posting to IPV account
-			FactLine line = fact.createLine(null, account, as.getC_Currency_ID(), ipv);
-			updateFactLine(line);
-			
-			if (m_invoiceLine.getParent().getC_Currency_ID() != as.getC_Currency_ID())
-			{
-				updateFactLineAmtSource(line, ipvSource);
-			}
-		}else{
-			//For standard costing post to IPV account
-			FactLine pv = fact.createLine(null,
-				m_pc.getAccount(ProductCost.ACCTTYPE_P_IPV, as),
-					as.getC_Currency_ID(), ipv);
-			updateFactLine(pv);
-			if (m_invoiceLine.getParent().getC_Currency_ID() != as.getC_Currency_ID())
-			{
-				updateFactLineAmtSource(pv, ipvSource);
-			}
-		}
-	}
-
-	/** Verify if the posting involves two or more organizations
-	@return true if there are more than one org involved on the posting
-	 */
-	private boolean isInterOrg(MAcctSchema as) {
-		MAcctSchemaElement elementorg = as.getAcctSchemaElement(MAcctSchemaElement.ELEMENTTYPE_Organization);
-		if (elementorg == null || !elementorg.isBalanced()) {
-			// no org element or not need to be balanced
-			return false;
-		}
-
-		// verify if org of receipt line is different from org of invoice line
-		if (m_receiptLine != null && m_invoiceLine != null && m_receiptLine.getAD_Org_ID() != m_invoiceLine.getAD_Org_ID())
-			return true;
-
-		return false;
-	}
-
-	/**
-	 * Create cost detail for match invoice
-	 * 
-	 * @param  as accounting schema
-	 * @return    error message or null
-	 */
-	public String createMatchInvCostDetail(MAcctSchema as)
-	{
-		return createMatchInvCostDetail(as, false);
-	} // createMatchInvCostDetail
-
-	/**
-	 * Create cost detail for match invoice
-	 * @param as accounting schema
-	 * @param isCheckCost if true then check whether original document has created costing then only created costing, false do not check
-	 * @return error message or null
-	 */
-	private String createMatchInvCostDetail(MAcctSchema as, boolean isCheckCost)
-	{
-		if (m_invoiceLine != null && m_invoiceLine.get_ID() > 0 
-			&& m_receiptLine != null && m_receiptLine.get_ID() > 0)
-		{
-			MMatchInv matchInv = (MMatchInv)getPO();
-			
-			BigDecimal LineNetAmt = m_invoiceLine.getLineNetAmt();
-			BigDecimal multiplier = getQty()
-				.divide(m_invoiceLine.getQtyInvoiced(), 12, RoundingMode.HALF_UP);
-			if (multiplier.compareTo(Env.ONE) != 0)
-				LineNetAmt = LineNetAmt.multiply(multiplier);
-	
-			// MZ Goodwill
-			// Create Cost Detail Matched Invoice using Total Amount and Total Qty based on InvoiceLine
-			MMatchInv[] mInv = MMatchInv.getInvoiceLine(getCtx(), m_invoiceLine.getC_InvoiceLine_ID(), getTrxName());
-			BigDecimal tQty = Env.ZERO;
-			BigDecimal tAmt = Env.ZERO;
-			for (int i = 0 ; i < mInv.length ; i++)
-			{
-				if (mInv[i].isPosted() && mInv[i].getM_MatchInv_ID() != get_ID() 
-						&& mInv[i].getM_AttributeSetInstance_ID() == matchInv.getM_AttributeSetInstance_ID()
-						&& mInv[i].getDateAcct().compareTo(matchInv.getDateAcct()) == 0)
-				{
-					tQty = tQty.add(mInv[i].getQty());
-					multiplier = mInv[i].getQty()
-						.divide(m_invoiceLine.getQtyInvoiced(), 12, RoundingMode.HALF_UP);
-					tAmt = tAmt.add(m_invoiceLine.getLineNetAmt().multiply(multiplier));
-				}
-			}
-			tAmt = tAmt.add(LineNetAmt); //Invoice Price
-			// adjust for tax
-			MTax tax = MTax.get(getCtx(), m_invoiceLine.getC_Tax_ID());
-			int stdPrecision = MCurrency.getStdPrecision(getCtx(), m_invoiceLine.getParent().getC_Currency_ID());
-			if (m_invoiceLine.isTaxIncluded())
-			{
-				BigDecimal tAmtTax = tax.calculateTax(tAmt, true, stdPrecision);
-				if (tax.isSummary())
-				{
-					tAmt = tAmt.subtract(tAmtTax);
-					BigDecimal base = tAmt;
-					for (MTax childTax : tax.getChildTaxes(false)) 
-					{
-						if (!childTax.isZeroTax())
-						{
-							if (childTax.isDistributeTaxWithLineItem())
-							{
-								BigDecimal taxAmt = childTax.calculateTax(base, false, stdPrecision);
-								tAmt = tAmt.add(taxAmt);
-							}
-						}
-					}
-				}
-				else if (!tax.isDistributeTaxWithLineItem())
-				{
-					tAmt = tAmt.subtract(tAmtTax);
-				}
-			}
-			else
-			{
-				if (tax.isSummary())
-				{
-					BigDecimal base = tAmt;
-					for (MTax childTax : tax.getChildTaxes(false)) 
-					{
-						if (!childTax.isZeroTax())
-						{
-							if (childTax.isDistributeTaxWithLineItem())
-							{
-								BigDecimal taxAmt = childTax.calculateTax(base, false, stdPrecision);
-								tAmt = tAmt.add(taxAmt);
-							}
-						}
-					}
-				}
-				else if (tax.isDistributeTaxWithLineItem())
-				{					
-					BigDecimal taxAmt = tax.calculateTax(tAmt, false, stdPrecision);
-					tAmt = tAmt.add(taxAmt);
-				}
-			}
-			
-			// 	Different currency
-			MInvoice invoice = m_invoiceLine.getParent();
-			if (as.getC_Currency_ID() != invoice.getC_Currency_ID())
-			{
-				tAmt = MConversionRate.convert(getCtx(), tAmt, 
-					invoice.getC_Currency_ID(), as.getC_Currency_ID(),
-					invoice.getDateAcct(), invoice.getC_ConversionType_ID(),
-					invoice.getAD_Client_ID(), invoice.getAD_Org_ID());
-				if (tAmt == null)
-				{
-					return "AP Invoice not convertible - " + as.getName();
-				}
-			}			
-			
-			// set Qty to negative value when MovementType is Vendor Returns
-			MInOut receipt = m_receiptLine.getParent();
-			if (receipt.getMovementType().equals(MInOut.MOVEMENTTYPE_VendorReturns))
-				tQty = tQty.add(getQty().negate()); //	Qty is set to negative value
-			else
-				tQty = tQty.add(getQty());
-<<<<<<< HEAD
-			//If original match invoice has no cost detail created, then no needs to create it for reversal
-			if(!isCheckCost || (((MMatchInv) matchInv.getReversal()).getInvoiceCostDetail(as, 0) != null))
-=======
-			int Ref_CostDetail_ID = 0;
-			if (matchInv.getReversal_ID() > 0 && matchInv.get_ID() > matchInv.getReversal_ID())
-			{
-				MCostDetail cd = MCostDetail.getInvoice(as, getM_Product_ID(), matchInv.getM_AttributeSetInstance_ID(),
-						matchInv.getReversal().getC_InvoiceLine_ID(), 0, matchInv.getReversal().getDateAcct(), getTrxName());
-				if (cd != null)
-					Ref_CostDetail_ID = cd.getM_CostDetail_ID();
-			}		
-			// Set Total Amount and Total Quantity from Matched Invoice
-			if (!MCostDetail.createInvoice(as, getAD_Org_ID(), 
-					getM_Product_ID(), matchInv.getM_AttributeSetInstance_ID(),
-					m_invoiceLine.getC_InvoiceLine_ID(), 0,		//	No cost element
-					tAmt, tQty,	getDescription(), getDateAcct(), Ref_CostDetail_ID, getTrxName()))
->>>>>>> 1e08f874
-			{
-				// Set Total Amount and Total Quantity from Matched Invoice 
-				if (!MCostDetail.createInvoice(as, getAD_Org_ID(), 
-						getM_Product_ID(), matchInv.getM_AttributeSetInstance_ID(),
-						m_invoiceLine.getC_InvoiceLine_ID(), 0,		//	No cost element
-						tAmt, tQty,	getDescription(), getTrxName()))
-				{
-					return "Failed to create cost detail record";
-				}
-			}
-			
-			Map<Integer, BigDecimal> landedCostMap = new LinkedHashMap<Integer, BigDecimal>();
-			I_C_OrderLine orderLine = m_receiptLine.getC_OrderLine();
-			if (orderLine == null)
-				return "";
-			
-			int C_OrderLine_ID = orderLine.getC_OrderLine_ID();
-			MOrderLandedCostAllocation[] allocations = MOrderLandedCostAllocation.getOfOrderLine(C_OrderLine_ID, getTrxName());
-			for(MOrderLandedCostAllocation allocation : allocations) 
-			{
-				BigDecimal totalAmt = allocation.getAmt();
-				BigDecimal totalQty = allocation.getQty();
-				BigDecimal amt = totalAmt.multiply(tQty).divide(totalQty, 12, RoundingMode.HALF_UP);			
-				if (orderLine.getC_Currency_ID() != as.getC_Currency_ID())
-				{
-					I_C_Order order = orderLine.getC_Order();
-					Timestamp dateAcct = order.getDateAcct();
-					BigDecimal rate = MConversionRate.getRate(
-						order.getC_Currency_ID(), as.getC_Currency_ID(),
-						dateAcct, order.getC_ConversionType_ID(),
-						order.getAD_Client_ID(), order.getAD_Org_ID());
-					if (rate == null)
-					{
-						p_Error = "Purchase Order not convertible - " + as.getName();
-						return null;
-					}
-					amt = amt.multiply(rate);
-					if (amt.scale() > as.getCostingPrecision())
-						amt = amt.setScale(as.getCostingPrecision(), RoundingMode.HALF_UP);
-				}
-				int elementId = allocation.getC_OrderLandedCost().getM_CostElement_ID();
-				BigDecimal elementAmt = landedCostMap.get(elementId);
-				if (elementAmt == null) 
-				{
-					elementAmt = amt;								
-				}
-				else
-				{
-					elementAmt = elementAmt.add(amt);
-				}
-				landedCostMap.put(elementId, elementAmt);
-			}
-			
-			for(Integer elementId : landedCostMap.keySet())
-			{
-<<<<<<< HEAD
-				if(!isCheckCost || (((MMatchInv) matchInv.getReversal()).getInOutLineCostDetail(as, elementId) != null))
-=======
-				BigDecimal amt = landedCostMap.get(elementId);
-				Ref_CostDetail_ID = 0;
-				if (matchInv.getReversal_ID() > 0 && matchInv.get_ID() > matchInv.getReversal_ID())
-				{
-					MCostDetail cd = MCostDetail.getShipment(as, getM_Product_ID(), matchInv.getM_AttributeSetInstance_ID(),
-							matchInv.getReversal().getM_InOutLine_ID(), 0, getTrxName());
-					if (cd != null)
-						Ref_CostDetail_ID = cd.getM_CostDetail_ID();
-				}
-				if (!MCostDetail.createShipment(as, getAD_Org_ID(), 
-					getM_Product_ID(), matchInv.getM_AttributeSetInstance_ID(),
-					m_receiptLine.getM_InOutLine_ID(), elementId,
-					amt, tQty,	getDescription(), false, getDateAcct(), Ref_CostDetail_ID, getTrxName()))
->>>>>>> 1e08f874
-				{
-					BigDecimal amt = landedCostMap.get(elementId);
-					if (!MCostDetail.createShipment(as, getAD_Org_ID(), 
-						getM_Product_ID(), matchInv.getM_AttributeSetInstance_ID(),
-						m_receiptLine.getM_InOutLine_ID(), elementId,
-						amt, tQty,	getDescription(), false, getTrxName()))
-					{
-						return "Failed to create cost detail record";
-					}
-				}
-			}
-			// end MZ
-		}
-		
-		return "";
-	}
-	
-	/**
-	 * Create Facts for material shipment
-	 * @param as accounting schema
-	 * @return Fact
-	 */
-	private ArrayList<Fact> createMatShipmentFacts(MAcctSchema as) {
-		ArrayList<Fact> facts = new ArrayList<Fact>();
-		// invoice gain/loss accounting fact line list
-		ArrayList<FactLine> invGainLossFactLines = new ArrayList<FactLine>();
-		// invoice list
-		ArrayList<MInvoice> invList = new ArrayList<MInvoice>();
-		// invoice line list
-		ArrayList<MInvoiceLine> invLineList = new ArrayList<MInvoiceLine>();
-		// C_Invoice_ID and the current M_MatchInv inventory clearing/expense accounting fact lines
-		HashMap<Integer, ArrayList<FactLine>> htFactLineInv = new HashMap<Integer, ArrayList<FactLine>>();
-		// receipt gain/loss accounting fact line list
-		ArrayList<FactLine> mrGainLossFactLines = new ArrayList<FactLine>();
-		// NIR accounting fact line list
-		ArrayList<FactLine> mrFactLines = new ArrayList<FactLine>();
-		
-		//  create Fact Header
-		Fact fact = new Fact(this, as, Fact.POST_Actual);
-		setC_Currency_ID (as.getC_Currency_ID());
-		boolean isInterOrg = isInterOrg(as);
-
-		//  NotInvoicedReceipt      DR
-		//  From Receipt
-		BigDecimal multiplier = getQty()
-			.divide(m_receiptLine.getMovementQty(), 12, RoundingMode.HALF_UP);
-		multiplier = multiplier.negate();
-		FactLine dr = fact.createLine (null,
-			getAccount(Doc.ACCTTYPE_NotInvoicedReceipts, as),
-			as.getC_Currency_ID(), null, Env.ONE);			// updated below
-		if (dr == null)
-		{
-			p_Error = "No Product Costs";
-			return null;
-		}
-		dr.setQty(getQty());
-		BigDecimal temp = dr.getAcctBalance();
-		//	Set AmtAcctCr/Dr from Receipt (sets also Project)
-		if (m_matchInv.isReversal())
-		{
-			if (!dr.updateReverseLine (MMatchInv.Table_ID, 		//	Amt updated
-					m_matchInv.getReversal_ID(), 0, BigDecimal.ONE))
-			{
-				p_Error = "Failed to create reversal entry";
-				return null;
-			}
-		}
-		else
-		{
-			if (!dr.updateReverseLine (MInOut.Table_ID, 		//	Amt updated
-				m_receiptLine.getM_InOut_ID(), m_receiptLine.getM_InOutLine_ID(),
-				multiplier))
-			{
-				p_Error = "Mat.Shipment not posted yet";
-				return null;
-			}
-		}
-		if (log.isLoggable(Level.FINE)) log.fine("CR - Amt(" + temp + "->" + dr.getAcctBalance()
-			+ ") - " + dr.toString());
-
-		//  InventoryClearing               CR
-		//  From Invoice
-		MAccount expense = m_pc.getAccount(ProductCost.ACCTTYPE_P_InventoryClearing, as);
-		if (m_pc.isService())
-			expense = m_pc.getAccount(ProductCost.ACCTTYPE_P_Expense, as);
-		BigDecimal LineNetAmt = m_invoiceLine.getLineNetAmt();
-		multiplier = getQty()
-			.divide(m_invoiceLine.getQtyInvoiced(), 12, RoundingMode.HALF_UP);
-		multiplier = multiplier.negate();
-		if (multiplier.compareTo(Env.ONE) != 0)
-			LineNetAmt = LineNetAmt.multiply(multiplier);
-		if (m_pc.isService())
-			LineNetAmt = dr.getAcctBalance();	//	book out exact receipt amt
-		FactLine cr = null;
-		if (as.isAccrual())
-		{
-			cr = fact.createLine (null, expense,
-				as.getC_Currency_ID(), LineNetAmt, null);		//	updated below
-			if (cr == null)
-			{
-				if (log.isLoggable(Level.FINE)) log.fine("Line Net Amt=0 - M_Product_ID=" + getM_Product_ID()
-					+ ",Qty=" + getQty() + ",InOutQty=" + m_receiptLine.getMovementQty());
-
-				cr = fact.createLine (null, expense, as.getC_Currency_ID(), Env.ONE, null);
-				cr.setAmtAcctCr(BigDecimal.ZERO);
-				cr.setAmtSourceCr(BigDecimal.ZERO);
-			}
-			temp = cr.getAcctBalance();
-			if (m_matchInv.isReversal())
-			{
-				if (!cr.updateReverseLine (MMatchInv.Table_ID, 		//	Amt updated
-						m_matchInv.getReversal_ID(), 0, BigDecimal.ONE, dr))
-				{
-					p_Error = "Failed to create reversal entry";
-					return null;
-				}
-			}
-			else
-			{
-				cr.setQty(getQty().negate());
-
-				//	Set AmtAcctCr/Dr from Invoice (sets also Project)
-				if (!cr.updateReverseLine (MInvoice.Table_ID, 		//	Amt updated
-					m_invoiceLine.getC_Invoice_ID(), m_invoiceLine.getC_InvoiceLine_ID(), multiplier))
-				{
-					p_Error = "Invoice not posted yet";
-					return null;
-				}
-			}
-			if (log.isLoggable(Level.FINE)) log.fine("DR - Amt(" + temp + "->" + cr.getAcctBalance()
-				+ ") - " + cr.toString());
-		}
-		else	//	Cash Acct
-		{
-			MInvoice invoice = m_invoiceLine.getParent();
-			if (as.getC_Currency_ID() != invoice.getC_Currency_ID())
-				LineNetAmt = MConversionRate.convert(getCtx(), LineNetAmt,
-					invoice.getC_Currency_ID(), as.getC_Currency_ID(),
-					invoice.getDateAcct(), invoice.getC_ConversionType_ID(),
-					invoice.getAD_Client_ID(), invoice.getAD_Org_ID());
-			cr = fact.createLine (null, expense,
-				as.getC_Currency_ID(), LineNetAmt, null);
-			if (m_matchInv.isReversal())
-			{
-				if (!cr.updateReverseLine (MMatchInv.Table_ID, 		//	Amt updated
-						m_matchInv.getReversal_ID(), 0, BigDecimal.ONE, dr))
-				{
-					p_Error = "Failed to create reversal entry";
-					return null;
-				}
-			}
-			else
-			{
-				int precision = MUOM.getPrecision(getCtx(), m_invoiceLine.getC_UOM_ID());
-				cr.setQty(getQty().multiply(multiplier).negate().setScale(precision, RoundingMode.HALF_UP));
-			}
-		}
-		
-		// gain/loss + rounding adjustment
-		if (m_receiptLine != null && m_invoiceLine.getParent().getC_Currency_ID() != as.getC_Currency_ID())	//	in foreign currency
-		{
-			mrFactLines.add(dr);
-			p_Error = createReceiptGainLoss(as, fact, getAccount(Doc.ACCTTYPE_NotInvoicedReceipts, as), m_receiptLine.getParent(), dr.getAmtSourceCr(), dr.getAmtAcctCr(), mrGainLossFactLines, mrFactLines);
-			if (p_Error != null)
-				return null;
-		}
-		// rounding adjustment
-		if (!mrFactLines.isEmpty())
-		{
-			p_Error = createReceiptRoundingCorrection(as, fact, getAccount(Doc.ACCTTYPE_NotInvoicedReceipts, as), mrGainLossFactLines, mrFactLines);
-			if (p_Error != null)
-				return null;
-		}
-		
-		// gain/loss
-		if (m_invoiceLine != null && m_invoiceLine.getParent().getC_Currency_ID() != as.getC_Currency_ID())	//	in foreign currency
-		{
-			MInvoice invoice = m_invoiceLine.getParent();
-			if (!invList.contains(invoice))
-				invList.add(invoice);
-			if (!invLineList.contains(m_invoiceLine))
-				invLineList.add(m_invoiceLine);
-			ArrayList<FactLine> factLineList = htFactLineInv.get(invoice.get_ID());
-			if (factLineList == null)
-				factLineList = new ArrayList<FactLine>();
-			factLineList.add(cr);
-			htFactLineInv.put(invoice.get_ID(), factLineList);
-			p_Error = createInvoiceGainLoss(as, fact, expense, invoice, cr.getAmtSourceDr(), cr.getAmtAcctDr(), invGainLossFactLines, htFactLineInv);
-			if (p_Error != null)
-				return null;
-		}
-		// rounding adjustment
-		if (!htFactLineInv.isEmpty())
-		{
-			p_Error = createInvoiceRoundingCorrection(as, fact, expense, invGainLossFactLines, invList, invLineList, htFactLineInv);
-			if (p_Error != null)
-				return null;
-		}
-		
-		if (!m_matchInv.isReversal())
-		{
-			cr.setC_Activity_ID(m_invoiceLine.getC_Activity_ID());
-			cr.setC_Campaign_ID(m_invoiceLine.getC_Campaign_ID());
-			cr.setC_Project_ID(m_invoiceLine.getC_Project_ID());
-			cr.setC_ProjectPhase_ID(m_invoiceLine.getC_ProjectPhase_ID());
-			cr.setC_ProjectTask_ID(m_invoiceLine.getC_ProjectTask_ID());
-			cr.setC_UOM_ID(m_invoiceLine.getC_UOM_ID());
-			cr.setC_Charge_ID(m_invoiceLine.getC_Charge_ID());
-			cr.setA_Asset_ID(m_invoiceLine.getA_Asset_ID());
-			cr.setUser1_ID(m_invoiceLine.getUser1_ID());
-			cr.setUser2_ID(m_invoiceLine.getUser2_ID());
-			cr.setC_CostCenter_ID(m_invoiceLine.getC_CostCenter_ID());
-			cr.setC_Department_ID(m_invoiceLine.getC_Department_ID());
-		}
-		else
-		{
-			updateFactLine(cr);
-		}
-
-		//AZ Goodwill
-		//Desc: Source Not Balanced problem because Currency is Difference - PO=CNY but AP=USD
-		//see also Fact.java: checking for isMultiCurrency()
-		if (dr.getC_Currency_ID() != cr.getC_Currency_ID())
-			setIsMultiCurrency(true);
-		//end AZ
-
-		// Avoid usage of clearing accounts
-		// If both accounts Not Invoiced Receipts and Inventory Clearing are equal
-		// then remove the posting
-
-		MAccount acct_db =  dr.getAccount(); // not_invoiced_receipts
-		MAccount acct_cr = cr.getAccount(); // inventory_clearing
-
-		if ((!as.isPostIfClearingEqual()) && acct_db.equals(acct_cr) && (!isInterOrg)) {
-
-			BigDecimal debit = dr.getAmtSourceDr();
-			BigDecimal credit = cr.getAmtSourceCr();
-
-			if (debit.compareTo(credit) == 0) {
-				fact.remove(dr);
-				fact.remove(cr);
-			}
-
-		}
-		// End Avoid usage of clearing accounts
-
-
-		//  Invoice Price Variance 	difference
-		BigDecimal ipv = cr.getAcctBalance().add(dr.getAcctBalance()).negate();
-		BigDecimal ipvSource = dr.getAmtSourceDr().subtract(cr.getAmtSourceCr()).negate();
-		processInvoicePriceVariance(as, fact, ipv, ipvSource);
-		if (log.isLoggable(Level.FINE)) log.fine("IPV=" + ipv + "; Balance=" + fact.getSourceBalance());
-
-		String error = createMatchInvCostDetail(as);
-		if (error != null && error.trim().length() > 0)
-		{
-			p_Error = error;
-			return null;
-		}
-		//
-		facts.add(fact);
-
-		/** Commitment release										****/
-		if (as.isAccrual() && as.isCreatePOCommitment())
-		{
-			fact = Doc_Order.getCommitmentRelease(as, this,
-				getQty(), m_invoiceLine.getC_InvoiceLine_ID(), Env.ONE);
-			if (fact == null)
-				return null;
-			facts.add(fact);
-		}	//	Commitment
-			
-		return facts;
-	}
-	
-	/**
-	 * Create Facts for credit memo
-	 * @param as accounting schema
-	 * @return Fact
-	 */
-	public ArrayList<Fact> createCreditMemoFacts(MAcctSchema as) {
-		ArrayList<Fact> facts = new ArrayList<Fact>();
-		// invoice gain/loss accounting fact line list
-		ArrayList<FactLine> invGainLossFactLines = new ArrayList<FactLine>();
-		// invoice list
-		ArrayList<MInvoice> invList = new ArrayList<MInvoice>();
-		// invoice line list
-		ArrayList<MInvoiceLine> invLineList = new ArrayList<MInvoiceLine>();
-		// C_Invoice_ID and the current M_MatchInv inventory clearing/expense accounting fact lines
-		HashMap<Integer, ArrayList<FactLine>> htFactLineInv = new HashMap<Integer, ArrayList<FactLine>>();
-		
-		//  create Fact Header
-		Fact fact = new Fact(this, as, Fact.POST_Actual);
-		setC_Currency_ID (as.getC_Currency_ID());
-		
-		MMatchInv refMatchInv = new MMatchInv(getCtx(), m_matchInv.getRef_MatchInv_ID(), getTrxName());
-		MInvoiceLine refInvLine = new MInvoiceLine(getCtx(), refMatchInv.getC_InvoiceLine_ID(), getTrxName());
-
-		boolean isInterOrg = false;		
-		MAcctSchemaElement elementorg = as.getAcctSchemaElement(MAcctSchemaElement.ELEMENTTYPE_Organization);
-		if (elementorg == null || !elementorg.isBalanced()) {
-			// no org element or not need to be balanced
-			isInterOrg = false;
-		}
-		// verify if org of receipt line is different from org of invoice line
-		if (refInvLine != null && m_invoiceLine != null && refInvLine.getAD_Org_ID() != m_invoiceLine.getAD_Org_ID())
-			isInterOrg = true;			
-		
-		MAccount expense = m_pc.getAccount(ProductCost.ACCTTYPE_P_InventoryClearing, as);
-		if (m_pc.isService())
-			expense = m_pc.getAccount(ProductCost.ACCTTYPE_P_Expense, as);
-		BigDecimal LineNetAmt = refInvLine.getLineNetAmt();
-		BigDecimal multiplier = getQty()
-			.divide(refInvLine.getQtyInvoiced(), 12, RoundingMode.HALF_UP);
-		multiplier = multiplier.negate();
-		if (multiplier.compareTo(Env.ONE) != 0)
-			LineNetAmt = LineNetAmt.multiply(multiplier);
-		FactLine dr = null;
-		if (as.isAccrual())
-		{
-			dr = fact.createLine (null, expense,
-				as.getC_Currency_ID(), LineNetAmt, null);		//	updated below
-			if (dr == null)
-			{
-				if (log.isLoggable(Level.FINE)) log.fine("Line Net Amt=0 - M_Product_ID=" + getM_Product_ID()
-					+ ",Qty=" + getQty() + ",InOutQty=" + m_receiptLine.getMovementQty());
-
-				dr = fact.createLine (null, expense, as.getC_Currency_ID(), Env.ONE, null);
-				dr.setAmtAcctCr(BigDecimal.ZERO);
-				dr.setAmtSourceCr(BigDecimal.ZERO);
-			}
-			BigDecimal temp = dr.getAcctBalance();
-			if (m_matchInv.isReversal())
-			{
-				if (!dr.updateReverseLine (MMatchInv.Table_ID, 		//	Amt updated
-						m_matchInv.getReversal_ID(), 0, BigDecimal.ONE))
-				{
-					p_Error = "Failed to create reversal entry";
-					return null;
-				}
-			}
-			else
-			{
-				dr.setQty(getQty().negate());
-
-				//	Set AmtAcctCr/Dr from Invoice (sets also Project)
-				if (!dr.updateReverseLine (MInvoice.Table_ID, 		//	Amt updated
-						refInvLine.getC_Invoice_ID(), refInvLine.getC_InvoiceLine_ID(), multiplier))
-				{
-					p_Error = "Invoice not posted yet";
-					return null;
-				}
-			}
-			if (log.isLoggable(Level.FINE)) log.fine("DR - Amt(" + temp + "->" + dr.getAcctBalance()
-				+ ") - " + dr.toString());
-		}
-		else	//	Cash Acct
-		{
-			MInvoice invoice = refInvLine.getParent();
-			if (as.getC_Currency_ID() != invoice.getC_Currency_ID())
-				LineNetAmt = MConversionRate.convert(getCtx(), LineNetAmt,
-					invoice.getC_Currency_ID(), as.getC_Currency_ID(),
-					invoice.getDateAcct(), invoice.getC_ConversionType_ID(),
-					invoice.getAD_Client_ID(), invoice.getAD_Org_ID());
-			dr = fact.createLine (null, expense,
-				as.getC_Currency_ID(), LineNetAmt, null);
-			if (m_matchInv.isReversal())
-			{
-				if (!dr.updateReverseLine (MMatchInv.Table_ID, 		//	Amt updated
-						m_matchInv.getReversal_ID(), 0, BigDecimal.ONE))
-				{
-					p_Error = "Failed to create reversal entry";
-					return null;
-				}
-			}
-			else
-			{
-				int precision = MUOM.getPrecision(getCtx(), m_invoiceLine.getC_UOM_ID());
-				dr.setQty(getQty().multiply(multiplier).negate().setScale(precision, RoundingMode.HALF_UP));
-			}
-		}
-		if (!m_matchInv.isReversal())
-		{
-			dr.setC_Activity_ID(refInvLine.getC_Activity_ID());
-			dr.setC_Campaign_ID(refInvLine.getC_Campaign_ID());
-			dr.setC_Project_ID(refInvLine.getC_Project_ID());
-			dr.setC_ProjectPhase_ID(refInvLine.getC_ProjectPhase_ID());
-			dr.setC_ProjectTask_ID(refInvLine.getC_ProjectTask_ID());
-			dr.setC_UOM_ID(refInvLine.getC_UOM_ID());
-			dr.setC_Charge_ID(refInvLine.getC_Charge_ID());
-			dr.setA_Asset_ID(refInvLine.getA_Asset_ID());
-			dr.setUser1_ID(refInvLine.getUser1_ID());
-			dr.setUser2_ID(refInvLine.getUser2_ID());
-			dr.setC_CostCenter_ID(refInvLine.getC_CostCenter_ID());
-			dr.setC_Department_ID(refInvLine.getC_Department_ID());
-			dr.setM_AttributeSetInstance_ID(refInvLine.getM_AttributeSetInstance_ID());
-			
-		}
-		else
-		{
-			updateFactLine(dr);
-		}
-		
-		//  InventoryClearing               CR
-		//  From Invoice
-		LineNetAmt = m_invoiceLine.getLineNetAmt();
-		multiplier = getQty()
-			.divide(m_invoiceLine.getQtyInvoiced(), 12, RoundingMode.HALF_UP);
-		multiplier = multiplier.negate();
-		if (multiplier.compareTo(Env.ONE) != 0)
-			LineNetAmt = LineNetAmt.multiply(multiplier);
-		if (m_pc.isService())
-			LineNetAmt = dr.getAcctBalance();	//	book out exact receipt amt
-		FactLine cr = null;
-		if (as.isAccrual())
-		{
-			cr = fact.createLine (null, expense,
-				as.getC_Currency_ID(), LineNetAmt, null);		//	updated below
-			if (cr == null)
-			{
-				if (log.isLoggable(Level.FINE)) log.fine("Line Net Amt=0 - M_Product_ID=" + getM_Product_ID()
-					+ ",Qty=" + getQty() + ",InOutQty=" + m_receiptLine.getMovementQty());
-
-				cr = fact.createLine (null, expense, as.getC_Currency_ID(), Env.ONE, null);
-				cr.setAmtAcctCr(BigDecimal.ZERO);
-				cr.setAmtSourceCr(BigDecimal.ZERO);
-			}
-			BigDecimal temp = cr.getAcctBalance();
-			if (m_matchInv.isReversal())
-			{
-				if (!cr.updateReverseLine (MMatchInv.Table_ID, 		//	Amt updated
-						m_matchInv.getReversal_ID(), 0, BigDecimal.ONE, dr))
-				{
-					p_Error = "Failed to create reversal entry";
-					return null;
-				}
-			}
-			else
-			{
-				cr.setQty(getQty().negate());
-
-				//	Set AmtAcctCr/Dr from Invoice (sets also Project)
-				if (!cr.updateReverseLine (MInvoice.Table_ID, 		//	Amt updated
-					m_invoiceLine.getC_Invoice_ID(), m_invoiceLine.getC_InvoiceLine_ID(), multiplier))
-				{
-					p_Error = "Invoice not posted yet";
-					return null;
-				}
-			}
-			if (log.isLoggable(Level.FINE)) log.fine("DR - Amt(" + temp + "->" + cr.getAcctBalance()
-				+ ") - " + cr.toString());
-		}
-		else	//	Cash Acct
-		{
-			MInvoice invoice = m_invoiceLine.getParent();
-			if (as.getC_Currency_ID() != invoice.getC_Currency_ID())
-				LineNetAmt = MConversionRate.convert(getCtx(), LineNetAmt,
-					invoice.getC_Currency_ID(), as.getC_Currency_ID(),
-					invoice.getDateAcct(), invoice.getC_ConversionType_ID(),
-					invoice.getAD_Client_ID(), invoice.getAD_Org_ID());
-			cr = fact.createLine (null, expense,
-				as.getC_Currency_ID(), LineNetAmt, null);
-			if (m_matchInv.isReversal())
-			{
-				if (!cr.updateReverseLine (MMatchInv.Table_ID, 		//	Amt updated
-						m_matchInv.getReversal_ID(), 0, BigDecimal.ONE, dr))
-				{
-					p_Error = "Failed to create reversal entry";
-					return null;
-				}
-			}
-			else
-			{
-				int precision = MUOM.getPrecision(getCtx(), m_invoiceLine.getC_UOM_ID());
-				cr.setQty(getQty().multiply(multiplier).negate().setScale(precision, RoundingMode.HALF_UP));
-			}
-		}
-		
-		// gain / loss
-		if (refInvLine != null && refInvLine.getParent().getC_Currency_ID() != as.getC_Currency_ID())	//	in foreign currency
-		{
-			MInvoice invoice = refInvLine.getParent();
-			if (!invList.contains(invoice))
-				invList.add(invoice);
-			if (!invLineList.contains(refInvLine))
-				invLineList.add(refInvLine);
-			ArrayList<FactLine> factLineList = htFactLineInv.get(invoice.get_ID());
-			if (factLineList == null)
-				factLineList = new ArrayList<FactLine>();
-			factLineList.add(dr);
-			htFactLineInv.put(invoice.get_ID(), factLineList);
-			p_Error = createInvoiceGainLoss(as, fact, expense, invoice, dr.getAmtSourceCr(), dr.getAmtAcctCr(), invGainLossFactLines, htFactLineInv);
-			if (p_Error != null)
-				return null;
-		}
-		if (m_invoiceLine != null && m_invoiceLine.getParent().getC_Currency_ID() != as.getC_Currency_ID())	//	in foreign currency
-		{
-			MInvoice invoice = m_invoiceLine.getParent();
-			if (!invList.contains(invoice))
-				invList.add(invoice);
-			if (!invLineList.contains(m_invoiceLine))
-				invLineList.add(m_invoiceLine);
-			ArrayList<FactLine> factLineList = htFactLineInv.get(invoice.get_ID());
-			if (factLineList == null)
-				factLineList = new ArrayList<FactLine>();
-			factLineList.add(cr);
-			htFactLineInv.put(invoice.get_ID(), factLineList);
-			p_Error = createInvoiceGainLoss(as, fact, expense, invoice, cr.getAmtSourceDr(), cr.getAmtAcctDr(), invGainLossFactLines, htFactLineInv);
-			if (p_Error != null)
-				return null;
-		}
-		
-		// rounding adjustment
-		if (!htFactLineInv.isEmpty())
-		{
-			p_Error = createInvoiceRoundingCorrection(as, fact, expense, invGainLossFactLines, invList, invLineList, htFactLineInv);
-			if (p_Error != null)
-				return null;
-		}
-		
-		if (!m_matchInv.isReversal())
-		{
-			cr.setC_Activity_ID(m_invoiceLine.getC_Activity_ID());
-			cr.setC_Campaign_ID(m_invoiceLine.getC_Campaign_ID());
-			cr.setC_Project_ID(m_invoiceLine.getC_Project_ID());
-			cr.setC_ProjectPhase_ID(m_invoiceLine.getC_ProjectPhase_ID());
-			cr.setC_ProjectTask_ID(m_invoiceLine.getC_ProjectTask_ID());
-			cr.setC_UOM_ID(m_invoiceLine.getC_UOM_ID());
-			cr.setC_Charge_ID(m_invoiceLine.getC_Charge_ID());
-			cr.setA_Asset_ID(m_invoiceLine.getA_Asset_ID());
-			cr.setUser1_ID(m_invoiceLine.getUser1_ID());
-			cr.setUser2_ID(m_invoiceLine.getUser2_ID());
-			cr.setC_CostCenter_ID(m_invoiceLine.getC_CostCenter_ID());
-			cr.setC_Department_ID(m_invoiceLine.getC_Department_ID());
-			cr.setM_AttributeSetInstance_ID(m_invoiceLine.getM_AttributeSetInstance_ID());
-		}
-		else
-		{
-			updateFactLine(cr);
-		}
-
-		//AZ Goodwill
-		//Desc: Source Not Balanced problem because Currency is Difference - PO=CNY but AP=USD
-		//see also Fact.java: checking for isMultiCurrency()
-		if (dr.getC_Currency_ID() != cr.getC_Currency_ID())
-			setIsMultiCurrency(true);
-		//end AZ
-
-		// Avoid usage of clearing accounts
-		// If both accounts are equal
-		// then remove the posting
-
-		MAccount acct_db =  dr.getAccount(); // inventory_clearing
-		MAccount acct_cr = cr.getAccount(); // inventory_clearing
-
-		if ((!as.isPostIfClearingEqual()) && acct_db.equals(acct_cr) && (!isInterOrg)) {
-
-			BigDecimal debit = dr.getAmtSourceDr();
-			BigDecimal credit = cr.getAmtSourceCr();
-
-			if (debit.compareTo(credit) == 0 && (cr.getAcctBalance().add(dr.getAcctBalance())).compareTo(Env.ZERO) == 0) {
-				fact.remove(dr);
-				fact.remove(cr);
-			}
-
-		}
-		// End Avoid usage of clearing accounts
-
-		MAccount gain = MAccount.get (as.getCtx(), as.getAcctSchemaDefault().getRealizedGain_Acct());
-		MAccount loss = MAccount.get (as.getCtx(), as.getAcctSchemaDefault().getRealizedLoss_Acct());
-		BigDecimal ipv = cr.getAcctBalance().add(dr.getAcctBalance()).negate();
-		if (ipv.compareTo(Env.ZERO) != 0)
-		{
-			FactLine pv = fact.createLine(null,
-				cr.getAcctBalance().abs().compareTo(dr.getAcctBalance().abs()) < 0 ? loss : gain,
-				as.getC_Currency_ID(), ipv);
-			updateFactLine(pv);
-		}
-
-		//
-		facts.add(fact);
-
-		/** Commitment release										****/
-		if (as.isAccrual() && as.isCreatePOCommitment())
-		{
-			fact = Doc_Order.getCommitmentRelease(as, this,
-				getQty(), m_invoiceLine.getC_InvoiceLine_ID(), Env.ONE);
-			if (fact == null)
-				return null;
-			facts.add(fact);
-		}	//	Commitment
-		
-		return facts;
-	}
-	
-	/**
-	 * Update fact line with invoice line details (qty and accounting dimension)
-	 * @param factLine
-	 */
-	protected void updateFactLine(FactLine factLine) {
-		factLine.setC_Activity_ID(m_invoiceLine.getC_Activity_ID());
-		factLine.setC_Campaign_ID(m_invoiceLine.getC_Campaign_ID());
-		factLine.setC_Project_ID(m_invoiceLine.getC_Project_ID());
-		factLine.setC_ProjectPhase_ID(m_invoiceLine.getC_ProjectPhase_ID());
-		factLine.setC_ProjectTask_ID(m_invoiceLine.getC_ProjectTask_ID());
-		factLine.setC_UOM_ID(m_invoiceLine.getC_UOM_ID());
-		factLine.setC_Charge_ID(m_invoiceLine.getC_Charge_ID());
-		factLine.setA_Asset_ID(m_invoiceLine.getA_Asset_ID());
-		factLine.setUser1_ID(m_invoiceLine.getUser1_ID());
-		factLine.setUser2_ID(m_invoiceLine.getUser2_ID());
-		factLine.setM_Product_ID(m_invoiceLine.getM_Product_ID());
-		factLine.setC_CostCenter_ID(m_invoiceLine.getC_CostCenter_ID());
-		factLine.setC_Department_ID(m_invoiceLine.getC_Department_ID());
-		factLine.setM_AttributeSetInstance_ID(m_invoiceLine.getM_AttributeSetInstance_ID());
-		factLine.setQty(getQty());
-	}
-	
-	/**
-	 * Invoice currency & acct schema currency are not same then update AmtSource value
-	 * to avoid source not balanced error/ignore suspense balancing.
-	 * 
-	 * @param factLine
-	 * @param ipvSource
-	 */
-	protected void updateFactLineAmtSource(FactLine factLine, BigDecimal ipvSource)
-	{
-		// When only Rate differ then set Dr & Cr Source amount as zero.
-		factLine.setAmtSourceCr(Env.ZERO);
-		factLine.setAmtSourceDr(Env.ZERO);
-
-		// Price is vary then set Source amount according to source variance
-		if (ipvSource.compareTo(Env.ZERO) != 0)
-		{
-			if (ipvSource.signum() < 0)
-				factLine.setAmtSourceCr(ipvSource);
-			else
-				factLine.setAmtSourceDr(ipvSource);
-		}
-	}
-	
-	/**
-	 * Create Gain/Loss for invoice
-	 * @param as accounting schema
-	 * @param fact
-	 * @param acct
-	 * @param invoice
-	 * @param matchInvSource
-	 * @param matchInvAccounted
-	 * @param invGainLossFactLines gain/loss fact lines for invoice
-	 * @param htFactLineInv C_Invoice_ID and the fact lines
-	 * @return error message or null
-	 */
-	private String createInvoiceGainLoss(MAcctSchema as, Fact fact, MAccount acct, 
-			MInvoice invoice, BigDecimal matchInvSource, BigDecimal matchInvAccounted, 
-			ArrayList<FactLine> invGainLossFactLines, HashMap<Integer, ArrayList<FactLine>> htFactLineInv)
-	{
-		if (m_matchInv.isReversal())
-			return createReversalInvoiceGainLossRoundingCorrection(as, fact, acct);
-		
-		BigDecimal invoiceSource = null;
-		BigDecimal invoiceAccounted = null;
-		//
-		StringBuilder sql = new StringBuilder()
-			.append("SELECT SUM(AmtSourceDr), SUM(AmtAcctDr), SUM(AmtSourceCr), SUM(AmtAcctCr)")
-			.append(" FROM Fact_Acct ")
-			.append("WHERE AD_Table_ID=? AND Record_ID=?")
-			.append(" AND C_AcctSchema_ID=?")
-			.append(" AND Account_ID=?")
-			.append(" AND PostingType='A'");
-
-		// For Invoice
-		List<Object> valuesInv = DB.getSQLValueObjectsEx(getTrxName(), sql.toString(),
-				MInvoice.Table_ID, invoice.getC_Invoice_ID(), as.getC_AcctSchema_ID(), acct.getAccount_ID());
-		if (valuesInv != null) {
-			invoiceSource = (BigDecimal) valuesInv.get(0); // AmtSourceDr
-			invoiceAccounted = (BigDecimal) valuesInv.get(1); // AmtAcctDr
-			if (invoiceSource.signum() == 0 && invoiceAccounted.signum() == 0) {
-				invoiceSource = (BigDecimal) valuesInv.get(2); // AmtSourceCr
-				invoiceAccounted = (BigDecimal) valuesInv.get(3); // AmtAcctCr
-			}
-		}
-		
-		// 	Requires that Invoice is Posted
-		if (invoiceSource == null || invoiceAccounted == null)
-			return null;
-		//
-				
-		StringBuilder description = new StringBuilder("Invoice=(").append(invoice.getC_Currency_ID()).append(")").append(invoiceSource).append("/").append(invoiceAccounted)
-				.append(" - MatchInv=(").append(getC_Currency_ID()).append(")").append(matchInvSource).append("/").append(matchInvAccounted);
-			if (log.isLoggable(Level.FINE)) log.fine(description.toString());
-		//
-
-		BigDecimal acctDifference = null;
-		//	Full MR in currency
-		if (matchInvSource.compareTo(invoiceSource) == 0)
-		{
-			acctDifference = matchInvAccounted.abs().subtract(invoiceAccounted.abs());	//	gain is negative
-			StringBuilder d2 = new StringBuilder("(full) = ").append(acctDifference);
-			if (log.isLoggable(Level.FINE)) log.fine(d2.toString());
-			description.append(" - ").append(d2);
-		}
-
-		if (acctDifference == null || acctDifference.signum() == 0)
-		{
-			log.fine("No Difference");
-			return null;
-		}
-		
-		MAccount gain = MAccount.get (as.getCtx(), as.getAcctSchemaDefault().getRealizedGain_Acct());
-		MAccount loss = MAccount.get (as.getCtx(), as.getAcctSchemaDefault().getRealizedLoss_Acct());
-		//
-		{
-			FactLine fl = fact.createLine (null, acct, as.getC_Currency_ID(), acctDifference);
-			fl.setDescription(description.toString());
-			updateFactLine(fl);
-			ArrayList<FactLine> factLineList = htFactLineInv.get(invoice.get_ID());
-			if (factLineList == null)
-				factLineList = new ArrayList<FactLine>();
-			factLineList.add(fl);
-			
-			fl = fact.createLine (null, loss, gain, as.getC_Currency_ID(), acctDifference.negate());
-			fl.setDescription(description.toString());
-			updateFactLine(fl);
-			invGainLossFactLines.add(fl);
-			factLineList.add(fl);
-			htFactLineInv.put(invoice.get_ID(), factLineList);
-		}
-		return null;
-	}	//	createInvoiceGainLoss
-	
-	/**
-	 * Create Gain/Loss and Rounding Correction for reversal invoice 
-	 * @param as accounting schema
-	 * @param fact
-	 * @param acct
-	 * @return error message or null
-	 */
-	private String createReversalInvoiceGainLossRoundingCorrection(MAcctSchema as, Fact fact, MAccount acct)
-	{
-		if (!m_matchInv.isReversal())
-			return null;
-		
-		MAccount gain = MAccount.get (as.getCtx(), as.getAcctSchemaDefault().getRealizedGain_Acct());
-		MAccount loss = MAccount.get (as.getCtx(), as.getAcctSchemaDefault().getRealizedLoss_Acct());
-		
-		StringBuilder whereClause = new StringBuilder()
-				.append("AD_Table_ID=?")
-				.append(" AND Record_ID=?")
-				.append(" AND C_AcctSchema_ID=?")
-				.append(" AND PostingType='A'")
-				.append(" AND (Account_ID=? OR Account_ID=? OR Account_ID=? OR Account_ID=?)")
-				.append(" AND Description LIKE 'Invoice%'");
-		
-		List<MFactAcct> list = new Query(getCtx(), MFactAcct.Table_Name, whereClause.toString(), getTrxName())
-				.setParameters(MMatchInv.Table_ID, m_matchInv.getReversal_ID(), as.getC_AcctSchema_ID(), 
-						acct.getAccount_ID(), gain.getAccount_ID(), loss.getAccount_ID(), as.getCurrencyBalancing_Acct().getAccount_ID())
-				.setOrderBy(MFactAcct.COLUMNNAME_Fact_Acct_ID)
-				.list();
-		for (MFactAcct fa : list) {
-			FactLine fl = fact.createLine(null, fa.getMAccount(), fa.getC_Currency_ID(), fa.getAmtAcctCr(), fa.getAmtAcctDr());
-			fl.setDescription(fa.getDescription());
-			updateFactLine(fl);
-		}
-		
-		return null;
-	}
-	
-	/**
-	 * Create Rounding Correction for invoice
-	 * @param as accounting schema
-	 * @param fact
-	 * @param acct
-	 * @param invGainLossFactLines gain/loss fact lines for invoice
-	 * @param invList invoice list
-	 * @param invLineList invoice line list
-	 * @param htFactLineInv C_Invoice_ID and the fact lines
-	 * @return error message or null
-	 */
-	private String createInvoiceRoundingCorrection(MAcctSchema as, Fact fact, MAccount acct, 
-			ArrayList<FactLine> invGainLossFactLines, ArrayList<MInvoice> invList, ArrayList<MInvoiceLine> invLineList,
-			HashMap<Integer, ArrayList<FactLine>> htFactLineInv) 
-	{
-		if (m_matchInv.isReversal())
-			return null;
-		
-		HashMap<Integer, ArrayList<FactLine>> htRoundingLineInvLine = new HashMap<Integer, ArrayList<FactLine>>();
-		ArrayList<FactLine> invLineRoundingLines = new ArrayList<FactLine>();
-		boolean isLineFullyMatched = createInvoiceLineRoundingCorrection(as, fact, acct, invGainLossFactLines, invList, invLineList, htFactLineInv, invLineRoundingLines, htRoundingLineInvLine);
-		
-		if (!isLineFullyMatched)
-			return null;
-		
-		BigDecimal totalInvClrAccounted = Env.ZERO;
-		for (FactLine invLineRoundingLine : invLineRoundingLines)
-		{
-			if (invLineRoundingLine.getAccount() == acct)
-				totalInvClrAccounted = totalInvClrAccounted.add(invLineRoundingLine.getAmtAcctDr()).subtract(invLineRoundingLine.getAmtAcctCr());
-		}
-		
-		StringBuilder sqlInv = new StringBuilder()
-				.append("SELECT SUM(AmtSourceDr)-SUM(AmtSourceCr), SUM(AmtAcctDr)-SUM(AmtAcctCr)")
-				.append(" FROM Fact_Acct ")
-				.append("WHERE AD_Table_ID=? AND Record_ID=?")
-				.append(" AND C_AcctSchema_ID=?")
-				.append(" AND Account_ID=?")
-				.append(" AND PostingType='A'");
-		
-		// C_Invoice_ID and the total source amount from C_Invoice accounting fact lines
-		HashMap<Integer, BigDecimal> htInvSource = new HashMap<Integer, BigDecimal>();
-		// C_Invoice_ID and the total accounted amount from C_Invoice accounting fact lines
-		HashMap<Integer, BigDecimal> htInvAccounted = new HashMap<Integer, BigDecimal>();
-		for (MInvoice invoice : invList)
-		{
-			BigDecimal invoiceSource = Env.ZERO;
-			BigDecimal invoiceAccounted = Env.ZERO;
-			
-			// For Invoice
-			List<Object> valuesInv = DB.getSQLValueObjectsEx(getTrxName(), sqlInv.toString(),
-					MInvoice.Table_ID, invoice.getC_Invoice_ID(), as.getC_AcctSchema_ID(), acct.getAccount_ID());
-			if (valuesInv != null) {
-				BigDecimal invoiceSourceDrCr = (BigDecimal) valuesInv.get(0); // AmtSource
-				BigDecimal invoiceAccountedDrCr = (BigDecimal) valuesInv.get(1); // AmtAcct
-				
-				invoiceSource = invoiceSource.add(invoiceSourceDrCr);
-				invoiceAccounted = invoiceAccounted.add(invoiceAccountedDrCr);
-				
-				totalInvClrAccounted = totalInvClrAccounted.add(invoiceAccountedDrCr);
-			}
-			
-			// Currency Balancing
-			valuesInv = DB.getSQLValueObjectsEx(getTrxName(), sqlInv.toString(),
-					MInvoice.Table_ID, invoice.getC_Invoice_ID(), as.getC_AcctSchema_ID(), as.getCurrencyBalancing_Acct().getAccount_ID());
-			if (valuesInv != null) {
-				BigDecimal invoiceSourceDrCr = (BigDecimal) valuesInv.get(0); // AmtSource
-				BigDecimal invoiceAccountedDrCr = (BigDecimal) valuesInv.get(1); // AmtAcct
-				
-				if (invoiceSourceDrCr == null)
-					invoiceSourceDrCr = Env.ZERO;
-				if (invoiceAccountedDrCr == null)
-					invoiceAccountedDrCr = Env.ZERO;
-				
-				invoiceSource = invoiceSource.add(invoiceSourceDrCr);
-				invoiceAccounted = invoiceAccounted.add(invoiceAccountedDrCr);
-			}
-			
-			htInvSource.put(invoice.getC_Invoice_ID(), invoiceSource.abs());
-			htInvAccounted.put(invoice.getC_Invoice_ID(), invoiceAccounted.abs());
-		}
-		
-		MAccount gain = MAccount.get (as.getCtx(), as.getAcctSchemaDefault().getRealizedGain_Acct());
-		MAccount loss = MAccount.get (as.getCtx(), as.getAcctSchemaDefault().getRealizedLoss_Acct());
-		
-		// C_Invoice_ID and the total source DR amount from the current M_MatchInv accounting fact lines
-		HashMap<Integer, BigDecimal> htTotalAmtSourceDr = new HashMap<Integer, BigDecimal>();
-		// C_Invoice_ID and the total accounted DR amount from the current M_MatchInv accounting fact lines
-		HashMap<Integer, BigDecimal> htTotalAmtAcctDr = new HashMap<Integer, BigDecimal>();
-		// C_Invoice_ID and the total source CR amount from the current M_MatchInv accounting fact lines
-		HashMap<Integer, BigDecimal> htTotalAmtSourceCr = new HashMap<Integer, BigDecimal>();
-		// C_Invoice_ID and the total accounted CR amount from the current M_MatchInv accounting fact lines
-		HashMap<Integer, BigDecimal> htTotalAmtAcctCr = new HashMap<Integer, BigDecimal>();
-		for (Integer C_Invoice_ID : htFactLineInv.keySet())
-		{
-			ArrayList<FactLine> factLineList = htFactLineInv.get(C_Invoice_ID);
-			for (FactLine factLine : factLineList)
-			{
-				if (factLine.getAccount_ID() == acct.getAccount_ID())
-				{
-					BigDecimal totalAmtSourceDr = htTotalAmtSourceDr.get(C_Invoice_ID);
-					if (totalAmtSourceDr == null)
-						totalAmtSourceDr = Env.ZERO;
-					BigDecimal totalAmtAcctDr = htTotalAmtAcctDr.get(C_Invoice_ID);
-					if (totalAmtAcctDr == null)
-						totalAmtAcctDr = Env.ZERO;
-					BigDecimal totalAmtSourceCr = htTotalAmtSourceCr.get(C_Invoice_ID);
-					if (totalAmtSourceCr == null)
-						totalAmtSourceCr = Env.ZERO;
-					BigDecimal totalAmtAcctCr = htTotalAmtAcctCr.get(C_Invoice_ID);
-					if (totalAmtAcctCr == null)
-						totalAmtAcctCr = Env.ZERO;
-					
-					totalAmtSourceDr = totalAmtSourceDr.add(factLine.getAmtSourceDr());
-					totalAmtAcctDr = totalAmtAcctDr.add(factLine.getAmtAcctDr());
-					totalAmtSourceCr = totalAmtSourceCr.add(factLine.getAmtSourceCr());
-					totalAmtAcctCr = totalAmtAcctCr.add(factLine.getAmtAcctCr());
-					
-					htTotalAmtSourceDr.put(C_Invoice_ID, totalAmtSourceDr);
-					htTotalAmtAcctDr.put(C_Invoice_ID, totalAmtAcctDr);
-					htTotalAmtSourceCr.put(C_Invoice_ID, totalAmtSourceCr);
-					htTotalAmtAcctCr.put(C_Invoice_ID, totalAmtAcctCr);
-					
-					totalInvClrAccounted = totalInvClrAccounted.add(factLine.getAmtAcctDr()).subtract(factLine.getAmtAcctCr());
-				}
-				else if (factLine.getAccount_ID() == gain.getAccount_ID() || factLine.getAccount_ID() == loss.getAccount_ID())
-				{
-					if (!invGainLossFactLines.contains(factLine))
-						continue;
-					
-					BigDecimal totalAmtSourceDr = htTotalAmtSourceDr.get(C_Invoice_ID);
-					if (totalAmtSourceDr == null)
-						totalAmtSourceDr = Env.ZERO;
-					BigDecimal totalAmtAcctDr = htTotalAmtAcctDr.get(C_Invoice_ID);
-					if (totalAmtAcctDr == null)
-						totalAmtAcctDr = Env.ZERO;
-					BigDecimal totalAmtSourceCr = htTotalAmtSourceCr.get(C_Invoice_ID);
-					if (totalAmtSourceCr == null)
-						totalAmtSourceCr = Env.ZERO;
-					BigDecimal totalAmtAcctCr = htTotalAmtAcctCr.get(C_Invoice_ID);
-					if (totalAmtAcctCr == null)
-						totalAmtAcctCr = Env.ZERO;
-
-					totalAmtSourceDr = totalAmtSourceDr.add(factLine.getAmtSourceDr());
-					totalAmtSourceCr = totalAmtSourceCr.add(factLine.getAmtSourceCr());
-					
-					htTotalAmtSourceDr.put(C_Invoice_ID, totalAmtSourceDr);
-					htTotalAmtAcctDr.put(C_Invoice_ID, totalAmtAcctDr);
-					htTotalAmtSourceCr.put(C_Invoice_ID, totalAmtSourceCr);
-					htTotalAmtAcctCr.put(C_Invoice_ID, totalAmtAcctCr);
-				}
-			}
-		}
-		
-		// C_Invoice_ID and the total source amount from M_MatchInv accounting fact lines
-		HashMap<Integer, BigDecimal> htMatchInvSource = new HashMap<Integer, BigDecimal>();
-		// C_Invoice_ID and the total accounted amount from M_MatchInv accounting fact lines
-		HashMap<Integer, BigDecimal> htMatchInvAccounted = new HashMap<Integer, BigDecimal>();
-		// C_Invoice_ID and the total source amount from M_MatchInv accounting fact lines
-		HashMap<Integer, BigDecimal> htMatchInvAcctDiff = new HashMap<Integer, BigDecimal>();
-		for (MInvoice invoice : invList)
-		{
-			BigDecimal matchInvSource = Env.ZERO;
-			BigDecimal matchInvAccounted = Env.ZERO;
-
-			BigDecimal totalAmtSourceDr = htTotalAmtSourceDr.get(invoice.getC_Invoice_ID());
-			if (totalAmtSourceDr == null)
-				totalAmtSourceDr = Env.ZERO;
-			BigDecimal totalAmtAcctDr = htTotalAmtAcctDr.get(invoice.getC_Invoice_ID());
-			if (totalAmtAcctDr == null)
-				totalAmtAcctDr = Env.ZERO;
-			BigDecimal totalAmtSourceCr = htTotalAmtSourceCr.get(invoice.getC_Invoice_ID());
-			if (totalAmtSourceCr == null)
-				totalAmtSourceCr = Env.ZERO;
-			BigDecimal totalAmtAcctCr = htTotalAmtAcctCr.get(invoice.getC_Invoice_ID());
-			if (totalAmtAcctCr == null)
-				totalAmtAcctCr = Env.ZERO;
-		
-			matchInvSource = matchInvSource.add(totalAmtSourceDr).subtract(totalAmtSourceCr);
-			matchInvAccounted = matchInvAccounted.add(totalAmtAcctDr).subtract(totalAmtAcctCr);
-			
-			for (FactLine invLineRoundingLine : invLineRoundingLines)
-			{
-				if (invLineRoundingLine.getAccount() == acct)
-				{
-					ArrayList<FactLine> roundingLineList = htRoundingLineInvLine.get(invoice.get_ID());
-					if (roundingLineList == null || !roundingLineList.contains(invLineRoundingLine))
-						continue;
-					matchInvAccounted = matchInvAccounted.add(invLineRoundingLine.getAmtAcctDr()).subtract(invLineRoundingLine.getAmtAcctCr());
-				}
-			}
-			
-			{
-				MMatchInv[] matchInvs = MMatchInv.getInvoice(getCtx(), invoice.get_ID(), getTrxName());
-				
-				ArrayList<Integer> skipMatchInvIdList = new ArrayList<Integer>();
-				skipMatchInvIdList.add(m_matchInv.get_ID());
-				for (MMatchInv matchInv : matchInvs)
-				{
-					if (matchInv.isReversal())
-						skipMatchInvIdList.add(matchInv.get_ID());
-				}
-				
-				for (MMatchInv matchInv : matchInvs)
-				{
-					if (matchInv.get_ID() == m_matchInv.get_ID())
-						continue;
-					
-					if (skipMatchInvIdList.contains(matchInv.get_ID()))
-						continue;
-					
-					StringBuilder sql = new StringBuilder()
-						.append("SELECT SUM(AmtSourceDr), SUM(AmtAcctDr), SUM(AmtSourceCr), SUM(AmtAcctCr)")
-						.append(" FROM Fact_Acct ")
-						.append("WHERE AD_Table_ID=? AND (Record_ID=? OR Record_ID=?)")	//	match inv
-						.append(" AND C_AcctSchema_ID=?")
-						.append(" AND PostingType='A'")
-						.append(" AND Account_ID=?");
-					
-					if (m_matchInv.isReversal())
-					{
-						if (matchInv.isReversal())
-							sql.append(" AND Record_ID <> ").append(matchInv.get_ID());
-						sql.append(" AND Record_ID < ").append(m_matchInv.getReversal_ID());
-					}
-					else
-					{
-						if (matchInv.getReversal_ID() > 0)
-							sql.append(" AND Record_ID <> ").append(matchInv.get_ID());
-					}
-					
-					if (matchInv.getRef_MatchInv_ID() > 0)
-					{
-						if (invoice.isCreditMemo() && matchInv.getQty().compareTo(BigDecimal.ZERO) < 0)
-							sql.append(" AND Qty > 0");
-						else
-							sql.append(" AND Qty < 0");
-					}
-					
-					// For Match Inv
-					List<Object> valuesMatchInv = DB.getSQLValueObjectsEx(getTrxName(), sql.toString(),
-							MMatchInv.Table_ID, matchInv.get_ID(), matchInv.getRef_MatchInv_ID() > 0 ? matchInv.getRef_MatchInv_ID() : -1, as.getC_AcctSchema_ID(), acct.getAccount_ID());
-					if (valuesMatchInv != null) {
-						totalAmtSourceDr = (BigDecimal) valuesMatchInv.get(0);
-						if (totalAmtSourceDr == null)
-							totalAmtSourceDr = Env.ZERO;
-						totalAmtAcctDr = (BigDecimal) valuesMatchInv.get(1);
-						if (totalAmtAcctDr == null)
-							totalAmtAcctDr = Env.ZERO;
-						totalAmtSourceCr = (BigDecimal) valuesMatchInv.get(2);
-						if (totalAmtSourceCr == null)
-							totalAmtSourceCr = Env.ZERO;
-						totalAmtAcctCr = (BigDecimal) valuesMatchInv.get(3);
-						if (totalAmtAcctCr == null)
-							totalAmtAcctCr = Env.ZERO;
-						
-						matchInvSource = matchInvSource.add(totalAmtSourceDr).subtract(totalAmtSourceCr);
-						matchInvAccounted = matchInvAccounted.add(totalAmtAcctDr).subtract(totalAmtAcctCr);
-						
-						totalInvClrAccounted = totalInvClrAccounted.add(totalAmtAcctDr).subtract(totalAmtAcctCr);
-					}
-					
-					sql = new StringBuilder()
-						.append("SELECT SUM(AmtSourceDr), SUM(AmtAcctDr), SUM(AmtSourceCr), SUM(AmtAcctCr)")
-						.append(" FROM Fact_Acct ")
-						.append("WHERE AD_Table_ID=? AND (Record_ID=? OR Record_ID=?)")	//	match inv
-						.append(" AND C_AcctSchema_ID=?")
-						.append(" AND PostingType='A'")
-						.append(" AND (Account_ID=? OR Account_ID=? OR Account_ID=?)")
-						.append(" AND Description LIKE 'Invoice%'");
-					
-					if (m_matchInv.isReversal())
-					{
-						if (matchInv.isReversal())
-							sql.append(" AND Record_ID <> ").append(matchInv.get_ID());
-						sql.append(" AND Record_ID < ").append(m_matchInv.getReversal_ID());
-					}
-					else
-					{
-						if (matchInv.getReversal_ID() > 0)
-							sql.append(" AND Record_ID <> ").append(matchInv.get_ID());
-					}
-					
-					if (matchInv.getRef_MatchInv_ID() > 0)
-					{
-						if (invoice.isCreditMemo() && matchInv.getQty().compareTo(BigDecimal.ZERO) < 0)
-							sql.append(" AND Qty > 0");
-						else
-							sql.append(" AND Qty < 0");
-					}
-					
-					// For Match Inv
-					valuesMatchInv = DB.getSQLValueObjectsEx(getTrxName(), sql.toString(),
-							MMatchInv.Table_ID, matchInv.get_ID(), matchInv.getRef_MatchInv_ID() > 0 ? matchInv.getRef_MatchInv_ID() : -1, as.getC_AcctSchema_ID(), 
-							gain.getAccount_ID(), loss.getAccount_ID(), as.getCurrencyBalancing_Acct().getAccount_ID());
-					if (valuesMatchInv != null) {
-						totalAmtSourceDr = (BigDecimal) valuesMatchInv.get(0);
-						if (totalAmtSourceDr == null)
-							totalAmtSourceDr = Env.ZERO;
-						totalAmtAcctDr = (BigDecimal) valuesMatchInv.get(1);
-						if (totalAmtAcctDr == null)
-							totalAmtAcctDr = Env.ZERO;
-						totalAmtSourceCr = (BigDecimal) valuesMatchInv.get(2);
-						if (totalAmtSourceCr == null)
-							totalAmtSourceCr = Env.ZERO;
-						totalAmtAcctCr = (BigDecimal) valuesMatchInv.get(3);
-						if (totalAmtAcctCr == null)
-							totalAmtAcctCr = Env.ZERO;
-
-						matchInvSource = matchInvSource.add(totalAmtSourceDr).subtract(totalAmtSourceCr);
-					}
-				}
-				
-				htMatchInvSource.put(invoice.getC_Invoice_ID(), matchInvSource);
-				htMatchInvAccounted.put(invoice.getC_Invoice_ID(), matchInvAccounted);
-			}
-		}
-		
-		ArrayList<FactLine> invRoundingLines = new ArrayList<FactLine>();
-		for (MInvoice invoice : invList)
-		{
-			BigDecimal invSource = htInvSource.get(invoice.getC_Invoice_ID());
-			if (invSource == null)
-				invSource = Env.ZERO;
-			BigDecimal invAccounted = htInvAccounted.get(invoice.getC_Invoice_ID());
-			if (invAccounted == null)
-				invAccounted = Env.ZERO;
-			BigDecimal matchInvSource = htMatchInvSource.get(invoice.getC_Invoice_ID());
-			if (matchInvSource == null)
-				matchInvSource = Env.ZERO;
-			BigDecimal matchInvAccounted = htMatchInvAccounted.get(invoice.getC_Invoice_ID());
-			if (matchInvAccounted == null)
-				matchInvAccounted = Env.ZERO;
-			BigDecimal acctDifference = htMatchInvAcctDiff.get(invoice.getC_Invoice_ID());
-			
-			StringBuilder description = new StringBuilder("Invoice=(").append(getC_Currency_ID()).append(")").append(invSource).append("/").append(invAccounted)
-					.append(" - Match Invoice=(").append(getC_Currency_ID()).append(")").append(matchInvSource).append("/").append(matchInvAccounted);
-			if (log.isLoggable(Level.FINE)) log.fine(description.toString());
-			if (acctDifference == null && matchInvSource.abs().compareTo(invSource.abs()) == 0)
-			{
-				acctDifference = invAccounted.abs().subtract(matchInvAccounted.abs());	//	gain is negative
-				StringBuilder d2 = new StringBuilder("(full) = ").append(acctDifference);
-				if (log.isLoggable(Level.FINE)) log.fine(d2.toString());
-				description.append(" - ").append(d2);
-			}
-			else
-				isLineFullyMatched = false;
-			
-			if (acctDifference == null || acctDifference.signum() == 0)
-			{
-				log.fine("No Difference");
-				continue;
-			}
-			
-			if (acctDifference.abs().compareTo(TOLERANCE) >= 0)
-			{
-				log.fine("acctDifference="+acctDifference);
-				continue;
-			}
-			
-			//
-			{
-				FactLine fl = fact.createLine (null, acct, as.getC_Currency_ID(), acctDifference.negate());
-				fl.setDescription(description.toString());
-				updateFactLine(fl);
-				invRoundingLines.add(fl);
-				
-				totalInvClrAccounted = totalInvClrAccounted.add(fl.getAmtAcctDr()).subtract(fl.getAmtAcctCr());
-				
-				if (as.isCurrencyBalancing() && as.getC_Currency_ID() != invoice.getC_Currency_ID())
-					fl = fact.createLine (null, as.getCurrencyBalancing_Acct(), as.getC_Currency_ID(), acctDifference);
-				else
-					fl = fact.createLine (null, loss, gain, as.getC_Currency_ID(), acctDifference);
-				fl.setDescription(description.toString());
-				updateFactLine(fl);
-				invRoundingLines.add(fl);
-			}
-		}
-		
-		if (isLineFullyMatched) {
-			if (totalInvClrAccounted != null && totalInvClrAccounted.signum() != 0 && totalInvClrAccounted.abs().compareTo(TOLERANCE) < 0)
-			{
-				BigDecimal totalRounding = Env.ZERO;
-				for (FactLine invRoundingLine : invRoundingLines)
-				{
-					if (invRoundingLine.getAccount() == acct)
-						totalRounding = totalRounding.add(invRoundingLine.getAmtAcctDr()).subtract(invRoundingLine.getAmtAcctCr());
-				}
-				
-				if (totalRounding.compareTo(totalInvClrAccounted) == 0)
-				{
-					for (FactLine invRoundingLine : invRoundingLines)
-					{
-						fact.remove(invRoundingLine);
-					}
-					totalInvClrAccounted = Env.ZERO;
-				}
-			}
-
-			if (totalInvClrAccounted != null && totalInvClrAccounted.signum() != 0 && totalInvClrAccounted.abs().compareTo(TOLERANCE) < 0)
-			{
-				StringBuilder description = new StringBuilder("Invoice - MatchInv - (full) = ").append(totalInvClrAccounted);
-				if (log.isLoggable(Level.FINE)) log.fine(description.toString());
-				
-				FactLine fl = fact.createLine (null, acct, as.getC_Currency_ID(), totalInvClrAccounted.negate());
-				fl.setDescription(description.toString());
-				updateFactLine(fl);
-				
-				if (as.isCurrencyBalancing())
-					fl = fact.createLine (null, as.getCurrencyBalancing_Acct(), as.getC_Currency_ID(), totalInvClrAccounted);
-				else
-					fl = fact.createLine (null, loss, gain, as.getC_Currency_ID(), totalInvClrAccounted);
-				fl.setDescription(description.toString());
-				updateFactLine(fl);
-			}
-		}
-		
-		return null;
-	}
-	
-	/**
-	 * Create Rounding Correction for invoice line
-	 * @param as accounting schema
-	 * @param fact
-	 * @param acct
-	 * @param invGainLossFactLines gain/loss fact lines for invoice
-	 * @param invList invoice list
-	 * @param invLineList invoice line list
-	 * @param htFactLineInv C_Invoice_ID and the fact lines
-	 * @param invRoundingLines rounding correction fact lines for invoice
-	 * @param htRoundingLineInv C_Invoice_ID and the correction fact lines
-	 * @return error message or null
-	 */
-	private boolean createInvoiceLineRoundingCorrection(MAcctSchema as, Fact fact, MAccount acct, 
-			ArrayList<FactLine> invGainLossFactLines, ArrayList<MInvoice> invList, ArrayList<MInvoiceLine> invLineList,
-			HashMap<Integer, ArrayList<FactLine>> htFactLineInv, ArrayList<FactLine> invRoundingLines, HashMap<Integer, ArrayList<FactLine>> htRoundingLineInv) 
-	{
-		StringBuilder sqlInvLine = new StringBuilder()
-				.append("SELECT SUM(AmtSourceDr)-SUM(AmtSourceCr), SUM(AmtAcctDr)-SUM(AmtAcctCr)")
-				.append(" FROM Fact_Acct ")
-				.append("WHERE AD_Table_ID=? AND Record_ID=? AND Line_ID=?")
-				.append(" AND C_AcctSchema_ID=?")
-				.append(" AND Account_ID=?")
-				.append(" AND PostingType='A'");
-		
-		// C_InvoiceLine_ID and the total source amount from C_Invoice accounting fact lines
-		HashMap<Integer, BigDecimal> htInvLineSource = new HashMap<Integer, BigDecimal>();
-		// C_InvoiceLine_ID and the total accounted amount from C_Invoice accounting fact lines
-		HashMap<Integer, BigDecimal> htInvLineAccounted = new HashMap<Integer, BigDecimal>();
-		for (MInvoiceLine invoiceLine : invLineList)
-		{
-			// For Invoice Line
-			List<Object> valuesInv = DB.getSQLValueObjectsEx(getTrxName(), sqlInvLine.toString(),
-					MInvoice.Table_ID, invoiceLine.getC_Invoice_ID(), invoiceLine.getC_InvoiceLine_ID(), as.getC_AcctSchema_ID(), acct.getAccount_ID());
-			if (valuesInv != null) {
-				BigDecimal invoiceSourceDrCr = (BigDecimal) valuesInv.get(0); // AmtSource
-				BigDecimal invoiceAccountedDrCr = (BigDecimal) valuesInv.get(1); // AmtAcct
-				
-				htInvLineSource.put(invoiceLine.getC_InvoiceLine_ID(), invoiceSourceDrCr.abs());
-				htInvLineAccounted.put(invoiceLine.getC_InvoiceLine_ID(), invoiceAccountedDrCr.abs());
-			}
-		}
-		
-		MAccount gain = MAccount.get (as.getCtx(), as.getAcctSchemaDefault().getRealizedGain_Acct());
-		MAccount loss = MAccount.get (as.getCtx(), as.getAcctSchemaDefault().getRealizedLoss_Acct());
-		
-		// C_Invoice_ID and the total source amount from M_MatchInv accounting fact lines
-		HashMap<Integer, BigDecimal> htInvClrSource = new HashMap<Integer, BigDecimal>();
-		// C_Invoice_ID and the total accounted amount from M_MatchInv accounting fact lines
-		HashMap<Integer, BigDecimal> htInvClrAccounted = new HashMap<Integer, BigDecimal>();
-		for (Integer C_Invoice_ID : htFactLineInv.keySet())
-		{
-			ArrayList<FactLine> factLineList = htFactLineInv.get(C_Invoice_ID);
-			for (FactLine factLine : factLineList)
-			{
-				if (factLine.getAccount_ID() == acct.getAccount_ID())
-				{
-					BigDecimal invClrSource = htInvClrSource.get(C_Invoice_ID);
-					if (invClrSource == null)
-						invClrSource = Env.ZERO;
-					invClrSource = invClrSource.add(factLine.getAmtSourceDr()).subtract(factLine.getAmtSourceCr());
-					htInvClrSource.put(C_Invoice_ID, invClrSource);
-					
-					BigDecimal invClrAccounted = htInvClrAccounted.get(C_Invoice_ID);
-					if (invClrAccounted == null)
-						invClrAccounted = Env.ZERO;
-					invClrAccounted = invClrAccounted.add(factLine.getAmtAcctDr()).subtract(factLine.getAmtAcctCr());
-					htInvClrAccounted.put(C_Invoice_ID, invClrAccounted);
-				}
-			}
-		}
-		
-		for (MInvoiceLine invoiceLine : invLineList)
-		{
-			{
-				MMatchInv[] matchInvs = MMatchInv.getInvoiceLine(getCtx(), invoiceLine.get_ID(), getTrxName());
-				
-				ArrayList<Integer> skipMatchInvIdList = new ArrayList<Integer>();
-				skipMatchInvIdList.add(m_matchInv.get_ID());
-				for (MMatchInv matchInv : matchInvs)
-				{
-					if (matchInv.isReversal())
-						skipMatchInvIdList.add(matchInv.get_ID());
-				}
-				
-				for (MMatchInv matchInv : matchInvs)
-				{
-					if (matchInv.get_ID() == m_matchInv.get_ID())
-						continue;
-					
-					if (skipMatchInvIdList.contains(matchInv.get_ID()))
-						continue;
-					
-					StringBuilder sql = new StringBuilder()
-						.append("SELECT SUM(AmtSourceDr), SUM(AmtAcctDr), SUM(AmtSourceCr), SUM(AmtAcctCr)")
-						.append(" FROM Fact_Acct ")
-						.append("WHERE AD_Table_ID=? AND (Record_ID=? OR Record_ID=?)")	//	match inv
-						.append(" AND C_AcctSchema_ID=?")
-						.append(" AND PostingType='A'")
-						.append(" AND Account_ID=?");
-					
-					if (m_matchInv.isReversal())
-					{
-						if (matchInv.isReversal())
-							sql.append(" AND Record_ID <> ").append(matchInv.get_ID());
-						sql.append(" AND Record_ID < ").append(m_matchInv.getReversal_ID());
-					}
-					else
-					{
-						if (matchInv.getReversal_ID() > 0)
-							sql.append(" AND Record_ID <> ").append(matchInv.get_ID());
-					}
-					
-					if (matchInv.getRef_MatchInv_ID() > 0)
-					{
-						if (invoiceLine.getParent().isCreditMemo() && matchInv.getQty().compareTo(BigDecimal.ZERO) < 0)
-							sql.append(" AND Qty > 0");
-						else
-							sql.append(" AND Qty < 0");
-					}
-					
-					// For Match Inv
-					List<Object> valuesMatchInv = DB.getSQLValueObjectsEx(getTrxName(), sql.toString(),
-							MMatchInv.Table_ID, matchInv.get_ID(), matchInv.getRef_MatchInv_ID() > 0 ? matchInv.getRef_MatchInv_ID() : -1, as.getC_AcctSchema_ID(), acct.getAccount_ID());
-					if (valuesMatchInv != null) {
-						BigDecimal totalAmtSourceDr = (BigDecimal) valuesMatchInv.get(0);
-						if (totalAmtSourceDr == null)
-							totalAmtSourceDr = Env.ZERO;
-						BigDecimal totalAmtAcctDr = (BigDecimal) valuesMatchInv.get(1);
-						if (totalAmtAcctDr == null)
-							totalAmtAcctDr = Env.ZERO;
-						BigDecimal totalAmtSourceCr = (BigDecimal) valuesMatchInv.get(2);
-						if (totalAmtSourceCr == null)
-							totalAmtSourceCr = Env.ZERO;
-						BigDecimal totalAmtAcctCr = (BigDecimal) valuesMatchInv.get(3);
-						if (totalAmtAcctCr == null)
-							totalAmtAcctCr = Env.ZERO;
-						
-						BigDecimal invClrSource = htInvClrSource.get(invoiceLine.getC_Invoice_ID());
-						if (invClrSource == null)
-							invClrSource = Env.ZERO;
-						invClrSource = invClrSource.add(totalAmtSourceDr).subtract(totalAmtSourceCr);
-						htInvClrSource.put(invoiceLine.getC_Invoice_ID(), invClrSource);
-						
-						BigDecimal invClrAccounted = htInvClrAccounted.get(invoiceLine.getC_Invoice_ID());
-						if (invClrAccounted == null)
-							invClrAccounted = Env.ZERO;
-						invClrAccounted = invClrAccounted.add(totalAmtAcctDr).subtract(totalAmtAcctCr);
-						htInvClrAccounted.put(invoiceLine.getC_Invoice_ID(), invClrAccounted);
-					}
-					
-					sql = new StringBuilder()
-						.append("SELECT SUM(AmtSourceDr), SUM(AmtAcctDr), SUM(AmtSourceCr), SUM(AmtAcctCr)")
-						.append(" FROM Fact_Acct ")
-						.append("WHERE AD_Table_ID=? AND (Record_ID=? OR Record_ID=?)")	//	match inv
-						.append(" AND C_AcctSchema_ID=?")
-						.append(" AND PostingType='A'")
-						.append(" AND (Account_ID=? OR Account_ID=? OR Account_ID=?)")
-						.append(" AND Description LIKE 'Invoice Line%'");
-					
-					if (m_matchInv.isReversal())
-					{
-						if (matchInv.isReversal())
-							sql.append(" AND Record_ID <> ").append(matchInv.get_ID());
-						sql.append(" AND Record_ID < ").append(m_matchInv.getReversal_ID());
-					}
-					else
-					{
-						if (matchInv.getReversal_ID() > 0)
-							sql.append(" AND Record_ID <> ").append(matchInv.get_ID());
-					}
-					
-					if (matchInv.getRef_MatchInv_ID() > 0)
-					{
-						if (invoiceLine.getParent().isCreditMemo() && matchInv.getQty().compareTo(BigDecimal.ZERO) < 0)
-							sql.append(" AND Qty > 0");
-						else
-							sql.append(" AND Qty < 0");
-					}
-					
-					// For Match Inv
-					valuesMatchInv = DB.getSQLValueObjectsEx(getTrxName(), sql.toString(),
-							MMatchInv.Table_ID, matchInv.get_ID(), matchInv.getRef_MatchInv_ID() > 0 ? matchInv.getRef_MatchInv_ID() : -1, as.getC_AcctSchema_ID(), 
-							gain.getAccount_ID(), loss.getAccount_ID(), as.getCurrencyBalancing_Acct().getAccount_ID());
-					if (valuesMatchInv != null) {
-						BigDecimal totalAmtSourceDr = (BigDecimal) valuesMatchInv.get(0);
-						if (totalAmtSourceDr == null)
-							totalAmtSourceDr = Env.ZERO;
-						BigDecimal totalAmtAcctDr = (BigDecimal) valuesMatchInv.get(1);
-						if (totalAmtAcctDr == null)
-							totalAmtAcctDr = Env.ZERO;
-						BigDecimal totalAmtSourceCr = (BigDecimal) valuesMatchInv.get(2);
-						if (totalAmtSourceCr == null)
-							totalAmtSourceCr = Env.ZERO;
-						BigDecimal totalAmtAcctCr = (BigDecimal) valuesMatchInv.get(3);
-						if (totalAmtAcctCr == null)
-							totalAmtAcctCr = Env.ZERO;
-						
-						BigDecimal invClrSource = htInvClrSource.get(invoiceLine.getC_Invoice_ID());
-						if (invClrSource == null)
-							invClrSource = Env.ZERO;
-						invClrSource = invClrSource.add(totalAmtSourceDr).subtract(totalAmtSourceCr);
-						htInvClrSource.put(invoiceLine.getC_Invoice_ID(), invClrSource);
-						
-						// ignore totalAmtAcctDr and totalAmtAccrCr
-					}
-				}
-			}
-		}
-		
-		boolean isLineFullyMatched = true;
-		for (MInvoiceLine invoiceLine : invLineList)
-		{
-			BigDecimal invLineSource = htInvLineSource.get(invoiceLine.get_ID());
-			if (invLineSource == null)
-				invLineSource = Env.ZERO;
-			BigDecimal invLineAccounted = htInvLineAccounted.get(invoiceLine.get_ID());
-			if (invLineAccounted == null)
-				invLineAccounted = Env.ZERO;			
-			BigDecimal invClrSource = htInvClrSource.get(invoiceLine.getC_Invoice_ID());
-			if (invClrSource == null)
-				invClrSource = Env.ZERO;
-			BigDecimal invClrAccounted = htInvClrAccounted.get(invoiceLine.getC_Invoice_ID());
-			if (invClrAccounted == null)
-				invClrAccounted = Env.ZERO;
-			StringBuilder description = new StringBuilder("Invoice Line=(").append(getC_Currency_ID()).append(")").append(invLineSource).append("/").append(invLineAccounted)
-					.append(" - Match Invoice=(").append(getC_Currency_ID()).append(")").append(invClrSource).append("/").append(invClrAccounted);
-			if (log.isLoggable(Level.FINE)) log.fine(description.toString());
-			BigDecimal acctDifference = invLineAccounted.abs().subtract(invClrAccounted.abs());	//	gain is negative
-			if (invClrSource.abs().compareTo(invLineSource.abs()) == 0)
-			{
-				if (acctDifference != null && acctDifference.signum() != 0 && acctDifference.abs().compareTo(TOLERANCE) < 0)
-				{
-					StringBuilder d2 = new StringBuilder("(full) = ").append(acctDifference);
-					if (log.isLoggable(Level.FINE)) log.fine(d2.toString());
-					description.append(" - ").append(d2);
-					
-					FactLine fl = fact.createLine (null, acct, as.getC_Currency_ID(), acctDifference.negate());
-					fl.setDescription(description.toString());
-					updateFactLine(fl);
-					invRoundingLines.add(fl);
-					ArrayList<FactLine> roundingLineList = htRoundingLineInv.get(invoiceLine.getC_Invoice_ID());
-					if (roundingLineList == null)
-						roundingLineList = new ArrayList<FactLine>();
-					roundingLineList.add(fl);
-					
-					if (as.isCurrencyBalancing())
-						fl = fact.createLine (null, as.getCurrencyBalancing_Acct(), as.getC_Currency_ID(), acctDifference);
-					else
-						fl = fact.createLine (null, loss, gain, as.getC_Currency_ID(), acctDifference);
-					fl.setDescription(description.toString());
-					updateFactLine(fl);
-					invRoundingLines.add(fl);
-					roundingLineList.add(fl);
-					htRoundingLineInv.put(invoiceLine.getC_Invoice_ID(), roundingLineList);
-				}
-			}
-			else
-			{
-				if (acctDifference != null && acctDifference.signum() != 0 && acctDifference.abs().compareTo(TOLERANCE) < 0)
-					;
-				else
-					isLineFullyMatched = false;
-			}
-		}
-		
-		return isLineFullyMatched;
-	}
-	
-	/**
-	 * Create Gain/Loss for receipt
-	 * @param as accounting schema
-	 * @param fact
-	 * @param acct
-	 * @param receipt
-	 * @param matchInvSource
-	 * @param matchInvAccounted
-	 * @param mrGainLossFactLines gain/loss fact lines for receipt
-	 * @param mrFactLines fact lines for receipt
-	 * @return error message or null
-	 */
-	private String createReceiptGainLoss(MAcctSchema as, Fact fact, MAccount acct, 
-			MInOut receipt, BigDecimal matchInvSource, BigDecimal matchInvAccounted,
-			ArrayList<FactLine> mrGainLossFactLines, ArrayList<FactLine> mrFactLines)
-	{
-		if (m_matchInv.isReversal())
-			return createReversalReceiptGainLossRoundingCorrection(as, fact, acct);
-		
-		BigDecimal receiptSource = null;
-		BigDecimal receiptAccounted = null;
-		//
-		StringBuilder sql = new StringBuilder()
-			.append("SELECT SUM(AmtSourceDr), SUM(AmtAcctDr), SUM(AmtSourceCr), SUM(AmtAcctCr)")
-			.append(" FROM Fact_Acct ")
-			.append("WHERE AD_Table_ID=? AND Record_ID=?")
-			.append(" AND C_AcctSchema_ID=?")
-			.append(" AND Account_ID=?")
-			.append(" AND PostingType='A'");
-
-		// For Receipt
-		List<Object> valuesInv = DB.getSQLValueObjectsEx(getTrxName(), sql.toString(),
-				MInOut.Table_ID, receipt.getM_InOut_ID(), as.getC_AcctSchema_ID(), acct.getAccount_ID());
-		if (valuesInv != null) {
-			receiptSource = (BigDecimal) valuesInv.get(0); // AmtSourceDr
-			receiptAccounted = (BigDecimal) valuesInv.get(1); // AmtAcctDr
-			if (receiptSource.signum() == 0 && receiptAccounted.signum() == 0) {
-				receiptSource = (BigDecimal) valuesInv.get(2); // AmtSourceCr
-				receiptAccounted = (BigDecimal) valuesInv.get(3); // AmtAcctCr
-			}
-		}
-		
-		// 	Requires that Receipt is Posted
-		if (receiptSource == null || receiptAccounted == null)
-			return null;
-		//
-		StringBuilder description = new StringBuilder("InOut=(")
-				.append(receipt.getC_Currency_ID()).append(")").append(receiptSource).append("/").append(receiptAccounted)
-				.append(" - MatchInv=(").append(getC_Currency_ID()).append(")").append(matchInvSource).append("/").append(matchInvAccounted);
-		if (log.isLoggable(Level.FINE)) log.fine(description.toString());
-		BigDecimal acctDifference = null;
-		//	Full INV in currency
-		if (matchInvSource.compareTo(receiptSource) == 0)
-		{
-			acctDifference = matchInvAccounted.abs().subtract(receiptAccounted.abs());	//	gain is negative
-			StringBuilder d2 = new StringBuilder("(full) = ").append(acctDifference);
-			if (log.isLoggable(Level.FINE)) log.fine(d2.toString());
-			description.append(" - ").append(d2);
-		}
-
-		if (acctDifference == null || acctDifference.signum() == 0)
-		{
-			log.fine("No Difference");
-			return null;
-		}
-
-		MAccount gain = MAccount.get (as.getCtx(), as.getAcctSchemaDefault().getRealizedGain_Acct());
-		MAccount loss = MAccount.get (as.getCtx(), as.getAcctSchemaDefault().getRealizedLoss_Acct());
-		//
-		FactLine fl = fact.createLine (null, acct, as.getC_Currency_ID(), acctDifference.negate());
-		fl.setDescription(description.toString());
-		updateFactLine(fl);
-		mrFactLines.add(fl);
-		
-		fl = fact.createLine (null, loss, gain, as.getC_Currency_ID(), acctDifference);
-		fl.setDescription(description.toString());
-		updateFactLine(fl);
-		mrGainLossFactLines.add(fl);
-		mrFactLines.add(fl);
-		return null;
-	}	//	createReceiptGainLoss
-	
-	/**
-	 * Create Gain/Loss and Rounding Correction for reverse receipt
-	 * @param as accounting schema
-	 * @param fact
-	 * @param acct
-	 * @return error message or null
-	 */
-	private String createReversalReceiptGainLossRoundingCorrection(MAcctSchema as, Fact fact, MAccount acct)
-	{
-		if (!m_matchInv.isReversal())
-			return null;
-		
-		MAccount gain = MAccount.get (as.getCtx(), as.getAcctSchemaDefault().getRealizedGain_Acct());
-		MAccount loss = MAccount.get (as.getCtx(), as.getAcctSchemaDefault().getRealizedLoss_Acct());
-		
-		StringBuilder whereClause = new StringBuilder()
-				.append("AD_Table_ID=?")
-				.append(" AND Record_ID=?")
-				.append(" AND C_AcctSchema_ID=?")
-				.append(" AND PostingType='A'")
-				.append(" AND (Account_ID=? OR Account_ID=? OR Account_ID=? OR Account_ID=?)")
-				.append(" AND Description LIKE 'InOut%'");
-		
-		List<MFactAcct> list = new Query(getCtx(), MFactAcct.Table_Name, whereClause.toString(), getTrxName())
-				.setParameters(MMatchInv.Table_ID, m_matchInv.getReversal_ID(), as.getC_AcctSchema_ID(), 
-						acct.getAccount_ID(), gain.getAccount_ID(), loss.getAccount_ID(), as.getCurrencyBalancing_Acct().getAccount_ID())
-				.setOrderBy(MFactAcct.COLUMNNAME_Fact_Acct_ID)
-				.list();
-		for (MFactAcct fa : list) {
-			FactLine fl = fact.createLine(null, fa.getMAccount(), fa.getC_Currency_ID(), fa.getAmtAcctCr(), fa.getAmtAcctDr());
-			fl.setDescription(fa.getDescription());
-			updateFactLine(fl);
-		}
-		
-		return null;
-	}
-	
-	/**
-	 * Create Rounding Correction for receipt
-	 * @param as accounting schema
-	 * @param fact
-	 * @param acct
-	 * @param mrGainLossFactLines gain/loss fact lines for receipt
-	 * @param mrFactLines fact lines for receipt
-	 * @return error message or null
-	 */
-	private String createReceiptRoundingCorrection(MAcctSchema as, Fact fact, MAccount acct, 
-			ArrayList<FactLine> mrGainLossFactLines, ArrayList<FactLine> mrFactLines) 
-	{
-		if (m_matchInv.isReversal())
-			return null;
-		
-		ArrayList<FactLine> mrLineRoundingLines = new ArrayList<FactLine>();
-		boolean isLineFullyMatched = createReceiptLineRoundingCorrection(as, fact, acct, mrGainLossFactLines, mrFactLines, mrLineRoundingLines);
-		
-		if (!isLineFullyMatched)
-			return null;
-		
-		int M_InOut_ID = m_receiptLine.getM_InOut_ID();
-		
-		BigDecimal totalNIRAccounted = Env.ZERO;
-		for (FactLine mrLineRoundingLine : mrLineRoundingLines)
-		{
-			if (mrLineRoundingLine.getAccount() == acct)
-				totalNIRAccounted = totalNIRAccounted.add(mrLineRoundingLine.getAmtAcctDr()).subtract(mrLineRoundingLine.getAmtAcctCr());
-		}
-		
-		StringBuilder sqlMR = new StringBuilder()
-				.append("SELECT SUM(AmtSourceDr)-SUM(AmtSourceCr), SUM(AmtAcctDr)-SUM(AmtAcctCr)")
-				.append(" FROM Fact_Acct ")
-				.append("WHERE AD_Table_ID=? AND Record_ID=?")
-				.append(" AND C_AcctSchema_ID=?")
-				.append(" AND Account_ID=?")
-				.append(" AND PostingType='A'");
-		
-		BigDecimal mrSource = Env.ZERO;
-		BigDecimal mrAccounted = Env.ZERO;
-		
-		// For MR
-		List<Object> valuesInv = DB.getSQLValueObjectsEx(getTrxName(), sqlMR.toString(),
-				MInOut.Table_ID, M_InOut_ID, as.getC_AcctSchema_ID(), acct.getAccount_ID());
-		if (valuesInv != null) {
-			BigDecimal receiptSourceDrCr = (BigDecimal) valuesInv.get(0); // AmtSource
-			BigDecimal receiptAccountedDrCr = (BigDecimal) valuesInv.get(1); // AmtAcct
-			
-			mrSource = mrSource.add(receiptSourceDrCr);
-			mrAccounted = mrAccounted.add(receiptAccountedDrCr);
-			
-			totalNIRAccounted = totalNIRAccounted.add(receiptAccountedDrCr);
-		}
-		
-		// Currency Balancing
-		valuesInv = DB.getSQLValueObjectsEx(getTrxName(), sqlMR.toString(),
-				MInOut.Table_ID, M_InOut_ID, as.getC_AcctSchema_ID(), as.getCurrencyBalancing_Acct().getAccount_ID());
-		if (valuesInv != null) {
-			BigDecimal receiptSourceDrCr = (BigDecimal) valuesInv.get(0); // AmtSource
-			BigDecimal receiptAccountedDrCr = (BigDecimal) valuesInv.get(1); // AmtAcct
-			
-			if (receiptSourceDrCr == null)
-				receiptSourceDrCr = Env.ZERO;
-			if (receiptAccountedDrCr == null)
-				receiptAccountedDrCr = Env.ZERO;
-			
-			mrSource = mrSource.add(receiptSourceDrCr);
-			mrAccounted = mrAccounted.add(receiptAccountedDrCr);
-		}
-		
-		MAccount gain = MAccount.get (as.getCtx(), as.getAcctSchemaDefault().getRealizedGain_Acct());
-		MAccount loss = MAccount.get (as.getCtx(), as.getAcctSchemaDefault().getRealizedLoss_Acct());
-		
-		BigDecimal totalAmtSourceDr = Env.ZERO;
-		BigDecimal totalAmtAcctDr = Env.ZERO;
-		BigDecimal totalAmtSourceCr = Env.ZERO;
-		BigDecimal totalAmtAcctCr = Env.ZERO;
-
-		ArrayList<FactLine> factLineList = mrFactLines;
-		for (FactLine factLine : factLineList)
-		{
-			if (factLine.getAccount_ID() == acct.getAccount_ID())
-			{
-				totalAmtSourceDr = totalAmtSourceDr.add(factLine.getAmtSourceDr());
-				totalAmtAcctDr = totalAmtAcctDr.add(factLine.getAmtAcctDr());
-				totalAmtSourceCr = totalAmtSourceCr.add(factLine.getAmtSourceCr());
-				totalAmtAcctCr = totalAmtAcctCr.add(factLine.getAmtAcctCr());
-				
-				totalNIRAccounted = totalNIRAccounted.add(factLine.getAmtAcctDr()).subtract(factLine.getAmtAcctCr());
-			}
-			else if (factLine.getAccount_ID() == gain.getAccount_ID() || factLine.getAccount_ID() == loss.getAccount_ID())
-			{
-				if (!mrGainLossFactLines.contains(factLine))
-					continue;
-				
-				totalAmtSourceDr = totalAmtSourceDr.add(factLine.getAmtSourceDr());
-				totalAmtSourceCr = totalAmtSourceCr.add(factLine.getAmtSourceCr());
-			}
-		}
-		
-		BigDecimal matchInvSource = Env.ZERO;
-		BigDecimal matchInvAccounted = Env.ZERO;
-		
-		matchInvSource = matchInvSource.add(totalAmtSourceDr).subtract(totalAmtSourceCr);
-		matchInvAccounted = matchInvAccounted.add(totalAmtAcctDr).subtract(totalAmtAcctCr);
-		
-		for (FactLine mrLineRoundingLine : mrLineRoundingLines)
-		{
-			if (mrLineRoundingLine.getAccount() == acct)
-				matchInvAccounted = matchInvAccounted.add(mrLineRoundingLine.getAmtAcctDr()).subtract(mrLineRoundingLine.getAmtAcctCr());
-		}
-		
-		MMatchInv[] matchInvs = MMatchInv.getInOut(getCtx(), M_InOut_ID, getTrxName());
-		ArrayList<Integer> skipMatchInvIdList = new ArrayList<Integer>();
-		skipMatchInvIdList.add(m_matchInv.get_ID());
-		for (MMatchInv matchInv : matchInvs)
-		{
-			if (matchInv.isReversal())
-				skipMatchInvIdList.add(matchInv.get_ID());
-		}
-		
-		for (MMatchInv matchInv : matchInvs)
-		{
-			if (matchInv.get_ID() == m_matchInv.get_ID())
-				continue;
-			
-			if (skipMatchInvIdList.contains(matchInv.get_ID()))
-				continue;
-			
-			StringBuilder sql = new StringBuilder()
-				.append("SELECT SUM(AmtSourceDr), SUM(AmtAcctDr), SUM(AmtSourceCr), SUM(AmtAcctCr)")
-				.append(" FROM Fact_Acct ")
-				.append("WHERE AD_Table_ID=? AND Record_ID=?")	//	match inv
-				.append(" AND C_AcctSchema_ID=?")
-				.append(" AND PostingType='A'")
-				.append(" AND Account_ID=?");
-			
-			if (m_matchInv.isReversal())
-			{
-				if (matchInv.isReversal())
-					sql.append(" AND Record_ID <> ").append(matchInv.get_ID());
-				sql.append(" AND Record_ID < ").append(m_matchInv.getReversal_ID());
-			}
-			else
-			{
-				if (matchInv.getReversal_ID() > 0)
-					sql.append(" AND Record_ID <> ").append(matchInv.get_ID());
-			}
-			
-			// For Match Inv
-			List<Object> valuesMatchInv = DB.getSQLValueObjectsEx(getTrxName(), sql.toString(),
-					MMatchInv.Table_ID, matchInv.get_ID(), as.getC_AcctSchema_ID(), acct.getAccount_ID());
-			if (valuesMatchInv != null) {
-				totalAmtSourceDr = (BigDecimal) valuesMatchInv.get(0);
-				if (totalAmtSourceDr == null)
-					totalAmtSourceDr = Env.ZERO;
-				totalAmtAcctDr = (BigDecimal) valuesMatchInv.get(1);
-				if (totalAmtAcctDr == null)
-					totalAmtAcctDr = Env.ZERO;
-				totalAmtSourceCr = (BigDecimal) valuesMatchInv.get(2);
-				if (totalAmtSourceCr == null)
-					totalAmtSourceCr = Env.ZERO;
-				totalAmtAcctCr = (BigDecimal) valuesMatchInv.get(3);
-				if (totalAmtAcctCr == null)
-					totalAmtAcctCr = Env.ZERO;
-				
-				matchInvSource = matchInvSource.add(totalAmtSourceDr).subtract(totalAmtSourceCr);
-				matchInvAccounted = matchInvAccounted.add(totalAmtAcctDr).subtract(totalAmtAcctCr);
-				
-				totalNIRAccounted = totalNIRAccounted.add(totalAmtAcctDr).subtract(totalAmtAcctCr);
-			}
-			
-			sql = new StringBuilder()
-				.append("SELECT SUM(AmtSourceDr), SUM(AmtAcctDr), SUM(AmtSourceCr), SUM(AmtAcctCr)")
-				.append(" FROM Fact_Acct ")
-				.append("WHERE AD_Table_ID=? AND Record_ID=?")	//	match inv
-				.append(" AND C_AcctSchema_ID=?")
-				.append(" AND PostingType='A'")
-				.append(" AND (Account_ID=? OR Account_ID=? OR Account_ID=?)")
-				.append(" AND Description LIKE 'InOut%'");
-			
-			if (m_matchInv.isReversal())
-			{
-				if (matchInv.isReversal())
-					sql.append(" AND Record_ID <> ").append(matchInv.get_ID());
-				sql.append(" AND Record_ID < ").append(m_matchInv.getReversal_ID());
-			}
-			else
-			{
-				if (matchInv.getReversal_ID() > 0)
-					sql.append(" AND Record_ID <> ").append(matchInv.get_ID());
-			}
-			
-			// For Match Inv
-			valuesMatchInv = DB.getSQLValueObjectsEx(getTrxName(), sql.toString(),
-					MMatchInv.Table_ID, matchInv.get_ID(), 
-					as.getC_AcctSchema_ID(), gain.getAccount_ID(), loss.getAccount_ID(), as.getCurrencyBalancing_Acct().getAccount_ID());
-			if (valuesMatchInv != null) {
-				totalAmtSourceDr = (BigDecimal) valuesMatchInv.get(0);
-				if (totalAmtSourceDr == null)
-					totalAmtSourceDr = Env.ZERO;
-				totalAmtAcctDr = (BigDecimal) valuesMatchInv.get(1);
-				if (totalAmtAcctDr == null)
-					totalAmtAcctDr = Env.ZERO;
-				totalAmtSourceCr = (BigDecimal) valuesMatchInv.get(2);
-				if (totalAmtSourceCr == null)
-					totalAmtSourceCr = Env.ZERO;
-				totalAmtAcctCr = (BigDecimal) valuesMatchInv.get(3);
-				if (totalAmtAcctCr == null)
-					totalAmtAcctCr = Env.ZERO;
-				
-				matchInvSource = matchInvSource.add(totalAmtSourceDr).subtract(totalAmtSourceCr);
-			}
-		}
-		
-		StringBuilder description = new StringBuilder("InOut=(")
-				.append(getC_Currency_ID()).append(")").append(mrSource).append("/").append(mrAccounted)
-				.append(" - Match Invoice=(").append(getC_Currency_ID()).append(")").append(matchInvSource).append("/").append(matchInvAccounted);
-		if (log.isLoggable(Level.FINE)) log.fine(description.toString());
-		BigDecimal acctDifference = Env.ZERO;
-		if (matchInvSource.abs().compareTo(mrSource.abs()) == 0)
-		{
-			acctDifference = mrAccounted.abs().subtract(matchInvAccounted.abs());	//	gain is negative
-			StringBuilder d2 = new StringBuilder("(full) = ").append(acctDifference);
-			if (log.isLoggable(Level.FINE)) log.fine(d2.toString());
-			description.append(" - ").append(d2);
-		}
-		else
-			isLineFullyMatched = false;
-		
-		if (acctDifference == null || acctDifference.signum() == 0)
-		{
-			log.fine("No Difference");
-			return null;
-		}
-		
-		if (acctDifference.abs().compareTo(TOLERANCE) >= 0)
-		{
-			log.fine("acctDifference="+acctDifference);
-			return null;
-		}
-		
-		ArrayList<FactLine> mrRoundingLines = new ArrayList<FactLine>();
-		//
-		FactLine fl = fact.createLine (null, acct, as.getC_Currency_ID(), acctDifference);
-		fl.setDescription(description.toString());
-		updateFactLine(fl);
-		mrRoundingLines.add(fl);
-		
-		totalNIRAccounted = totalNIRAccounted.add(fl.getAmtAcctDr()).subtract(fl.getAmtAcctCr());
-		
-		if (as.isCurrencyBalancing() && as.getC_Currency_ID() != m_invoiceLine.getParent().getC_Currency_ID())
-			fl = fact.createLine (null, as.getCurrencyBalancing_Acct(), as.getC_Currency_ID(), acctDifference.negate());
-		else 
-			fl = fact.createLine (null, loss, gain, as.getC_Currency_ID(), acctDifference.negate());	
-		fl.setDescription(description.toString());
-		updateFactLine(fl);
-		mrRoundingLines.add(fl);
-		
-		if (isLineFullyMatched) {
-			if (totalNIRAccounted != null && totalNIRAccounted.signum() != 0 && totalNIRAccounted.abs().compareTo(TOLERANCE) < 0)
-			{
-				BigDecimal totalRounding = Env.ZERO;
-				for (FactLine mrRoundingLine : mrRoundingLines)
-				{
-					if (mrRoundingLine.getAccount() == acct)
-						totalRounding = totalRounding.add(mrRoundingLine.getAmtAcctDr()).subtract(mrRoundingLine.getAmtAcctCr());
-				}
-				
-				if (totalRounding.compareTo(totalNIRAccounted) == 0)
-				{
-					for (FactLine invRoundingLine : mrRoundingLines)
-					{
-						fact.remove(invRoundingLine);
-					}
-					totalNIRAccounted = Env.ZERO;
-				}
-			}
-
-			if (totalNIRAccounted != null && totalNIRAccounted.signum() != 0 && totalNIRAccounted.abs().compareTo(TOLERANCE) < 0)
-			{
-				description = new StringBuilder("InOut - MatchInv - (full) = ").append(totalNIRAccounted);
-				if (log.isLoggable(Level.FINE)) log.fine(description.toString());
-				
-				fl = fact.createLine (null, acct, as.getC_Currency_ID(), totalNIRAccounted);
-				fl.setDescription(description.toString());
-				updateFactLine(fl);
-				
-				if (as.isCurrencyBalancing())
-					fl = fact.createLine (null, as.getCurrencyBalancing_Acct(), as.getC_Currency_ID(), totalNIRAccounted.negate());
-				else
-					fl = fact.createLine (null, loss, gain, as.getC_Currency_ID(), totalNIRAccounted.negate());
-				fl.setDescription(description.toString());
-				updateFactLine(fl);
-			}
-		}
-		
-		return null;
-	}
-	
-	/**
-	 * Create Rounding Correction for receipt line
-	 * @param as accounting schema
-	 * @param fact
-	 * @param acct
-	 * @param mrGainLossFactLines gain/loss fact lines for receipt
-	 * @param mrFactLines fact lines for receipt
-	 * @param mrRoundingLines rounding correction fact lines for receipt
-	 * @return error message or null
-	 */
-	private boolean createReceiptLineRoundingCorrection(MAcctSchema as, Fact fact, MAccount acct, 
-			ArrayList<FactLine> mrGainLossFactLines, ArrayList<FactLine> mrFactLines, ArrayList<FactLine> mrRoundingLines) 
-	{
-		BigDecimal mrLineSource = null;
-		BigDecimal mrLineAccounted = null;
-			
-		StringBuilder sqlMRLine = new StringBuilder()
-				.append("SELECT SUM(AmtSourceDr)-SUM(AmtSourceCr), SUM(AmtAcctDr)-SUM(AmtAcctCr)")
-				.append(" FROM Fact_Acct ")
-				.append("WHERE AD_Table_ID=? AND Record_ID=? AND Line_ID=?")
-				.append(" AND C_AcctSchema_ID=?")
-				.append(" AND Account_ID=?")
-				.append(" AND PostingType='A'");		
-		// For MR Line
-		List<Object> valuesMR = DB.getSQLValueObjectsEx(getTrxName(), sqlMRLine.toString(),
-				MInOut.Table_ID, m_receiptLine.getM_InOut_ID(), m_receiptLine.getM_InOutLine_ID(), as.getC_AcctSchema_ID(), acct.getAccount_ID());
-		if (valuesMR != null) {
-			mrLineSource = (BigDecimal) valuesMR.get(0); // AmtSource
-			mrLineAccounted = (BigDecimal) valuesMR.get(1); // AmtAcct
-		}
-		
-		MAccount gain = MAccount.get (as.getCtx(), as.getAcctSchemaDefault().getRealizedGain_Acct());
-		MAccount loss = MAccount.get (as.getCtx(), as.getAcctSchemaDefault().getRealizedLoss_Acct());
-		
-		BigDecimal nirSource = Env.ZERO;
-		BigDecimal nirAccounted = Env.ZERO;
-		
-		ArrayList<FactLine> factLineList = mrFactLines;
-		for (FactLine factLine : factLineList)
-		{
-			if (factLine.getAccount_ID() == acct.getAccount_ID())
-			{
-				nirSource = nirSource.add(factLine.getAmtSourceDr()).subtract(factLine.getAmtSourceCr());
-				nirAccounted = nirAccounted.add(factLine.getAmtAcctDr()).subtract(factLine.getAmtAcctCr());
-			}
-		}
-		
-		MMatchInv[] matchInvs = MMatchInv.getInOutLine(getCtx(), m_receiptLine.get_ID(), getTrxName());
-		ArrayList<Integer> skipMatchInvIdList = new ArrayList<Integer>();
-		skipMatchInvIdList.add(m_matchInv.get_ID());
-		for (MMatchInv matchInv : matchInvs)
-		{
-			if (matchInv.isReversal())
-				skipMatchInvIdList.add(matchInv.get_ID());
-		}
-		
-		for (MMatchInv matchInv : matchInvs)
-		{
-			if (matchInv.get_ID() == m_matchInv.get_ID())
-				continue;
-			
-			if (skipMatchInvIdList.contains(matchInv.get_ID()))
-				continue;
-			
-			StringBuilder sql = new StringBuilder()
-				.append("SELECT SUM(AmtSourceDr), SUM(AmtAcctDr), SUM(AmtSourceCr), SUM(AmtAcctCr)")
-				.append(" FROM Fact_Acct ")
-				.append("WHERE AD_Table_ID=? AND Record_ID=?")	//	match inv
-				.append(" AND C_AcctSchema_ID=?")
-				.append(" AND PostingType='A'")
-				.append(" AND Account_ID=?");
-			
-			if (m_matchInv.isReversal())
-			{
-				if (matchInv.isReversal())
-					sql.append(" AND Record_ID <> ").append(matchInv.get_ID());
-				sql.append(" AND Record_ID < ").append(m_matchInv.getReversal_ID());
-			}
-			else
-			{
-				if (matchInv.getReversal_ID() > 0)
-					sql.append(" AND Record_ID <> ").append(matchInv.get_ID());
-			}
-			
-			// For Match Inv
-			List<Object> valuesMatchInv = DB.getSQLValueObjectsEx(getTrxName(), sql.toString(),
-					MMatchInv.Table_ID, matchInv.get_ID(), as.getC_AcctSchema_ID(), acct.getAccount_ID());
-			if (valuesMatchInv != null) {
-				BigDecimal totalAmtSourceDr = (BigDecimal) valuesMatchInv.get(0);
-				if (totalAmtSourceDr == null)
-					totalAmtSourceDr = Env.ZERO;
-				BigDecimal totalAmtAcctDr = (BigDecimal) valuesMatchInv.get(1);
-				if (totalAmtAcctDr == null)
-					totalAmtAcctDr = Env.ZERO;
-				BigDecimal totalAmtSourceCr = (BigDecimal) valuesMatchInv.get(2);
-				if (totalAmtSourceCr == null)
-					totalAmtSourceCr = Env.ZERO;
-				BigDecimal totalAmtAcctCr = (BigDecimal) valuesMatchInv.get(3);
-				if (totalAmtAcctCr == null)
-					totalAmtAcctCr = Env.ZERO;
-				
-				nirSource = nirSource.add(totalAmtSourceDr).subtract(totalAmtSourceCr);
-				nirAccounted = nirAccounted.add(totalAmtAcctDr).subtract(totalAmtAcctCr);
-			}
-			
-			sql = new StringBuilder()
-				.append("SELECT SUM(AmtSourceDr), SUM(AmtAcctDr), SUM(AmtSourceCr), SUM(AmtAcctCr)")
-				.append(" FROM Fact_Acct ")
-				.append("WHERE AD_Table_ID=? AND Record_ID=?")	//	match inv
-				.append(" AND C_AcctSchema_ID=?")
-				.append(" AND PostingType='A'")
-				.append(" AND (Account_ID=? OR Account_ID=? OR Account_ID=?)")
-				.append(" AND Description LIKE 'InOut Line%'");
-			
-			if (m_matchInv.isReversal())
-			{
-				if (matchInv.isReversal())
-					sql.append(" AND Record_ID <> ").append(matchInv.get_ID());
-				sql.append(" AND Record_ID < ").append(m_matchInv.getReversal_ID());
-			}
-			else
-			{
-				if (matchInv.getReversal_ID() > 0)
-					sql.append(" AND Record_ID <> ").append(matchInv.get_ID());
-			}
-			
-			// For Match Inv
-			valuesMatchInv = DB.getSQLValueObjectsEx(getTrxName(), sql.toString(),
-					MMatchInv.Table_ID, matchInv.get_ID(), as.getC_AcctSchema_ID(), 
-					gain.getAccount_ID(), loss.getAccount_ID(), as.getCurrencyBalancing_Acct().getAccount_ID());
-			if (valuesMatchInv != null) {
-				BigDecimal totalAmtSourceDr = (BigDecimal) valuesMatchInv.get(0);
-				if (totalAmtSourceDr == null)
-					totalAmtSourceDr = Env.ZERO;
-				BigDecimal totalAmtAcctDr = (BigDecimal) valuesMatchInv.get(1);
-				if (totalAmtAcctDr == null)
-					totalAmtAcctDr = Env.ZERO;
-				BigDecimal totalAmtSourceCr = (BigDecimal) valuesMatchInv.get(2);
-				if (totalAmtSourceCr == null)
-					totalAmtSourceCr = Env.ZERO;
-				BigDecimal totalAmtAcctCr = (BigDecimal) valuesMatchInv.get(3);
-				if (totalAmtAcctCr == null)
-					totalAmtAcctCr = Env.ZERO;
-				
-				nirSource = nirSource.add(totalAmtSourceDr).subtract(totalAmtSourceCr);
-				// ignore totalAmtAcctDr and totalAmtAccrCr
-			}
-		}
-		
-		boolean isLineFullyMatched = true;
-		
-		StringBuilder description = new StringBuilder("InOut Line=(")
-				.append(getC_Currency_ID()).append(")").append(mrLineSource).append("/").append(mrLineAccounted)
-				.append(" - Match Invoice=(").append(getC_Currency_ID()).append(")").append(nirSource).append("/").append(nirAccounted);
-		if (log.isLoggable(Level.FINE)) log.fine(description.toString());
-		BigDecimal acctDifference = mrLineAccounted.abs().subtract(nirAccounted.abs());	//	gain is negative
-		
-		if (nirSource.abs().compareTo(mrLineSource.abs()) == 0)
-		{
-			if (acctDifference != null && acctDifference.signum() != 0 && acctDifference.abs().compareTo(TOLERANCE) < 0)
-			{
-				StringBuilder d2 = new StringBuilder("(full) = ").append(acctDifference);
-				if (log.isLoggable(Level.FINE)) log.fine(d2.toString());
-				description.append(" - ").append(d2);
-				
-				FactLine fl = fact.createLine (null, acct, as.getC_Currency_ID(), acctDifference);
-				fl.setDescription(description.toString());
-				updateFactLine(fl);
-				mrRoundingLines.add(fl);
-				
-				if (as.isCurrencyBalancing() && as.getC_Currency_ID() != m_invoiceLine.getParent().getC_Currency_ID())
-					fl = fact.createLine (null, as.getCurrencyBalancing_Acct(), as.getC_Currency_ID(), acctDifference.negate());
-				else 
-					fl = fact.createLine (null, loss, gain, as.getC_Currency_ID(), acctDifference.negate());	
-				fl.setDescription(description.toString());
-				updateFactLine(fl);
-				mrRoundingLines.add(fl);
-			}
-		}
-		else
-		{
-			if (acctDifference != null && acctDifference.signum() != 0 && acctDifference.abs().compareTo(TOLERANCE) < 0)
-				;
-			else
-				isLineFullyMatched = false;
-		}
-		
-		return isLineFullyMatched;
-	}
-}   //  Doc_MatchInv
+/******************************************************************************
+ * Product: Adempiere ERP & CRM Smart Business Solution                       *
+ * Copyright (C) 1999-2006 ComPiere, Inc. All Rights Reserved.                *
+ * This program is free software; you can redistribute it and/or modify it    *
+ * under the terms version 2 of the GNU General Public License as published   *
+ * by the Free Software Foundation. This program is distributed in the hope   *
+ * that it will be useful, but WITHOUT ANY WARRANTY; without even the implied *
+ * warranty of MERCHANTABILITY or FITNESS FOR A PARTICULAR PURPOSE.           *
+ * See the GNU General Public License for more details.                       *
+ * You should have received a copy of the GNU General Public License along    *
+ * with this program; if not, write to the Free Software Foundation, Inc.,    *
+ * 59 Temple Place, Suite 330, Boston, MA 02111-1307 USA.                     *
+ * For the text or an alternative of this public license, you may reach us    *
+ * ComPiere, Inc., 2620 Augustine Dr. #245, Santa Clara, CA 95054, USA        *
+ * or via info@compiere.org or http://www.compiere.org/license.html           *
+ *****************************************************************************/
+package org.compiere.acct;
+
+import java.math.BigDecimal;
+import java.math.RoundingMode;
+import java.sql.ResultSet;
+import java.sql.SQLException;
+import java.sql.Savepoint;
+import java.sql.Timestamp;
+import java.util.ArrayList;
+import java.util.HashMap;
+import java.util.LinkedHashMap;
+import java.util.List;
+import java.util.Map;
+import java.util.logging.Level;
+
+import org.adempiere.exceptions.AverageCostingZeroQtyException;
+import org.compiere.model.ICostInfo;
+import org.compiere.model.I_C_Order;
+import org.compiere.model.I_C_OrderLine;
+import org.compiere.model.MAccount;
+import org.compiere.model.MAcctSchema;
+import org.compiere.model.MAcctSchemaElement;
+import org.compiere.model.MConversionRate;
+import org.compiere.model.MCost;
+import org.compiere.model.MCostDetail;
+import org.compiere.model.MCostElement;
+import org.compiere.model.MCurrency;
+import org.compiere.model.MFactAcct;
+import org.compiere.model.MInOut;
+import org.compiere.model.MInOutLine;
+import org.compiere.model.MInvoice;
+import org.compiere.model.MInvoiceLine;
+import org.compiere.model.MMatchInv;
+import org.compiere.model.MOrderLandedCostAllocation;
+import org.compiere.model.MTax;
+import org.compiere.model.MUOM;
+import org.compiere.model.ProductCost;
+import org.compiere.model.Query;
+import org.compiere.model.X_M_Cost;
+import org.compiere.util.DB;
+import org.compiere.util.Env;
+import org.compiere.util.Trx;
+import org.compiere.util.Util;
+
+/**
+ *  Post MatchInv Documents.
+ *  <pre>
+ *  Table:              M_MatchInv (472)
+ *  Document Types:     MXI
+ *  </pre>
+ *  Update Costing Records
+ *  @author Jorg Janke
+ *  @version  $Id: Doc_MatchInv.java,v 1.3 2006/07/30 00:53:33 jjanke Exp $
+ *
+ *  FR [ 1840016 ] Avoid usage of clearing accounts - subject to C_AcctSchema.IsPostIfClearingEqual
+ *  Avoid posting if both accounts Not Invoiced Receipts and Inventory Clearing are equal
+ *  BF [ 2789949 ] Multicurrency in matching posting
+ */
+public class Doc_MatchInv extends Doc
+{
+	/**
+	 *  Constructor
+	 * 	@param as accounting schema
+	 * 	@param rs record
+	 * 	@param trxName trx
+	 */
+	public Doc_MatchInv (MAcctSchema as, ResultSet rs, String trxName)
+	{
+		super(as, MMatchInv.class, rs, DOCTYPE_MatMatchInv, trxName);
+	}   //  Doc_MatchInv
+
+	/**	Tolerance G&L				*/
+	private static final BigDecimal	TOLERANCE = BigDecimal.valueOf(0.02);
+	
+	/** Invoice Line			*/
+	private MInvoiceLine	m_invoiceLine = null;
+	/** Material Receipt		*/
+	private MInOutLine		m_receiptLine = null;
+
+	private ProductCost		m_pc = null;
+	private MMatchInv m_matchInv;
+
+	/**
+	 *  Load Specific Document Details
+	 *  @return error message or null
+	 */
+	@Override
+	protected String loadDocumentDetails ()
+	{
+		setC_Currency_ID (Doc.NO_CURRENCY);
+		m_matchInv = (MMatchInv)getPO();
+		setDateDoc(m_matchInv.getDateTrx());
+		setQty (m_matchInv.getQty());
+		//	Invoice Info
+		int C_InvoiceLine_ID = m_matchInv.getC_InvoiceLine_ID();
+		m_invoiceLine = new MInvoiceLine (getCtx(), C_InvoiceLine_ID, getTrxName());
+		//		BP for NotInvoicedReceipts
+		int C_BPartner_ID = m_invoiceLine.getParent().getC_BPartner_ID();
+		setC_BPartner_ID(C_BPartner_ID);
+		//
+		int M_InOutLine_ID = m_matchInv.getM_InOutLine_ID();
+		m_receiptLine = new MInOutLine (getCtx(), M_InOutLine_ID, getTrxName());
+		//
+		m_pc = new ProductCost (Env.getCtx(),
+			getM_Product_ID(), m_matchInv.getM_AttributeSetInstance_ID(), getTrxName());
+		m_pc.setQty(getQty());
+
+		return null;
+	}   //  loadDocumentDetails
+
+
+	/**
+	 *  Get Source Currency Balance - subtracts line and tax amounts from total - no rounding
+	 *  @return Zero (always balanced)
+	 */
+	@Override
+	public BigDecimal getBalance()
+	{
+		return Env.ZERO;
+	}   //  getBalance
+
+
+	/**
+	 *  Create Facts (the accounting logic) for
+	 *  MXI.
+	 * 	(single line)
+	 *  <pre>
+	 *      NotInvoicedReceipts     DR			(Receipt Org)
+	 *      InventoryClearing               CR
+	 *      InvoicePV               DR      CR  (difference)
+	 *  Commitment
+	 * 		Expense							CR
+	 * 		Offset					DR
+	 *  </pre>
+	 *  @param as accounting schema
+	 *  @return Fact
+	 */
+	@Override
+	public ArrayList<Fact> createFacts (MAcctSchema as)
+	{
+		ArrayList<Fact> facts = new ArrayList<Fact>();
+		
+		if (as.isDeleteReverseCorrectPosting()
+			&& m_matchInv.getReversal_ID() > 0
+				&& Util.compareDate(m_matchInv.getDateAcct(), m_matchInv.getReversal().getDateAcct()) == 0)
+		{
+			// Check if the original document has created costing then only created costing.
+			String error = createMatchInvCostDetail(as, true);
+			if (error != null && error.trim().length() > 0)
+			{
+				p_Error = error;
+				return null;
+			}
+			return facts;
+		}
+
+		// invoice gain/loss accounting fact line list
+		ArrayList<FactLine> invGainLossFactLines = new ArrayList<FactLine>();
+		// invoice list
+		ArrayList<MInvoice> invList = new ArrayList<MInvoice>();
+		// invoice line list
+		ArrayList<MInvoiceLine> invLineList = new ArrayList<MInvoiceLine>();
+		// C_Invoice_ID and the current M_MatchInv inventory clearing/expense accounting fact lines
+		HashMap<Integer, ArrayList<FactLine>> htFactLineInv = new HashMap<Integer, ArrayList<FactLine>>();
+		// receipt gain/loss accounting fact line list
+		ArrayList<FactLine> mrGainLossFactLines = new ArrayList<FactLine>();
+		// NIR accounting fact line list
+		ArrayList<FactLine> mrFactLines = new ArrayList<FactLine>();
+		
+		//  Nothing to do
+		if (getM_Product_ID() == 0								//	no Product
+			|| getQty().signum() == 0
+			|| (m_receiptLine.get_ID() > 0 && m_receiptLine.getMovementQty().signum() == 0))	//	Qty = 0
+		{
+			if (log.isLoggable(Level.FINE)) log.fine("No Product/Qty - M_Product_ID=" + getM_Product_ID()
+				+ ",Qty=" + getQty() + ",InOutQty=" + m_receiptLine.getMovementQty());
+			return facts;
+		}
+		
+		if (m_receiptLine.getM_InOutLine_ID() == 0)
+		{
+			MInvoice m_invoice = new MInvoice(getCtx(),  m_invoiceLine.getC_Invoice_ID(), getTrxName());
+			boolean isCreditMemo = m_invoice.isCreditMemo();
+			if (!isCreditMemo)
+				return facts;
+			else
+				return createCreditMemoFacts(as);
+		}
+		
+		if (m_receiptLine.getParent().getC_DocType().getDocBaseType().equals(DOCTYPE_MatShipment))
+			return createMatShipmentFacts(as);
+					
+		//  create Fact Header
+		Fact fact = new Fact(this, as, Fact.POST_Actual);
+		setC_Currency_ID (as.getC_Currency_ID());
+		boolean isInterOrg = isInterOrg(as);
+
+		//  NotInvoicedReceipt      DR
+		//  From Receipt
+		BigDecimal multiplier = getQty()
+			.divide(m_receiptLine.getMovementQty(), 12, RoundingMode.HALF_UP);
+		FactLine dr = fact.createLine (null,
+			getAccount(Doc.ACCTTYPE_NotInvoicedReceipts, as),
+			as.getC_Currency_ID(), Env.ONE, null);			// updated below
+		if (dr == null)
+		{
+			p_Error = "No Product Costs";
+			return null;
+		}
+		dr.setQty(getQty());
+		BigDecimal temp = dr.getAcctBalance();
+		//	Set AmtAcctCr/Dr from Receipt (sets also Project)
+		if (m_matchInv.isReversal())
+		{
+			if (!dr.updateReverseLine (MMatchInv.Table_ID, 		//	Amt updated
+					m_matchInv.getReversal_ID(), 0, BigDecimal.ONE))
+			{
+				p_Error = "Failed to create reversal entry";
+				return null;
+			}
+		}
+		else
+		{
+			if (!dr.updateReverseLine (MInOut.Table_ID, 		//	Amt updated
+				m_receiptLine.getM_InOut_ID(), m_receiptLine.getM_InOutLine_ID(),
+				multiplier))
+			{
+				p_Error = "Mat.Receipt not posted yet";
+				return null;
+			}
+		}
+		if (log.isLoggable(Level.FINE)) log.fine("CR - Amt(" + temp + "->" + dr.getAcctBalance()
+			+ ") - " + dr.toString());
+
+		//  InventoryClearing               CR
+		//  From Invoice
+		MAccount expense = m_pc.getAccount(ProductCost.ACCTTYPE_P_InventoryClearing, as);
+		if (m_pc.isService())
+			expense = m_pc.getAccount(ProductCost.ACCTTYPE_P_Expense, as);
+		BigDecimal LineNetAmt = m_invoiceLine.getLineNetAmt();
+		multiplier = getQty()
+			.divide(m_invoiceLine.getQtyInvoiced(), 12, RoundingMode.HALF_UP);
+		if (multiplier.compareTo(Env.ONE) != 0)
+			LineNetAmt = LineNetAmt.multiply(multiplier);
+		if (m_pc.isService())
+			LineNetAmt = dr.getAcctBalance();	//	book out exact receipt amt
+		FactLine cr = null;
+		if (as.isAccrual())
+		{
+			cr = fact.createLine (null, expense,
+				as.getC_Currency_ID(), null, LineNetAmt);		//	updated below
+			if (cr == null)
+			{
+				if (log.isLoggable(Level.FINE)) log.fine("Line Net Amt=0 - M_Product_ID=" + getM_Product_ID()
+					+ ",Qty=" + getQty() + ",InOutQty=" + m_receiptLine.getMovementQty());
+
+				cr = fact.createLine (null, expense, as.getC_Currency_ID(), null, Env.ONE);
+				cr.setAmtAcctCr(BigDecimal.ZERO);
+				cr.setAmtSourceCr(BigDecimal.ZERO);
+			}
+			temp = cr.getAcctBalance();
+			if (m_matchInv.isReversal())
+			{
+				if (!cr.updateReverseLine (MMatchInv.Table_ID, 		//	Amt updated
+						m_matchInv.getReversal_ID(), 0, BigDecimal.ONE, dr))
+				{
+					p_Error = "Failed to create reversal entry";
+					return null;
+				}
+			}
+			else
+			{
+				cr.setQty(getQty().negate());
+
+				//	Set AmtAcctCr/Dr from Invoice (sets also Project)
+				if (!cr.updateReverseLine (MInvoice.Table_ID, 		//	Amt updated
+					m_invoiceLine.getC_Invoice_ID(), m_invoiceLine.getC_InvoiceLine_ID(), multiplier))
+				{
+					p_Error = "Invoice not posted yet";
+					return null;
+				}
+			}
+			if (log.isLoggable(Level.FINE)) log.fine("DR - Amt(" + temp + "->" + cr.getAcctBalance()
+				+ ") - " + cr.toString());
+		}
+		else	//	Cash Acct
+		{
+			MInvoice invoice = m_invoiceLine.getParent();
+			if (as.getC_Currency_ID() != invoice.getC_Currency_ID())
+				LineNetAmt = MConversionRate.convert(getCtx(), LineNetAmt,
+					invoice.getC_Currency_ID(), as.getC_Currency_ID(),
+					invoice.getDateAcct(), invoice.getC_ConversionType_ID(),
+					invoice.getAD_Client_ID(), invoice.getAD_Org_ID());
+			cr = fact.createLine (null, expense,
+				as.getC_Currency_ID(), null, LineNetAmt);
+			if (m_matchInv.isReversal())
+			{
+				if (!cr.updateReverseLine (MMatchInv.Table_ID, 		//	Amt updated
+						m_matchInv.getReversal_ID(), 0, BigDecimal.ONE, dr))
+				{
+					p_Error = "Failed to create reversal entry";
+					return null;
+				}
+			}
+			else
+			{
+				int precision = MUOM.getPrecision(getCtx(), m_invoiceLine.getC_UOM_ID());
+				cr.setQty(getQty().multiply(multiplier).negate().setScale(precision, RoundingMode.HALF_UP));
+			}
+		}
+		
+		// gain/loss + rounding adjustment
+		if (m_receiptLine != null && m_invoiceLine.getParent().getC_Currency_ID() != as.getC_Currency_ID())	//	in foreign currency
+		{
+			mrFactLines.add(dr);
+			p_Error = createReceiptGainLoss(as, fact, getAccount(Doc.ACCTTYPE_NotInvoicedReceipts, as), m_receiptLine.getParent(), dr.getAmtSourceDr(), dr.getAmtAcctDr(), mrGainLossFactLines, mrFactLines);
+			if (p_Error != null)
+				return null;
+		}
+		// rounding adjustment
+		if (!mrFactLines.isEmpty())
+		{
+			p_Error = createReceiptRoundingCorrection(as, fact, getAccount(Doc.ACCTTYPE_NotInvoicedReceipts, as), mrGainLossFactLines, mrFactLines);
+			if (p_Error != null)
+				return null;
+		}
+		// gain/loss
+		if (m_invoiceLine != null && m_invoiceLine.getParent().getC_Currency_ID() != as.getC_Currency_ID())	//	in foreign currency
+		{
+			MInvoice invoice = m_invoiceLine.getParent();
+			if (!invList.contains(invoice))
+				invList.add(invoice);
+			if (!invLineList.contains(m_invoiceLine))
+				invLineList.add(m_invoiceLine);
+			ArrayList<FactLine> factLineList = htFactLineInv.get(invoice.get_ID());
+			if (factLineList == null)
+				factLineList = new ArrayList<FactLine>();
+			factLineList.add(cr);
+			htFactLineInv.put(invoice.get_ID(), factLineList);
+			p_Error = createInvoiceGainLoss(as, fact, expense, invoice, cr.getAmtSourceCr(), cr.getAmtAcctCr(), invGainLossFactLines, htFactLineInv);
+			if (p_Error != null)
+				return null;
+		}
+		// rounding adjustment
+		if (!htFactLineInv.isEmpty())
+		{
+			p_Error = createInvoiceRoundingCorrection(as, fact, expense, invGainLossFactLines, invList, invLineList, htFactLineInv);
+			if (p_Error != null)
+				return null;
+		}
+		
+		cr.setC_Activity_ID(m_invoiceLine.getC_Activity_ID());
+		cr.setC_Campaign_ID(m_invoiceLine.getC_Campaign_ID());
+		cr.setC_Project_ID(m_invoiceLine.getC_Project_ID());
+		cr.setC_ProjectPhase_ID(m_invoiceLine.getC_ProjectPhase_ID());
+		cr.setC_ProjectTask_ID(m_invoiceLine.getC_ProjectTask_ID());
+		cr.setC_UOM_ID(m_invoiceLine.getC_UOM_ID());
+		cr.setC_Charge_ID(m_invoiceLine.getC_Charge_ID());
+		cr.setA_Asset_ID(m_invoiceLine.getA_Asset_ID());
+		cr.setUser1_ID(m_invoiceLine.getUser1_ID());
+		cr.setUser2_ID(m_invoiceLine.getUser2_ID());
+		cr.setC_CostCenter_ID(m_invoiceLine.getC_CostCenter_ID());
+		cr.setC_Department_ID(m_invoiceLine.getC_Department_ID());
+		cr.setM_AttributeSetInstance_ID(m_invoiceLine.getM_AttributeSetInstance_ID());
+
+		if (m_matchInv.isReversal())
+		{
+			cr.setQty(getQty().negate());
+		}
+
+		//AZ Goodwill
+		//Desc: Source Not Balanced problem because Currency is Difference - PO=CNY but AP=USD
+		//see also Fact.java: checking for isMultiCurrency()
+		if (dr.getC_Currency_ID() != cr.getC_Currency_ID())
+			setIsMultiCurrency(true);
+		//end AZ
+
+		// Avoid usage of clearing accounts
+		// If both accounts Not Invoiced Receipts and Inventory Clearing are equal
+		// then remove the posting
+
+		MAccount acct_db =  dr.getAccount(); // not_invoiced_receipts
+		MAccount acct_cr = cr.getAccount(); // inventory_clearing
+
+		if ((!as.isPostIfClearingEqual()) && acct_db.equals(acct_cr) && (!isInterOrg)) {
+
+			BigDecimal debit = dr.getAmtSourceDr();
+			BigDecimal credit = cr.getAmtSourceCr();
+
+			if (debit.compareTo(credit) == 0) {
+				fact.remove(dr);
+				fact.remove(cr);
+			}
+
+		}
+		// End Avoid usage of clearing accounts
+
+
+		//  Invoice Price Variance 	difference
+		BigDecimal ipv = cr.getAcctBalance().add(dr.getAcctBalance()).negate();
+		BigDecimal ipvSource = dr.getAmtSourceDr().subtract(cr.getAmtSourceCr()).negate();
+		processInvoicePriceVariance(as, fact, ipv, ipvSource);
+		if (log.isLoggable(Level.FINE)) log.fine("IPV=" + ipv + "; Balance=" + fact.getSourceBalance());
+
+		String error = createMatchInvCostDetail(as);
+		if (error != null && error.trim().length() > 0)
+		{
+			p_Error = error;
+			return null;
+		}
+		//
+		facts.add(fact);
+
+		/** Commitment release										****/
+		if (as.isAccrual() && as.isCreatePOCommitment())
+		{
+			fact = Doc_Order.getCommitmentRelease(as, this,
+				getQty(), m_invoiceLine.getC_InvoiceLine_ID(), Env.ONE);
+			if (fact == null)
+				return null;
+			facts.add(fact);
+		}	//	Commitment
+
+		return facts;
+	}   //  createFact
+
+
+	/**
+	 * @param as
+	 * @param fact
+	 * @param ipv
+	 */
+	protected void processInvoicePriceVariance(MAcctSchema as, Fact fact,
+			BigDecimal ipv, BigDecimal ipvSource) {
+		if (ipv.signum() == 0) return;
+		
+		MMatchInv matchInv = (MMatchInv)getPO();
+		String costingMethod = m_pc.getProduct().getCostingMethod(as);
+		BigDecimal amtVariance = Env.ZERO;
+		BigDecimal amtAsset = Env.ZERO;
+		BigDecimal qtyMatched = matchInv.getQty();
+		BigDecimal qtyCost = null;
+		Boolean isStockCoverage = false;
+
+		boolean isReversal = matchInv.getReversal_ID() > 0 && matchInv.getReversal_ID() < matchInv.get_ID();
+		if (X_M_Cost.COSTINGMETHOD_AveragePO.equals(costingMethod)  && m_invoiceLine.getM_Product_ID() > 0 && !isReversal)
+		{
+			isStockCoverage = true;
+
+			int AD_Org_ID = m_receiptLine.getAD_Org_ID();
+			int M_AttributeSetInstance_ID = matchInv.getM_AttributeSetInstance_ID();
+			if (MAcctSchema.COSTINGLEVEL_Client.equals(as.getCostingLevel()))
+			{
+				AD_Org_ID = 0;
+				M_AttributeSetInstance_ID = 0;
+			}
+			else if (MAcctSchema.COSTINGLEVEL_Organization.equals(as.getCostingLevel()))
+				M_AttributeSetInstance_ID = 0;
+			else if (MAcctSchema.COSTINGLEVEL_BatchLot.equals(as.getCostingLevel()))
+				AD_Org_ID = 0;
+			MCostElement ce = MCostElement.getMaterialCostElement(getCtx(), costingMethod, AD_Org_ID);
+			MCostDetail cd = MCostDetail.getMatchInvoice(as, matchInv.getM_Product_ID(), M_AttributeSetInstance_ID,
+					matchInv.getM_MatchInv_ID(), 0, getTrxName());
+			if (cd != null) {
+				qtyCost = cd.getCurrentQty();
+			} else {
+				ICostInfo c = MCost.getCostInfo(getCtx(), getAD_Client_ID(), AD_Org_ID, m_invoiceLine.getM_Product_ID(),
+					as.getM_CostType_ID(), as.getC_AcctSchema_ID(), ce.getM_CostElement_ID(),
+					M_AttributeSetInstance_ID, 
+					getDateAcct(), null, getTrxName());
+				qtyCost = (c != null ? c.getCurrentQty() : Env.ZERO);
+			}
+			if (qtyCost != null && qtyCost.compareTo(qtyMatched) < 0 )
+			{
+				// If current cost qty < invoice qty
+				amtAsset = qtyCost.multiply(ipv).divide(qtyMatched,as.getCostingPrecision(),RoundingMode.HALF_UP);
+				amtVariance = ipv.subtract(amtAsset);
+				
+			} else {
+				// If current qty >= invoice qty
+				amtAsset = ipv;
+			}
+		}
+		else if (X_M_Cost.COSTINGMETHOD_AveragePO.equals(costingMethod)  && m_invoiceLine.getM_Product_ID() > 0 && isReversal)
+		{
+			isStockCoverage = true;
+			if (matchInv.getReversal().getDateAcct().compareTo(getDateAcct()) != 0) { // reverse-accrual
+				// If it is a reverse-accrual, perform a stock coverage check using the current stock quantity to prevent any leftover amount in the inventory GL
+				int AD_Org_ID = m_receiptLine.getAD_Org_ID();
+				int M_AttributeSetInstance_ID = matchInv.getM_AttributeSetInstance_ID();
+				if (MAcctSchema.COSTINGLEVEL_Client.equals(as.getCostingLevel()))
+				{
+					AD_Org_ID = 0;
+					M_AttributeSetInstance_ID = 0;
+				}
+				else if (MAcctSchema.COSTINGLEVEL_Organization.equals(as.getCostingLevel()))
+					M_AttributeSetInstance_ID = 0;
+				else if (MAcctSchema.COSTINGLEVEL_BatchLot.equals(as.getCostingLevel()))
+					AD_Org_ID = 0;
+				MCostElement ce = MCostElement.getMaterialCostElement(getCtx(), costingMethod, AD_Org_ID); 
+				MCostDetail cd = MCostDetail.getMatchInvoice(as, matchInv.getM_Product_ID(), M_AttributeSetInstance_ID,
+						matchInv.getM_MatchInv_ID(), 0, getTrxName());
+				if (cd != null) {
+					qtyCost = cd.getCurrentQty();
+				} else {
+					ICostInfo c = MCost.getCostInfo(getCtx(), getAD_Client_ID(), AD_Org_ID, m_invoiceLine.getM_Product_ID(),
+						as.getM_CostType_ID(), as.getC_AcctSchema_ID(), ce.getM_CostElement_ID(),
+						M_AttributeSetInstance_ID, 
+						getDateAcct(), null, getTrxName());
+					qtyCost = (c != null ? c.getCurrentQty() : Env.ZERO);
+				}	
+				if (qtyCost != null && qtyCost.compareTo(qtyMatched.negate()) < 0 )
+				{
+					// If current cost qty < invoice qty
+					amtAsset = qtyCost.multiply(ipv).divide(qtyMatched.negate(),as.getCostingPrecision(),RoundingMode.HALF_UP);
+					amtVariance = ipv.subtract(amtAsset); 
+				} else {
+					// If current qty >= invoice qty
+					amtAsset = ipv;
+				} 
+			} else { // reverse-correct
+				int M_AttributeSetInstance_ID = matchInv.getM_AttributeSetInstance_ID();
+				MCostDetail cd = MCostDetail.getMatchInvoice(as, matchInv.getM_Product_ID(), M_AttributeSetInstance_ID,
+						matchInv.getReversal_ID(), 0, getTrxName());
+				amtAsset = cd != null ? cd.getAmt().negate() : BigDecimal.ZERO;
+				amtVariance = ipv.subtract(amtAsset);
+			}
+		}
+		
+		Trx trx = Trx.get(getTrxName(), false);
+		Savepoint savepoint = null;
+		boolean zeroQty = false;
+		try {
+			savepoint = trx.setSavepoint(null);
+			int Ref_CostDetail_ID = 0;
+			if (matchInv.getReversal_ID() > 0 && matchInv.get_ID() > matchInv.getReversal_ID())
+			{
+				MCostDetail cd = MCostDetail.getMatchInvoice(as, m_invoiceLine.getM_Product_ID(), m_invoiceLine.getM_AttributeSetInstance_ID(),
+						matchInv.getReversal_ID(), 0, getTrxName());
+				if (cd != null)
+					Ref_CostDetail_ID = cd.getM_CostDetail_ID();
+			}
+			if (!MCostDetail.createMatchInvoice(as, m_invoiceLine.getAD_Org_ID(),
+					m_invoiceLine.getM_Product_ID(), m_invoiceLine.getM_AttributeSetInstance_ID(),
+					matchInv.getM_MatchInv_ID(), 0,
+					isStockCoverage ? amtAsset: ipv, BigDecimal.ZERO, "Invoice Price Variance", getDateAcct(), Ref_CostDetail_ID, getTrxName())) {
+				throw new RuntimeException("Failed to create cost detail record.");
+			}				
+		} catch (SQLException e) {
+			throw new RuntimeException(e.getLocalizedMessage(), e);
+		} catch (AverageCostingZeroQtyException e) {
+			zeroQty = true;
+			try {
+				trx.rollback(savepoint);
+				savepoint = null;
+			} catch (SQLException e1) {
+				throw new RuntimeException(e1.getLocalizedMessage(), e1);
+			}
+		} finally {
+			if (savepoint != null) {
+				try {
+					trx.releaseSavepoint(savepoint);
+				} catch (SQLException e) {}
+			}
+		}
+		
+		MAccount account = m_pc.getAccount(ProductCost.ACCTTYPE_P_Asset, as);
+		if (m_pc.isService())
+			account = m_pc.getAccount(ProductCost.ACCTTYPE_P_Expense, as);
+		if (X_M_Cost.COSTINGMETHOD_AveragePO.equals(costingMethod)) {
+			FactLine varianceLine = null;
+			if (amtVariance.compareTo(Env.ZERO) != 0)
+			{
+				varianceLine = fact.createLine(null,
+						m_pc.getAccount(ProductCost.ACCTTYPE_P_AverageCostVariance, as), as.getC_Currency_ID(),
+						amtVariance);
+				updateFactLine(varianceLine);
+				
+				if (m_invoiceLine.getParent().getC_Currency_ID() != as.getC_Currency_ID())
+				{
+					updateFactLineAmtSource(varianceLine, ipvSource.multiply(amtVariance).divide(ipv, 12, RoundingMode.HALF_UP));
+				}
+			}
+			if (amtAsset.compareTo(Env.ZERO) != 0)
+			{
+				FactLine line = fact.createLine(null, account, as.getC_Currency_ID(), amtAsset);
+				updateFactLine(line);
+
+				if (m_invoiceLine.getParent().getC_Currency_ID() != as.getC_Currency_ID())
+				{
+					updateFactLineAmtSource(line, ipvSource.multiply(amtAsset).divide(ipv, 12, RoundingMode.HALF_UP));
+				}
+			}
+		} else if (X_M_Cost.COSTINGMETHOD_AverageInvoice.equals(costingMethod) && !zeroQty) {
+			//TODO test for avg Invoice costing method as here dropped posting of posting to IPV account
+			FactLine line = fact.createLine(null, account, as.getC_Currency_ID(), ipv);
+			updateFactLine(line);
+			
+			if (m_invoiceLine.getParent().getC_Currency_ID() != as.getC_Currency_ID())
+			{
+				updateFactLineAmtSource(line, ipvSource);
+			}
+		}else{
+			//For standard costing post to IPV account
+			FactLine pv = fact.createLine(null,
+				m_pc.getAccount(ProductCost.ACCTTYPE_P_IPV, as),
+					as.getC_Currency_ID(), ipv);
+			updateFactLine(pv);
+			if (m_invoiceLine.getParent().getC_Currency_ID() != as.getC_Currency_ID())
+			{
+				updateFactLineAmtSource(pv, ipvSource);
+			}
+		}
+	}
+
+	/** Verify if the posting involves two or more organizations
+	@return true if there are more than one org involved on the posting
+	 */
+	private boolean isInterOrg(MAcctSchema as) {
+		MAcctSchemaElement elementorg = as.getAcctSchemaElement(MAcctSchemaElement.ELEMENTTYPE_Organization);
+		if (elementorg == null || !elementorg.isBalanced()) {
+			// no org element or not need to be balanced
+			return false;
+		}
+
+		// verify if org of receipt line is different from org of invoice line
+		if (m_receiptLine != null && m_invoiceLine != null && m_receiptLine.getAD_Org_ID() != m_invoiceLine.getAD_Org_ID())
+			return true;
+
+		return false;
+	}
+
+	/**
+	 * Create cost detail for match invoice
+	 * 
+	 * @param  as accounting schema
+	 * @return    error message or null
+	 */
+	public String createMatchInvCostDetail(MAcctSchema as)
+	{
+		return createMatchInvCostDetail(as, false);
+	} // createMatchInvCostDetail
+
+	/**
+	 * Create cost detail for match invoice
+	 * @param as accounting schema
+	 * @param isCheckCost if true then check whether original document has created costing then only created costing, false do not check
+	 * @return error message or null
+	 */
+	private String createMatchInvCostDetail(MAcctSchema as, boolean isCheckCost)
+	{
+		if (m_invoiceLine != null && m_invoiceLine.get_ID() > 0 
+			&& m_receiptLine != null && m_receiptLine.get_ID() > 0)
+		{
+			MMatchInv matchInv = (MMatchInv)getPO();
+			
+			BigDecimal LineNetAmt = m_invoiceLine.getLineNetAmt();
+			BigDecimal multiplier = getQty()
+				.divide(m_invoiceLine.getQtyInvoiced(), 12, RoundingMode.HALF_UP);
+			if (multiplier.compareTo(Env.ONE) != 0)
+				LineNetAmt = LineNetAmt.multiply(multiplier);
+	
+			// MZ Goodwill
+			// Create Cost Detail Matched Invoice using Total Amount and Total Qty based on InvoiceLine
+			MMatchInv[] mInv = MMatchInv.getInvoiceLine(getCtx(), m_invoiceLine.getC_InvoiceLine_ID(), getTrxName());
+			BigDecimal tQty = Env.ZERO;
+			BigDecimal tAmt = Env.ZERO;
+			for (int i = 0 ; i < mInv.length ; i++)
+			{
+				if (mInv[i].isPosted() && mInv[i].getM_MatchInv_ID() != get_ID() 
+						&& mInv[i].getM_AttributeSetInstance_ID() == matchInv.getM_AttributeSetInstance_ID()
+						&& mInv[i].getDateAcct().compareTo(matchInv.getDateAcct()) == 0)
+				{
+					tQty = tQty.add(mInv[i].getQty());
+					multiplier = mInv[i].getQty()
+						.divide(m_invoiceLine.getQtyInvoiced(), 12, RoundingMode.HALF_UP);
+					tAmt = tAmt.add(m_invoiceLine.getLineNetAmt().multiply(multiplier));
+				}
+			}
+			tAmt = tAmt.add(LineNetAmt); //Invoice Price
+			// adjust for tax
+			MTax tax = MTax.get(getCtx(), m_invoiceLine.getC_Tax_ID());
+			int stdPrecision = MCurrency.getStdPrecision(getCtx(), m_invoiceLine.getParent().getC_Currency_ID());
+			if (m_invoiceLine.isTaxIncluded())
+			{
+				BigDecimal tAmtTax = tax.calculateTax(tAmt, true, stdPrecision);
+				if (tax.isSummary())
+				{
+					tAmt = tAmt.subtract(tAmtTax);
+					BigDecimal base = tAmt;
+					for (MTax childTax : tax.getChildTaxes(false)) 
+					{
+						if (!childTax.isZeroTax())
+						{
+							if (childTax.isDistributeTaxWithLineItem())
+							{
+								BigDecimal taxAmt = childTax.calculateTax(base, false, stdPrecision);
+								tAmt = tAmt.add(taxAmt);
+							}
+						}
+					}
+				}
+				else if (!tax.isDistributeTaxWithLineItem())
+				{
+					tAmt = tAmt.subtract(tAmtTax);
+				}
+			}
+			else
+			{
+				if (tax.isSummary())
+				{
+					BigDecimal base = tAmt;
+					for (MTax childTax : tax.getChildTaxes(false)) 
+					{
+						if (!childTax.isZeroTax())
+						{
+							if (childTax.isDistributeTaxWithLineItem())
+							{
+								BigDecimal taxAmt = childTax.calculateTax(base, false, stdPrecision);
+								tAmt = tAmt.add(taxAmt);
+							}
+						}
+					}
+				}
+				else if (tax.isDistributeTaxWithLineItem())
+				{					
+					BigDecimal taxAmt = tax.calculateTax(tAmt, false, stdPrecision);
+					tAmt = tAmt.add(taxAmt);
+				}
+			}
+			
+			// 	Different currency
+			MInvoice invoice = m_invoiceLine.getParent();
+			if (as.getC_Currency_ID() != invoice.getC_Currency_ID())
+			{
+				tAmt = MConversionRate.convert(getCtx(), tAmt, 
+					invoice.getC_Currency_ID(), as.getC_Currency_ID(),
+					invoice.getDateAcct(), invoice.getC_ConversionType_ID(),
+					invoice.getAD_Client_ID(), invoice.getAD_Org_ID());
+				if (tAmt == null)
+				{
+					return "AP Invoice not convertible - " + as.getName();
+				}
+			}			
+			
+			// set Qty to negative value when MovementType is Vendor Returns
+			MInOut receipt = m_receiptLine.getParent();
+			if (receipt.getMovementType().equals(MInOut.MOVEMENTTYPE_VendorReturns))
+				tQty = tQty.add(getQty().negate()); //	Qty is set to negative value
+			else
+				tQty = tQty.add(getQty());
+
+			int Ref_CostDetail_ID = 0;
+			if (matchInv.getReversal_ID() > 0 && matchInv.get_ID() > matchInv.getReversal_ID())
+			{
+				MCostDetail cd = MCostDetail.getInvoice(as, getM_Product_ID(), matchInv.getM_AttributeSetInstance_ID(),
+						matchInv.getReversal().getC_InvoiceLine_ID(), 0, matchInv.getReversal().getDateAcct(), getTrxName());
+				if (cd != null)
+					Ref_CostDetail_ID = cd.getM_CostDetail_ID();
+			}		
+			// Set Total Amount and Total Quantity from Matched Invoice
+			if (!MCostDetail.createInvoice(as, getAD_Org_ID(), 
+					getM_Product_ID(), matchInv.getM_AttributeSetInstance_ID(),
+					m_invoiceLine.getC_InvoiceLine_ID(), 0,		//	No cost element
+					tAmt, tQty,	getDescription(), getDateAcct(), Ref_CostDetail_ID, getTrxName()))
+			{
+				// Set Total Amount and Total Quantity from Matched Invoice 
+				if (!MCostDetail.createInvoice(as, getAD_Org_ID(), 
+						getM_Product_ID(), matchInv.getM_AttributeSetInstance_ID(),
+						m_invoiceLine.getC_InvoiceLine_ID(), 0,		//	No cost element
+						tAmt, tQty,	getDescription(), getTrxName()))
+				{
+					return "Failed to create cost detail record";
+				}
+			}
+			
+			Map<Integer, BigDecimal> landedCostMap = new LinkedHashMap<Integer, BigDecimal>();
+			I_C_OrderLine orderLine = m_receiptLine.getC_OrderLine();
+			if (orderLine == null)
+				return "";
+			
+			int C_OrderLine_ID = orderLine.getC_OrderLine_ID();
+			MOrderLandedCostAllocation[] allocations = MOrderLandedCostAllocation.getOfOrderLine(C_OrderLine_ID, getTrxName());
+			for(MOrderLandedCostAllocation allocation : allocations) 
+			{
+				BigDecimal totalAmt = allocation.getAmt();
+				BigDecimal totalQty = allocation.getQty();
+				BigDecimal amt = totalAmt.multiply(tQty).divide(totalQty, 12, RoundingMode.HALF_UP);			
+				if (orderLine.getC_Currency_ID() != as.getC_Currency_ID())
+				{
+					I_C_Order order = orderLine.getC_Order();
+					Timestamp dateAcct = order.getDateAcct();
+					BigDecimal rate = MConversionRate.getRate(
+						order.getC_Currency_ID(), as.getC_Currency_ID(),
+						dateAcct, order.getC_ConversionType_ID(),
+						order.getAD_Client_ID(), order.getAD_Org_ID());
+					if (rate == null)
+					{
+						p_Error = "Purchase Order not convertible - " + as.getName();
+						return null;
+					}
+					amt = amt.multiply(rate);
+					if (amt.scale() > as.getCostingPrecision())
+						amt = amt.setScale(as.getCostingPrecision(), RoundingMode.HALF_UP);
+				}
+				int elementId = allocation.getC_OrderLandedCost().getM_CostElement_ID();
+				BigDecimal elementAmt = landedCostMap.get(elementId);
+				if (elementAmt == null) 
+				{
+					elementAmt = amt;								
+				}
+				else
+				{
+					elementAmt = elementAmt.add(amt);
+				}
+				landedCostMap.put(elementId, elementAmt);
+			}
+			
+			for(Integer elementId : landedCostMap.keySet())
+			{
+				BigDecimal amt = landedCostMap.get(elementId);
+				Ref_CostDetail_ID = 0;
+				if (matchInv.getReversal_ID() > 0 && matchInv.get_ID() > matchInv.getReversal_ID())
+				{
+					MCostDetail cd = MCostDetail.getShipment(as, getM_Product_ID(), matchInv.getM_AttributeSetInstance_ID(),
+							matchInv.getReversal().getM_InOutLine_ID(), 0, getTrxName());
+					if (cd != null)
+						Ref_CostDetail_ID = cd.getM_CostDetail_ID();
+				}
+				if (!MCostDetail.createShipment(as, getAD_Org_ID(), 
+					getM_Product_ID(), matchInv.getM_AttributeSetInstance_ID(),
+					m_receiptLine.getM_InOutLine_ID(), elementId,
+					amt, tQty,	getDescription(), false, getDateAcct(), Ref_CostDetail_ID, getTrxName()))
+				{
+					BigDecimal amt = landedCostMap.get(elementId);
+					if (!MCostDetail.createShipment(as, getAD_Org_ID(), 
+						getM_Product_ID(), matchInv.getM_AttributeSetInstance_ID(),
+						m_receiptLine.getM_InOutLine_ID(), elementId,
+						amt, tQty,	getDescription(), false, getTrxName()))
+					{
+						return "Failed to create cost detail record";
+					}
+				}
+			}
+			// end MZ
+		}
+		
+		return "";
+	}
+	
+	/**
+	 * Create Facts for material shipment
+	 * @param as accounting schema
+	 * @return Fact
+	 */
+	private ArrayList<Fact> createMatShipmentFacts(MAcctSchema as) {
+		ArrayList<Fact> facts = new ArrayList<Fact>();
+		// invoice gain/loss accounting fact line list
+		ArrayList<FactLine> invGainLossFactLines = new ArrayList<FactLine>();
+		// invoice list
+		ArrayList<MInvoice> invList = new ArrayList<MInvoice>();
+		// invoice line list
+		ArrayList<MInvoiceLine> invLineList = new ArrayList<MInvoiceLine>();
+		// C_Invoice_ID and the current M_MatchInv inventory clearing/expense accounting fact lines
+		HashMap<Integer, ArrayList<FactLine>> htFactLineInv = new HashMap<Integer, ArrayList<FactLine>>();
+		// receipt gain/loss accounting fact line list
+		ArrayList<FactLine> mrGainLossFactLines = new ArrayList<FactLine>();
+		// NIR accounting fact line list
+		ArrayList<FactLine> mrFactLines = new ArrayList<FactLine>();
+		
+		//  create Fact Header
+		Fact fact = new Fact(this, as, Fact.POST_Actual);
+		setC_Currency_ID (as.getC_Currency_ID());
+		boolean isInterOrg = isInterOrg(as);
+
+		//  NotInvoicedReceipt      DR
+		//  From Receipt
+		BigDecimal multiplier = getQty()
+			.divide(m_receiptLine.getMovementQty(), 12, RoundingMode.HALF_UP);
+		multiplier = multiplier.negate();
+		FactLine dr = fact.createLine (null,
+			getAccount(Doc.ACCTTYPE_NotInvoicedReceipts, as),
+			as.getC_Currency_ID(), null, Env.ONE);			// updated below
+		if (dr == null)
+		{
+			p_Error = "No Product Costs";
+			return null;
+		}
+		dr.setQty(getQty());
+		BigDecimal temp = dr.getAcctBalance();
+		//	Set AmtAcctCr/Dr from Receipt (sets also Project)
+		if (m_matchInv.isReversal())
+		{
+			if (!dr.updateReverseLine (MMatchInv.Table_ID, 		//	Amt updated
+					m_matchInv.getReversal_ID(), 0, BigDecimal.ONE))
+			{
+				p_Error = "Failed to create reversal entry";
+				return null;
+			}
+		}
+		else
+		{
+			if (!dr.updateReverseLine (MInOut.Table_ID, 		//	Amt updated
+				m_receiptLine.getM_InOut_ID(), m_receiptLine.getM_InOutLine_ID(),
+				multiplier))
+			{
+				p_Error = "Mat.Shipment not posted yet";
+				return null;
+			}
+		}
+		if (log.isLoggable(Level.FINE)) log.fine("CR - Amt(" + temp + "->" + dr.getAcctBalance()
+			+ ") - " + dr.toString());
+
+		//  InventoryClearing               CR
+		//  From Invoice
+		MAccount expense = m_pc.getAccount(ProductCost.ACCTTYPE_P_InventoryClearing, as);
+		if (m_pc.isService())
+			expense = m_pc.getAccount(ProductCost.ACCTTYPE_P_Expense, as);
+		BigDecimal LineNetAmt = m_invoiceLine.getLineNetAmt();
+		multiplier = getQty()
+			.divide(m_invoiceLine.getQtyInvoiced(), 12, RoundingMode.HALF_UP);
+		multiplier = multiplier.negate();
+		if (multiplier.compareTo(Env.ONE) != 0)
+			LineNetAmt = LineNetAmt.multiply(multiplier);
+		if (m_pc.isService())
+			LineNetAmt = dr.getAcctBalance();	//	book out exact receipt amt
+		FactLine cr = null;
+		if (as.isAccrual())
+		{
+			cr = fact.createLine (null, expense,
+				as.getC_Currency_ID(), LineNetAmt, null);		//	updated below
+			if (cr == null)
+			{
+				if (log.isLoggable(Level.FINE)) log.fine("Line Net Amt=0 - M_Product_ID=" + getM_Product_ID()
+					+ ",Qty=" + getQty() + ",InOutQty=" + m_receiptLine.getMovementQty());
+
+				cr = fact.createLine (null, expense, as.getC_Currency_ID(), Env.ONE, null);
+				cr.setAmtAcctCr(BigDecimal.ZERO);
+				cr.setAmtSourceCr(BigDecimal.ZERO);
+			}
+			temp = cr.getAcctBalance();
+			if (m_matchInv.isReversal())
+			{
+				if (!cr.updateReverseLine (MMatchInv.Table_ID, 		//	Amt updated
+						m_matchInv.getReversal_ID(), 0, BigDecimal.ONE, dr))
+				{
+					p_Error = "Failed to create reversal entry";
+					return null;
+				}
+			}
+			else
+			{
+				cr.setQty(getQty().negate());
+
+				//	Set AmtAcctCr/Dr from Invoice (sets also Project)
+				if (!cr.updateReverseLine (MInvoice.Table_ID, 		//	Amt updated
+					m_invoiceLine.getC_Invoice_ID(), m_invoiceLine.getC_InvoiceLine_ID(), multiplier))
+				{
+					p_Error = "Invoice not posted yet";
+					return null;
+				}
+			}
+			if (log.isLoggable(Level.FINE)) log.fine("DR - Amt(" + temp + "->" + cr.getAcctBalance()
+				+ ") - " + cr.toString());
+		}
+		else	//	Cash Acct
+		{
+			MInvoice invoice = m_invoiceLine.getParent();
+			if (as.getC_Currency_ID() != invoice.getC_Currency_ID())
+				LineNetAmt = MConversionRate.convert(getCtx(), LineNetAmt,
+					invoice.getC_Currency_ID(), as.getC_Currency_ID(),
+					invoice.getDateAcct(), invoice.getC_ConversionType_ID(),
+					invoice.getAD_Client_ID(), invoice.getAD_Org_ID());
+			cr = fact.createLine (null, expense,
+				as.getC_Currency_ID(), LineNetAmt, null);
+			if (m_matchInv.isReversal())
+			{
+				if (!cr.updateReverseLine (MMatchInv.Table_ID, 		//	Amt updated
+						m_matchInv.getReversal_ID(), 0, BigDecimal.ONE, dr))
+				{
+					p_Error = "Failed to create reversal entry";
+					return null;
+				}
+			}
+			else
+			{
+				int precision = MUOM.getPrecision(getCtx(), m_invoiceLine.getC_UOM_ID());
+				cr.setQty(getQty().multiply(multiplier).negate().setScale(precision, RoundingMode.HALF_UP));
+			}
+		}
+		
+		// gain/loss + rounding adjustment
+		if (m_receiptLine != null && m_invoiceLine.getParent().getC_Currency_ID() != as.getC_Currency_ID())	//	in foreign currency
+		{
+			mrFactLines.add(dr);
+			p_Error = createReceiptGainLoss(as, fact, getAccount(Doc.ACCTTYPE_NotInvoicedReceipts, as), m_receiptLine.getParent(), dr.getAmtSourceCr(), dr.getAmtAcctCr(), mrGainLossFactLines, mrFactLines);
+			if (p_Error != null)
+				return null;
+		}
+		// rounding adjustment
+		if (!mrFactLines.isEmpty())
+		{
+			p_Error = createReceiptRoundingCorrection(as, fact, getAccount(Doc.ACCTTYPE_NotInvoicedReceipts, as), mrGainLossFactLines, mrFactLines);
+			if (p_Error != null)
+				return null;
+		}
+		
+		// gain/loss
+		if (m_invoiceLine != null && m_invoiceLine.getParent().getC_Currency_ID() != as.getC_Currency_ID())	//	in foreign currency
+		{
+			MInvoice invoice = m_invoiceLine.getParent();
+			if (!invList.contains(invoice))
+				invList.add(invoice);
+			if (!invLineList.contains(m_invoiceLine))
+				invLineList.add(m_invoiceLine);
+			ArrayList<FactLine> factLineList = htFactLineInv.get(invoice.get_ID());
+			if (factLineList == null)
+				factLineList = new ArrayList<FactLine>();
+			factLineList.add(cr);
+			htFactLineInv.put(invoice.get_ID(), factLineList);
+			p_Error = createInvoiceGainLoss(as, fact, expense, invoice, cr.getAmtSourceDr(), cr.getAmtAcctDr(), invGainLossFactLines, htFactLineInv);
+			if (p_Error != null)
+				return null;
+		}
+		// rounding adjustment
+		if (!htFactLineInv.isEmpty())
+		{
+			p_Error = createInvoiceRoundingCorrection(as, fact, expense, invGainLossFactLines, invList, invLineList, htFactLineInv);
+			if (p_Error != null)
+				return null;
+		}
+		
+		if (!m_matchInv.isReversal())
+		{
+			cr.setC_Activity_ID(m_invoiceLine.getC_Activity_ID());
+			cr.setC_Campaign_ID(m_invoiceLine.getC_Campaign_ID());
+			cr.setC_Project_ID(m_invoiceLine.getC_Project_ID());
+			cr.setC_ProjectPhase_ID(m_invoiceLine.getC_ProjectPhase_ID());
+			cr.setC_ProjectTask_ID(m_invoiceLine.getC_ProjectTask_ID());
+			cr.setC_UOM_ID(m_invoiceLine.getC_UOM_ID());
+			cr.setC_Charge_ID(m_invoiceLine.getC_Charge_ID());
+			cr.setA_Asset_ID(m_invoiceLine.getA_Asset_ID());
+			cr.setUser1_ID(m_invoiceLine.getUser1_ID());
+			cr.setUser2_ID(m_invoiceLine.getUser2_ID());
+			cr.setC_CostCenter_ID(m_invoiceLine.getC_CostCenter_ID());
+			cr.setC_Department_ID(m_invoiceLine.getC_Department_ID());
+		}
+		else
+		{
+			updateFactLine(cr);
+		}
+
+		//AZ Goodwill
+		//Desc: Source Not Balanced problem because Currency is Difference - PO=CNY but AP=USD
+		//see also Fact.java: checking for isMultiCurrency()
+		if (dr.getC_Currency_ID() != cr.getC_Currency_ID())
+			setIsMultiCurrency(true);
+		//end AZ
+
+		// Avoid usage of clearing accounts
+		// If both accounts Not Invoiced Receipts and Inventory Clearing are equal
+		// then remove the posting
+
+		MAccount acct_db =  dr.getAccount(); // not_invoiced_receipts
+		MAccount acct_cr = cr.getAccount(); // inventory_clearing
+
+		if ((!as.isPostIfClearingEqual()) && acct_db.equals(acct_cr) && (!isInterOrg)) {
+
+			BigDecimal debit = dr.getAmtSourceDr();
+			BigDecimal credit = cr.getAmtSourceCr();
+
+			if (debit.compareTo(credit) == 0) {
+				fact.remove(dr);
+				fact.remove(cr);
+			}
+
+		}
+		// End Avoid usage of clearing accounts
+
+
+		//  Invoice Price Variance 	difference
+		BigDecimal ipv = cr.getAcctBalance().add(dr.getAcctBalance()).negate();
+		BigDecimal ipvSource = dr.getAmtSourceDr().subtract(cr.getAmtSourceCr()).negate();
+		processInvoicePriceVariance(as, fact, ipv, ipvSource);
+		if (log.isLoggable(Level.FINE)) log.fine("IPV=" + ipv + "; Balance=" + fact.getSourceBalance());
+
+		String error = createMatchInvCostDetail(as);
+		if (error != null && error.trim().length() > 0)
+		{
+			p_Error = error;
+			return null;
+		}
+		//
+		facts.add(fact);
+
+		/** Commitment release										****/
+		if (as.isAccrual() && as.isCreatePOCommitment())
+		{
+			fact = Doc_Order.getCommitmentRelease(as, this,
+				getQty(), m_invoiceLine.getC_InvoiceLine_ID(), Env.ONE);
+			if (fact == null)
+				return null;
+			facts.add(fact);
+		}	//	Commitment
+			
+		return facts;
+	}
+	
+	/**
+	 * Create Facts for credit memo
+	 * @param as accounting schema
+	 * @return Fact
+	 */
+	public ArrayList<Fact> createCreditMemoFacts(MAcctSchema as) {
+		ArrayList<Fact> facts = new ArrayList<Fact>();
+		// invoice gain/loss accounting fact line list
+		ArrayList<FactLine> invGainLossFactLines = new ArrayList<FactLine>();
+		// invoice list
+		ArrayList<MInvoice> invList = new ArrayList<MInvoice>();
+		// invoice line list
+		ArrayList<MInvoiceLine> invLineList = new ArrayList<MInvoiceLine>();
+		// C_Invoice_ID and the current M_MatchInv inventory clearing/expense accounting fact lines
+		HashMap<Integer, ArrayList<FactLine>> htFactLineInv = new HashMap<Integer, ArrayList<FactLine>>();
+		
+		//  create Fact Header
+		Fact fact = new Fact(this, as, Fact.POST_Actual);
+		setC_Currency_ID (as.getC_Currency_ID());
+		
+		MMatchInv refMatchInv = new MMatchInv(getCtx(), m_matchInv.getRef_MatchInv_ID(), getTrxName());
+		MInvoiceLine refInvLine = new MInvoiceLine(getCtx(), refMatchInv.getC_InvoiceLine_ID(), getTrxName());
+
+		boolean isInterOrg = false;		
+		MAcctSchemaElement elementorg = as.getAcctSchemaElement(MAcctSchemaElement.ELEMENTTYPE_Organization);
+		if (elementorg == null || !elementorg.isBalanced()) {
+			// no org element or not need to be balanced
+			isInterOrg = false;
+		}
+		// verify if org of receipt line is different from org of invoice line
+		if (refInvLine != null && m_invoiceLine != null && refInvLine.getAD_Org_ID() != m_invoiceLine.getAD_Org_ID())
+			isInterOrg = true;			
+		
+		MAccount expense = m_pc.getAccount(ProductCost.ACCTTYPE_P_InventoryClearing, as);
+		if (m_pc.isService())
+			expense = m_pc.getAccount(ProductCost.ACCTTYPE_P_Expense, as);
+		BigDecimal LineNetAmt = refInvLine.getLineNetAmt();
+		BigDecimal multiplier = getQty()
+			.divide(refInvLine.getQtyInvoiced(), 12, RoundingMode.HALF_UP);
+		multiplier = multiplier.negate();
+		if (multiplier.compareTo(Env.ONE) != 0)
+			LineNetAmt = LineNetAmt.multiply(multiplier);
+		FactLine dr = null;
+		if (as.isAccrual())
+		{
+			dr = fact.createLine (null, expense,
+				as.getC_Currency_ID(), LineNetAmt, null);		//	updated below
+			if (dr == null)
+			{
+				if (log.isLoggable(Level.FINE)) log.fine("Line Net Amt=0 - M_Product_ID=" + getM_Product_ID()
+					+ ",Qty=" + getQty() + ",InOutQty=" + m_receiptLine.getMovementQty());
+
+				dr = fact.createLine (null, expense, as.getC_Currency_ID(), Env.ONE, null);
+				dr.setAmtAcctCr(BigDecimal.ZERO);
+				dr.setAmtSourceCr(BigDecimal.ZERO);
+			}
+			BigDecimal temp = dr.getAcctBalance();
+			if (m_matchInv.isReversal())
+			{
+				if (!dr.updateReverseLine (MMatchInv.Table_ID, 		//	Amt updated
+						m_matchInv.getReversal_ID(), 0, BigDecimal.ONE))
+				{
+					p_Error = "Failed to create reversal entry";
+					return null;
+				}
+			}
+			else
+			{
+				dr.setQty(getQty().negate());
+
+				//	Set AmtAcctCr/Dr from Invoice (sets also Project)
+				if (!dr.updateReverseLine (MInvoice.Table_ID, 		//	Amt updated
+						refInvLine.getC_Invoice_ID(), refInvLine.getC_InvoiceLine_ID(), multiplier))
+				{
+					p_Error = "Invoice not posted yet";
+					return null;
+				}
+			}
+			if (log.isLoggable(Level.FINE)) log.fine("DR - Amt(" + temp + "->" + dr.getAcctBalance()
+				+ ") - " + dr.toString());
+		}
+		else	//	Cash Acct
+		{
+			MInvoice invoice = refInvLine.getParent();
+			if (as.getC_Currency_ID() != invoice.getC_Currency_ID())
+				LineNetAmt = MConversionRate.convert(getCtx(), LineNetAmt,
+					invoice.getC_Currency_ID(), as.getC_Currency_ID(),
+					invoice.getDateAcct(), invoice.getC_ConversionType_ID(),
+					invoice.getAD_Client_ID(), invoice.getAD_Org_ID());
+			dr = fact.createLine (null, expense,
+				as.getC_Currency_ID(), LineNetAmt, null);
+			if (m_matchInv.isReversal())
+			{
+				if (!dr.updateReverseLine (MMatchInv.Table_ID, 		//	Amt updated
+						m_matchInv.getReversal_ID(), 0, BigDecimal.ONE))
+				{
+					p_Error = "Failed to create reversal entry";
+					return null;
+				}
+			}
+			else
+			{
+				int precision = MUOM.getPrecision(getCtx(), m_invoiceLine.getC_UOM_ID());
+				dr.setQty(getQty().multiply(multiplier).negate().setScale(precision, RoundingMode.HALF_UP));
+			}
+		}
+		if (!m_matchInv.isReversal())
+		{
+			dr.setC_Activity_ID(refInvLine.getC_Activity_ID());
+			dr.setC_Campaign_ID(refInvLine.getC_Campaign_ID());
+			dr.setC_Project_ID(refInvLine.getC_Project_ID());
+			dr.setC_ProjectPhase_ID(refInvLine.getC_ProjectPhase_ID());
+			dr.setC_ProjectTask_ID(refInvLine.getC_ProjectTask_ID());
+			dr.setC_UOM_ID(refInvLine.getC_UOM_ID());
+			dr.setC_Charge_ID(refInvLine.getC_Charge_ID());
+			dr.setA_Asset_ID(refInvLine.getA_Asset_ID());
+			dr.setUser1_ID(refInvLine.getUser1_ID());
+			dr.setUser2_ID(refInvLine.getUser2_ID());
+			dr.setC_CostCenter_ID(refInvLine.getC_CostCenter_ID());
+			dr.setC_Department_ID(refInvLine.getC_Department_ID());
+			dr.setM_AttributeSetInstance_ID(refInvLine.getM_AttributeSetInstance_ID());
+			
+		}
+		else
+		{
+			updateFactLine(dr);
+		}
+		
+		//  InventoryClearing               CR
+		//  From Invoice
+		LineNetAmt = m_invoiceLine.getLineNetAmt();
+		multiplier = getQty()
+			.divide(m_invoiceLine.getQtyInvoiced(), 12, RoundingMode.HALF_UP);
+		multiplier = multiplier.negate();
+		if (multiplier.compareTo(Env.ONE) != 0)
+			LineNetAmt = LineNetAmt.multiply(multiplier);
+		if (m_pc.isService())
+			LineNetAmt = dr.getAcctBalance();	//	book out exact receipt amt
+		FactLine cr = null;
+		if (as.isAccrual())
+		{
+			cr = fact.createLine (null, expense,
+				as.getC_Currency_ID(), LineNetAmt, null);		//	updated below
+			if (cr == null)
+			{
+				if (log.isLoggable(Level.FINE)) log.fine("Line Net Amt=0 - M_Product_ID=" + getM_Product_ID()
+					+ ",Qty=" + getQty() + ",InOutQty=" + m_receiptLine.getMovementQty());
+
+				cr = fact.createLine (null, expense, as.getC_Currency_ID(), Env.ONE, null);
+				cr.setAmtAcctCr(BigDecimal.ZERO);
+				cr.setAmtSourceCr(BigDecimal.ZERO);
+			}
+			BigDecimal temp = cr.getAcctBalance();
+			if (m_matchInv.isReversal())
+			{
+				if (!cr.updateReverseLine (MMatchInv.Table_ID, 		//	Amt updated
+						m_matchInv.getReversal_ID(), 0, BigDecimal.ONE, dr))
+				{
+					p_Error = "Failed to create reversal entry";
+					return null;
+				}
+			}
+			else
+			{
+				cr.setQty(getQty().negate());
+
+				//	Set AmtAcctCr/Dr from Invoice (sets also Project)
+				if (!cr.updateReverseLine (MInvoice.Table_ID, 		//	Amt updated
+					m_invoiceLine.getC_Invoice_ID(), m_invoiceLine.getC_InvoiceLine_ID(), multiplier))
+				{
+					p_Error = "Invoice not posted yet";
+					return null;
+				}
+			}
+			if (log.isLoggable(Level.FINE)) log.fine("DR - Amt(" + temp + "->" + cr.getAcctBalance()
+				+ ") - " + cr.toString());
+		}
+		else	//	Cash Acct
+		{
+			MInvoice invoice = m_invoiceLine.getParent();
+			if (as.getC_Currency_ID() != invoice.getC_Currency_ID())
+				LineNetAmt = MConversionRate.convert(getCtx(), LineNetAmt,
+					invoice.getC_Currency_ID(), as.getC_Currency_ID(),
+					invoice.getDateAcct(), invoice.getC_ConversionType_ID(),
+					invoice.getAD_Client_ID(), invoice.getAD_Org_ID());
+			cr = fact.createLine (null, expense,
+				as.getC_Currency_ID(), LineNetAmt, null);
+			if (m_matchInv.isReversal())
+			{
+				if (!cr.updateReverseLine (MMatchInv.Table_ID, 		//	Amt updated
+						m_matchInv.getReversal_ID(), 0, BigDecimal.ONE, dr))
+				{
+					p_Error = "Failed to create reversal entry";
+					return null;
+				}
+			}
+			else
+			{
+				int precision = MUOM.getPrecision(getCtx(), m_invoiceLine.getC_UOM_ID());
+				cr.setQty(getQty().multiply(multiplier).negate().setScale(precision, RoundingMode.HALF_UP));
+			}
+		}
+		
+		// gain / loss
+		if (refInvLine != null && refInvLine.getParent().getC_Currency_ID() != as.getC_Currency_ID())	//	in foreign currency
+		{
+			MInvoice invoice = refInvLine.getParent();
+			if (!invList.contains(invoice))
+				invList.add(invoice);
+			if (!invLineList.contains(refInvLine))
+				invLineList.add(refInvLine);
+			ArrayList<FactLine> factLineList = htFactLineInv.get(invoice.get_ID());
+			if (factLineList == null)
+				factLineList = new ArrayList<FactLine>();
+			factLineList.add(dr);
+			htFactLineInv.put(invoice.get_ID(), factLineList);
+			p_Error = createInvoiceGainLoss(as, fact, expense, invoice, dr.getAmtSourceCr(), dr.getAmtAcctCr(), invGainLossFactLines, htFactLineInv);
+			if (p_Error != null)
+				return null;
+		}
+		if (m_invoiceLine != null && m_invoiceLine.getParent().getC_Currency_ID() != as.getC_Currency_ID())	//	in foreign currency
+		{
+			MInvoice invoice = m_invoiceLine.getParent();
+			if (!invList.contains(invoice))
+				invList.add(invoice);
+			if (!invLineList.contains(m_invoiceLine))
+				invLineList.add(m_invoiceLine);
+			ArrayList<FactLine> factLineList = htFactLineInv.get(invoice.get_ID());
+			if (factLineList == null)
+				factLineList = new ArrayList<FactLine>();
+			factLineList.add(cr);
+			htFactLineInv.put(invoice.get_ID(), factLineList);
+			p_Error = createInvoiceGainLoss(as, fact, expense, invoice, cr.getAmtSourceDr(), cr.getAmtAcctDr(), invGainLossFactLines, htFactLineInv);
+			if (p_Error != null)
+				return null;
+		}
+		
+		// rounding adjustment
+		if (!htFactLineInv.isEmpty())
+		{
+			p_Error = createInvoiceRoundingCorrection(as, fact, expense, invGainLossFactLines, invList, invLineList, htFactLineInv);
+			if (p_Error != null)
+				return null;
+		}
+		
+		if (!m_matchInv.isReversal())
+		{
+			cr.setC_Activity_ID(m_invoiceLine.getC_Activity_ID());
+			cr.setC_Campaign_ID(m_invoiceLine.getC_Campaign_ID());
+			cr.setC_Project_ID(m_invoiceLine.getC_Project_ID());
+			cr.setC_ProjectPhase_ID(m_invoiceLine.getC_ProjectPhase_ID());
+			cr.setC_ProjectTask_ID(m_invoiceLine.getC_ProjectTask_ID());
+			cr.setC_UOM_ID(m_invoiceLine.getC_UOM_ID());
+			cr.setC_Charge_ID(m_invoiceLine.getC_Charge_ID());
+			cr.setA_Asset_ID(m_invoiceLine.getA_Asset_ID());
+			cr.setUser1_ID(m_invoiceLine.getUser1_ID());
+			cr.setUser2_ID(m_invoiceLine.getUser2_ID());
+			cr.setC_CostCenter_ID(m_invoiceLine.getC_CostCenter_ID());
+			cr.setC_Department_ID(m_invoiceLine.getC_Department_ID());
+			cr.setM_AttributeSetInstance_ID(m_invoiceLine.getM_AttributeSetInstance_ID());
+		}
+		else
+		{
+			updateFactLine(cr);
+		}
+
+		//AZ Goodwill
+		//Desc: Source Not Balanced problem because Currency is Difference - PO=CNY but AP=USD
+		//see also Fact.java: checking for isMultiCurrency()
+		if (dr.getC_Currency_ID() != cr.getC_Currency_ID())
+			setIsMultiCurrency(true);
+		//end AZ
+
+		// Avoid usage of clearing accounts
+		// If both accounts are equal
+		// then remove the posting
+
+		MAccount acct_db =  dr.getAccount(); // inventory_clearing
+		MAccount acct_cr = cr.getAccount(); // inventory_clearing
+
+		if ((!as.isPostIfClearingEqual()) && acct_db.equals(acct_cr) && (!isInterOrg)) {
+
+			BigDecimal debit = dr.getAmtSourceDr();
+			BigDecimal credit = cr.getAmtSourceCr();
+
+			if (debit.compareTo(credit) == 0 && (cr.getAcctBalance().add(dr.getAcctBalance())).compareTo(Env.ZERO) == 0) {
+				fact.remove(dr);
+				fact.remove(cr);
+			}
+
+		}
+		// End Avoid usage of clearing accounts
+
+		MAccount gain = MAccount.get (as.getCtx(), as.getAcctSchemaDefault().getRealizedGain_Acct());
+		MAccount loss = MAccount.get (as.getCtx(), as.getAcctSchemaDefault().getRealizedLoss_Acct());
+		BigDecimal ipv = cr.getAcctBalance().add(dr.getAcctBalance()).negate();
+		if (ipv.compareTo(Env.ZERO) != 0)
+		{
+			FactLine pv = fact.createLine(null,
+				cr.getAcctBalance().abs().compareTo(dr.getAcctBalance().abs()) < 0 ? loss : gain,
+				as.getC_Currency_ID(), ipv);
+			updateFactLine(pv);
+		}
+
+		//
+		facts.add(fact);
+
+		/** Commitment release										****/
+		if (as.isAccrual() && as.isCreatePOCommitment())
+		{
+			fact = Doc_Order.getCommitmentRelease(as, this,
+				getQty(), m_invoiceLine.getC_InvoiceLine_ID(), Env.ONE);
+			if (fact == null)
+				return null;
+			facts.add(fact);
+		}	//	Commitment
+		
+		return facts;
+	}
+	
+	/**
+	 * Update fact line with invoice line details (qty and accounting dimension)
+	 * @param factLine
+	 */
+	protected void updateFactLine(FactLine factLine) {
+		factLine.setC_Activity_ID(m_invoiceLine.getC_Activity_ID());
+		factLine.setC_Campaign_ID(m_invoiceLine.getC_Campaign_ID());
+		factLine.setC_Project_ID(m_invoiceLine.getC_Project_ID());
+		factLine.setC_ProjectPhase_ID(m_invoiceLine.getC_ProjectPhase_ID());
+		factLine.setC_ProjectTask_ID(m_invoiceLine.getC_ProjectTask_ID());
+		factLine.setC_UOM_ID(m_invoiceLine.getC_UOM_ID());
+		factLine.setC_Charge_ID(m_invoiceLine.getC_Charge_ID());
+		factLine.setA_Asset_ID(m_invoiceLine.getA_Asset_ID());
+		factLine.setUser1_ID(m_invoiceLine.getUser1_ID());
+		factLine.setUser2_ID(m_invoiceLine.getUser2_ID());
+		factLine.setM_Product_ID(m_invoiceLine.getM_Product_ID());
+		factLine.setC_CostCenter_ID(m_invoiceLine.getC_CostCenter_ID());
+		factLine.setC_Department_ID(m_invoiceLine.getC_Department_ID());
+		factLine.setM_AttributeSetInstance_ID(m_invoiceLine.getM_AttributeSetInstance_ID());
+		factLine.setQty(getQty());
+	}
+	
+	/**
+	 * Invoice currency & acct schema currency are not same then update AmtSource value
+	 * to avoid source not balanced error/ignore suspense balancing.
+	 * 
+	 * @param factLine
+	 * @param ipvSource
+	 */
+	protected void updateFactLineAmtSource(FactLine factLine, BigDecimal ipvSource)
+	{
+		// When only Rate differ then set Dr & Cr Source amount as zero.
+		factLine.setAmtSourceCr(Env.ZERO);
+		factLine.setAmtSourceDr(Env.ZERO);
+
+		// Price is vary then set Source amount according to source variance
+		if (ipvSource.compareTo(Env.ZERO) != 0)
+		{
+			if (ipvSource.signum() < 0)
+				factLine.setAmtSourceCr(ipvSource);
+			else
+				factLine.setAmtSourceDr(ipvSource);
+		}
+	}
+	
+	/**
+	 * Create Gain/Loss for invoice
+	 * @param as accounting schema
+	 * @param fact
+	 * @param acct
+	 * @param invoice
+	 * @param matchInvSource
+	 * @param matchInvAccounted
+	 * @param invGainLossFactLines gain/loss fact lines for invoice
+	 * @param htFactLineInv C_Invoice_ID and the fact lines
+	 * @return error message or null
+	 */
+	private String createInvoiceGainLoss(MAcctSchema as, Fact fact, MAccount acct, 
+			MInvoice invoice, BigDecimal matchInvSource, BigDecimal matchInvAccounted, 
+			ArrayList<FactLine> invGainLossFactLines, HashMap<Integer, ArrayList<FactLine>> htFactLineInv)
+	{
+		if (m_matchInv.isReversal())
+			return createReversalInvoiceGainLossRoundingCorrection(as, fact, acct);
+		
+		BigDecimal invoiceSource = null;
+		BigDecimal invoiceAccounted = null;
+		//
+		StringBuilder sql = new StringBuilder()
+			.append("SELECT SUM(AmtSourceDr), SUM(AmtAcctDr), SUM(AmtSourceCr), SUM(AmtAcctCr)")
+			.append(" FROM Fact_Acct ")
+			.append("WHERE AD_Table_ID=? AND Record_ID=?")
+			.append(" AND C_AcctSchema_ID=?")
+			.append(" AND Account_ID=?")
+			.append(" AND PostingType='A'");
+
+		// For Invoice
+		List<Object> valuesInv = DB.getSQLValueObjectsEx(getTrxName(), sql.toString(),
+				MInvoice.Table_ID, invoice.getC_Invoice_ID(), as.getC_AcctSchema_ID(), acct.getAccount_ID());
+		if (valuesInv != null) {
+			invoiceSource = (BigDecimal) valuesInv.get(0); // AmtSourceDr
+			invoiceAccounted = (BigDecimal) valuesInv.get(1); // AmtAcctDr
+			if (invoiceSource.signum() == 0 && invoiceAccounted.signum() == 0) {
+				invoiceSource = (BigDecimal) valuesInv.get(2); // AmtSourceCr
+				invoiceAccounted = (BigDecimal) valuesInv.get(3); // AmtAcctCr
+			}
+		}
+		
+		// 	Requires that Invoice is Posted
+		if (invoiceSource == null || invoiceAccounted == null)
+			return null;
+		//
+				
+		StringBuilder description = new StringBuilder("Invoice=(").append(invoice.getC_Currency_ID()).append(")").append(invoiceSource).append("/").append(invoiceAccounted)
+				.append(" - MatchInv=(").append(getC_Currency_ID()).append(")").append(matchInvSource).append("/").append(matchInvAccounted);
+			if (log.isLoggable(Level.FINE)) log.fine(description.toString());
+		//
+
+		BigDecimal acctDifference = null;
+		//	Full MR in currency
+		if (matchInvSource.compareTo(invoiceSource) == 0)
+		{
+			acctDifference = matchInvAccounted.abs().subtract(invoiceAccounted.abs());	//	gain is negative
+			StringBuilder d2 = new StringBuilder("(full) = ").append(acctDifference);
+			if (log.isLoggable(Level.FINE)) log.fine(d2.toString());
+			description.append(" - ").append(d2);
+		}
+
+		if (acctDifference == null || acctDifference.signum() == 0)
+		{
+			log.fine("No Difference");
+			return null;
+		}
+		
+		MAccount gain = MAccount.get (as.getCtx(), as.getAcctSchemaDefault().getRealizedGain_Acct());
+		MAccount loss = MAccount.get (as.getCtx(), as.getAcctSchemaDefault().getRealizedLoss_Acct());
+		//
+		{
+			FactLine fl = fact.createLine (null, acct, as.getC_Currency_ID(), acctDifference);
+			fl.setDescription(description.toString());
+			updateFactLine(fl);
+			ArrayList<FactLine> factLineList = htFactLineInv.get(invoice.get_ID());
+			if (factLineList == null)
+				factLineList = new ArrayList<FactLine>();
+			factLineList.add(fl);
+			
+			fl = fact.createLine (null, loss, gain, as.getC_Currency_ID(), acctDifference.negate());
+			fl.setDescription(description.toString());
+			updateFactLine(fl);
+			invGainLossFactLines.add(fl);
+			factLineList.add(fl);
+			htFactLineInv.put(invoice.get_ID(), factLineList);
+		}
+		return null;
+	}	//	createInvoiceGainLoss
+	
+	/**
+	 * Create Gain/Loss and Rounding Correction for reversal invoice 
+	 * @param as accounting schema
+	 * @param fact
+	 * @param acct
+	 * @return error message or null
+	 */
+	private String createReversalInvoiceGainLossRoundingCorrection(MAcctSchema as, Fact fact, MAccount acct)
+	{
+		if (!m_matchInv.isReversal())
+			return null;
+		
+		MAccount gain = MAccount.get (as.getCtx(), as.getAcctSchemaDefault().getRealizedGain_Acct());
+		MAccount loss = MAccount.get (as.getCtx(), as.getAcctSchemaDefault().getRealizedLoss_Acct());
+		
+		StringBuilder whereClause = new StringBuilder()
+				.append("AD_Table_ID=?")
+				.append(" AND Record_ID=?")
+				.append(" AND C_AcctSchema_ID=?")
+				.append(" AND PostingType='A'")
+				.append(" AND (Account_ID=? OR Account_ID=? OR Account_ID=? OR Account_ID=?)")
+				.append(" AND Description LIKE 'Invoice%'");
+		
+		List<MFactAcct> list = new Query(getCtx(), MFactAcct.Table_Name, whereClause.toString(), getTrxName())
+				.setParameters(MMatchInv.Table_ID, m_matchInv.getReversal_ID(), as.getC_AcctSchema_ID(), 
+						acct.getAccount_ID(), gain.getAccount_ID(), loss.getAccount_ID(), as.getCurrencyBalancing_Acct().getAccount_ID())
+				.setOrderBy(MFactAcct.COLUMNNAME_Fact_Acct_ID)
+				.list();
+		for (MFactAcct fa : list) {
+			FactLine fl = fact.createLine(null, fa.getMAccount(), fa.getC_Currency_ID(), fa.getAmtAcctCr(), fa.getAmtAcctDr());
+			fl.setDescription(fa.getDescription());
+			updateFactLine(fl);
+		}
+		
+		return null;
+	}
+	
+	/**
+	 * Create Rounding Correction for invoice
+	 * @param as accounting schema
+	 * @param fact
+	 * @param acct
+	 * @param invGainLossFactLines gain/loss fact lines for invoice
+	 * @param invList invoice list
+	 * @param invLineList invoice line list
+	 * @param htFactLineInv C_Invoice_ID and the fact lines
+	 * @return error message or null
+	 */
+	private String createInvoiceRoundingCorrection(MAcctSchema as, Fact fact, MAccount acct, 
+			ArrayList<FactLine> invGainLossFactLines, ArrayList<MInvoice> invList, ArrayList<MInvoiceLine> invLineList,
+			HashMap<Integer, ArrayList<FactLine>> htFactLineInv) 
+	{
+		if (m_matchInv.isReversal())
+			return null;
+		
+		HashMap<Integer, ArrayList<FactLine>> htRoundingLineInvLine = new HashMap<Integer, ArrayList<FactLine>>();
+		ArrayList<FactLine> invLineRoundingLines = new ArrayList<FactLine>();
+		boolean isLineFullyMatched = createInvoiceLineRoundingCorrection(as, fact, acct, invGainLossFactLines, invList, invLineList, htFactLineInv, invLineRoundingLines, htRoundingLineInvLine);
+		
+		if (!isLineFullyMatched)
+			return null;
+		
+		BigDecimal totalInvClrAccounted = Env.ZERO;
+		for (FactLine invLineRoundingLine : invLineRoundingLines)
+		{
+			if (invLineRoundingLine.getAccount() == acct)
+				totalInvClrAccounted = totalInvClrAccounted.add(invLineRoundingLine.getAmtAcctDr()).subtract(invLineRoundingLine.getAmtAcctCr());
+		}
+		
+		StringBuilder sqlInv = new StringBuilder()
+				.append("SELECT SUM(AmtSourceDr)-SUM(AmtSourceCr), SUM(AmtAcctDr)-SUM(AmtAcctCr)")
+				.append(" FROM Fact_Acct ")
+				.append("WHERE AD_Table_ID=? AND Record_ID=?")
+				.append(" AND C_AcctSchema_ID=?")
+				.append(" AND Account_ID=?")
+				.append(" AND PostingType='A'");
+		
+		// C_Invoice_ID and the total source amount from C_Invoice accounting fact lines
+		HashMap<Integer, BigDecimal> htInvSource = new HashMap<Integer, BigDecimal>();
+		// C_Invoice_ID and the total accounted amount from C_Invoice accounting fact lines
+		HashMap<Integer, BigDecimal> htInvAccounted = new HashMap<Integer, BigDecimal>();
+		for (MInvoice invoice : invList)
+		{
+			BigDecimal invoiceSource = Env.ZERO;
+			BigDecimal invoiceAccounted = Env.ZERO;
+			
+			// For Invoice
+			List<Object> valuesInv = DB.getSQLValueObjectsEx(getTrxName(), sqlInv.toString(),
+					MInvoice.Table_ID, invoice.getC_Invoice_ID(), as.getC_AcctSchema_ID(), acct.getAccount_ID());
+			if (valuesInv != null) {
+				BigDecimal invoiceSourceDrCr = (BigDecimal) valuesInv.get(0); // AmtSource
+				BigDecimal invoiceAccountedDrCr = (BigDecimal) valuesInv.get(1); // AmtAcct
+				
+				invoiceSource = invoiceSource.add(invoiceSourceDrCr);
+				invoiceAccounted = invoiceAccounted.add(invoiceAccountedDrCr);
+				
+				totalInvClrAccounted = totalInvClrAccounted.add(invoiceAccountedDrCr);
+			}
+			
+			// Currency Balancing
+			valuesInv = DB.getSQLValueObjectsEx(getTrxName(), sqlInv.toString(),
+					MInvoice.Table_ID, invoice.getC_Invoice_ID(), as.getC_AcctSchema_ID(), as.getCurrencyBalancing_Acct().getAccount_ID());
+			if (valuesInv != null) {
+				BigDecimal invoiceSourceDrCr = (BigDecimal) valuesInv.get(0); // AmtSource
+				BigDecimal invoiceAccountedDrCr = (BigDecimal) valuesInv.get(1); // AmtAcct
+				
+				if (invoiceSourceDrCr == null)
+					invoiceSourceDrCr = Env.ZERO;
+				if (invoiceAccountedDrCr == null)
+					invoiceAccountedDrCr = Env.ZERO;
+				
+				invoiceSource = invoiceSource.add(invoiceSourceDrCr);
+				invoiceAccounted = invoiceAccounted.add(invoiceAccountedDrCr);
+			}
+			
+			htInvSource.put(invoice.getC_Invoice_ID(), invoiceSource.abs());
+			htInvAccounted.put(invoice.getC_Invoice_ID(), invoiceAccounted.abs());
+		}
+		
+		MAccount gain = MAccount.get (as.getCtx(), as.getAcctSchemaDefault().getRealizedGain_Acct());
+		MAccount loss = MAccount.get (as.getCtx(), as.getAcctSchemaDefault().getRealizedLoss_Acct());
+		
+		// C_Invoice_ID and the total source DR amount from the current M_MatchInv accounting fact lines
+		HashMap<Integer, BigDecimal> htTotalAmtSourceDr = new HashMap<Integer, BigDecimal>();
+		// C_Invoice_ID and the total accounted DR amount from the current M_MatchInv accounting fact lines
+		HashMap<Integer, BigDecimal> htTotalAmtAcctDr = new HashMap<Integer, BigDecimal>();
+		// C_Invoice_ID and the total source CR amount from the current M_MatchInv accounting fact lines
+		HashMap<Integer, BigDecimal> htTotalAmtSourceCr = new HashMap<Integer, BigDecimal>();
+		// C_Invoice_ID and the total accounted CR amount from the current M_MatchInv accounting fact lines
+		HashMap<Integer, BigDecimal> htTotalAmtAcctCr = new HashMap<Integer, BigDecimal>();
+		for (Integer C_Invoice_ID : htFactLineInv.keySet())
+		{
+			ArrayList<FactLine> factLineList = htFactLineInv.get(C_Invoice_ID);
+			for (FactLine factLine : factLineList)
+			{
+				if (factLine.getAccount_ID() == acct.getAccount_ID())
+				{
+					BigDecimal totalAmtSourceDr = htTotalAmtSourceDr.get(C_Invoice_ID);
+					if (totalAmtSourceDr == null)
+						totalAmtSourceDr = Env.ZERO;
+					BigDecimal totalAmtAcctDr = htTotalAmtAcctDr.get(C_Invoice_ID);
+					if (totalAmtAcctDr == null)
+						totalAmtAcctDr = Env.ZERO;
+					BigDecimal totalAmtSourceCr = htTotalAmtSourceCr.get(C_Invoice_ID);
+					if (totalAmtSourceCr == null)
+						totalAmtSourceCr = Env.ZERO;
+					BigDecimal totalAmtAcctCr = htTotalAmtAcctCr.get(C_Invoice_ID);
+					if (totalAmtAcctCr == null)
+						totalAmtAcctCr = Env.ZERO;
+					
+					totalAmtSourceDr = totalAmtSourceDr.add(factLine.getAmtSourceDr());
+					totalAmtAcctDr = totalAmtAcctDr.add(factLine.getAmtAcctDr());
+					totalAmtSourceCr = totalAmtSourceCr.add(factLine.getAmtSourceCr());
+					totalAmtAcctCr = totalAmtAcctCr.add(factLine.getAmtAcctCr());
+					
+					htTotalAmtSourceDr.put(C_Invoice_ID, totalAmtSourceDr);
+					htTotalAmtAcctDr.put(C_Invoice_ID, totalAmtAcctDr);
+					htTotalAmtSourceCr.put(C_Invoice_ID, totalAmtSourceCr);
+					htTotalAmtAcctCr.put(C_Invoice_ID, totalAmtAcctCr);
+					
+					totalInvClrAccounted = totalInvClrAccounted.add(factLine.getAmtAcctDr()).subtract(factLine.getAmtAcctCr());
+				}
+				else if (factLine.getAccount_ID() == gain.getAccount_ID() || factLine.getAccount_ID() == loss.getAccount_ID())
+				{
+					if (!invGainLossFactLines.contains(factLine))
+						continue;
+					
+					BigDecimal totalAmtSourceDr = htTotalAmtSourceDr.get(C_Invoice_ID);
+					if (totalAmtSourceDr == null)
+						totalAmtSourceDr = Env.ZERO;
+					BigDecimal totalAmtAcctDr = htTotalAmtAcctDr.get(C_Invoice_ID);
+					if (totalAmtAcctDr == null)
+						totalAmtAcctDr = Env.ZERO;
+					BigDecimal totalAmtSourceCr = htTotalAmtSourceCr.get(C_Invoice_ID);
+					if (totalAmtSourceCr == null)
+						totalAmtSourceCr = Env.ZERO;
+					BigDecimal totalAmtAcctCr = htTotalAmtAcctCr.get(C_Invoice_ID);
+					if (totalAmtAcctCr == null)
+						totalAmtAcctCr = Env.ZERO;
+
+					totalAmtSourceDr = totalAmtSourceDr.add(factLine.getAmtSourceDr());
+					totalAmtSourceCr = totalAmtSourceCr.add(factLine.getAmtSourceCr());
+					
+					htTotalAmtSourceDr.put(C_Invoice_ID, totalAmtSourceDr);
+					htTotalAmtAcctDr.put(C_Invoice_ID, totalAmtAcctDr);
+					htTotalAmtSourceCr.put(C_Invoice_ID, totalAmtSourceCr);
+					htTotalAmtAcctCr.put(C_Invoice_ID, totalAmtAcctCr);
+				}
+			}
+		}
+		
+		// C_Invoice_ID and the total source amount from M_MatchInv accounting fact lines
+		HashMap<Integer, BigDecimal> htMatchInvSource = new HashMap<Integer, BigDecimal>();
+		// C_Invoice_ID and the total accounted amount from M_MatchInv accounting fact lines
+		HashMap<Integer, BigDecimal> htMatchInvAccounted = new HashMap<Integer, BigDecimal>();
+		// C_Invoice_ID and the total source amount from M_MatchInv accounting fact lines
+		HashMap<Integer, BigDecimal> htMatchInvAcctDiff = new HashMap<Integer, BigDecimal>();
+		for (MInvoice invoice : invList)
+		{
+			BigDecimal matchInvSource = Env.ZERO;
+			BigDecimal matchInvAccounted = Env.ZERO;
+
+			BigDecimal totalAmtSourceDr = htTotalAmtSourceDr.get(invoice.getC_Invoice_ID());
+			if (totalAmtSourceDr == null)
+				totalAmtSourceDr = Env.ZERO;
+			BigDecimal totalAmtAcctDr = htTotalAmtAcctDr.get(invoice.getC_Invoice_ID());
+			if (totalAmtAcctDr == null)
+				totalAmtAcctDr = Env.ZERO;
+			BigDecimal totalAmtSourceCr = htTotalAmtSourceCr.get(invoice.getC_Invoice_ID());
+			if (totalAmtSourceCr == null)
+				totalAmtSourceCr = Env.ZERO;
+			BigDecimal totalAmtAcctCr = htTotalAmtAcctCr.get(invoice.getC_Invoice_ID());
+			if (totalAmtAcctCr == null)
+				totalAmtAcctCr = Env.ZERO;
+		
+			matchInvSource = matchInvSource.add(totalAmtSourceDr).subtract(totalAmtSourceCr);
+			matchInvAccounted = matchInvAccounted.add(totalAmtAcctDr).subtract(totalAmtAcctCr);
+			
+			for (FactLine invLineRoundingLine : invLineRoundingLines)
+			{
+				if (invLineRoundingLine.getAccount() == acct)
+				{
+					ArrayList<FactLine> roundingLineList = htRoundingLineInvLine.get(invoice.get_ID());
+					if (roundingLineList == null || !roundingLineList.contains(invLineRoundingLine))
+						continue;
+					matchInvAccounted = matchInvAccounted.add(invLineRoundingLine.getAmtAcctDr()).subtract(invLineRoundingLine.getAmtAcctCr());
+				}
+			}
+			
+			{
+				MMatchInv[] matchInvs = MMatchInv.getInvoice(getCtx(), invoice.get_ID(), getTrxName());
+				
+				ArrayList<Integer> skipMatchInvIdList = new ArrayList<Integer>();
+				skipMatchInvIdList.add(m_matchInv.get_ID());
+				for (MMatchInv matchInv : matchInvs)
+				{
+					if (matchInv.isReversal())
+						skipMatchInvIdList.add(matchInv.get_ID());
+				}
+				
+				for (MMatchInv matchInv : matchInvs)
+				{
+					if (matchInv.get_ID() == m_matchInv.get_ID())
+						continue;
+					
+					if (skipMatchInvIdList.contains(matchInv.get_ID()))
+						continue;
+					
+					StringBuilder sql = new StringBuilder()
+						.append("SELECT SUM(AmtSourceDr), SUM(AmtAcctDr), SUM(AmtSourceCr), SUM(AmtAcctCr)")
+						.append(" FROM Fact_Acct ")
+						.append("WHERE AD_Table_ID=? AND (Record_ID=? OR Record_ID=?)")	//	match inv
+						.append(" AND C_AcctSchema_ID=?")
+						.append(" AND PostingType='A'")
+						.append(" AND Account_ID=?");
+					
+					if (m_matchInv.isReversal())
+					{
+						if (matchInv.isReversal())
+							sql.append(" AND Record_ID <> ").append(matchInv.get_ID());
+						sql.append(" AND Record_ID < ").append(m_matchInv.getReversal_ID());
+					}
+					else
+					{
+						if (matchInv.getReversal_ID() > 0)
+							sql.append(" AND Record_ID <> ").append(matchInv.get_ID());
+					}
+					
+					if (matchInv.getRef_MatchInv_ID() > 0)
+					{
+						if (invoice.isCreditMemo() && matchInv.getQty().compareTo(BigDecimal.ZERO) < 0)
+							sql.append(" AND Qty > 0");
+						else
+							sql.append(" AND Qty < 0");
+					}
+					
+					// For Match Inv
+					List<Object> valuesMatchInv = DB.getSQLValueObjectsEx(getTrxName(), sql.toString(),
+							MMatchInv.Table_ID, matchInv.get_ID(), matchInv.getRef_MatchInv_ID() > 0 ? matchInv.getRef_MatchInv_ID() : -1, as.getC_AcctSchema_ID(), acct.getAccount_ID());
+					if (valuesMatchInv != null) {
+						totalAmtSourceDr = (BigDecimal) valuesMatchInv.get(0);
+						if (totalAmtSourceDr == null)
+							totalAmtSourceDr = Env.ZERO;
+						totalAmtAcctDr = (BigDecimal) valuesMatchInv.get(1);
+						if (totalAmtAcctDr == null)
+							totalAmtAcctDr = Env.ZERO;
+						totalAmtSourceCr = (BigDecimal) valuesMatchInv.get(2);
+						if (totalAmtSourceCr == null)
+							totalAmtSourceCr = Env.ZERO;
+						totalAmtAcctCr = (BigDecimal) valuesMatchInv.get(3);
+						if (totalAmtAcctCr == null)
+							totalAmtAcctCr = Env.ZERO;
+						
+						matchInvSource = matchInvSource.add(totalAmtSourceDr).subtract(totalAmtSourceCr);
+						matchInvAccounted = matchInvAccounted.add(totalAmtAcctDr).subtract(totalAmtAcctCr);
+						
+						totalInvClrAccounted = totalInvClrAccounted.add(totalAmtAcctDr).subtract(totalAmtAcctCr);
+					}
+					
+					sql = new StringBuilder()
+						.append("SELECT SUM(AmtSourceDr), SUM(AmtAcctDr), SUM(AmtSourceCr), SUM(AmtAcctCr)")
+						.append(" FROM Fact_Acct ")
+						.append("WHERE AD_Table_ID=? AND (Record_ID=? OR Record_ID=?)")	//	match inv
+						.append(" AND C_AcctSchema_ID=?")
+						.append(" AND PostingType='A'")
+						.append(" AND (Account_ID=? OR Account_ID=? OR Account_ID=?)")
+						.append(" AND Description LIKE 'Invoice%'");
+					
+					if (m_matchInv.isReversal())
+					{
+						if (matchInv.isReversal())
+							sql.append(" AND Record_ID <> ").append(matchInv.get_ID());
+						sql.append(" AND Record_ID < ").append(m_matchInv.getReversal_ID());
+					}
+					else
+					{
+						if (matchInv.getReversal_ID() > 0)
+							sql.append(" AND Record_ID <> ").append(matchInv.get_ID());
+					}
+					
+					if (matchInv.getRef_MatchInv_ID() > 0)
+					{
+						if (invoice.isCreditMemo() && matchInv.getQty().compareTo(BigDecimal.ZERO) < 0)
+							sql.append(" AND Qty > 0");
+						else
+							sql.append(" AND Qty < 0");
+					}
+					
+					// For Match Inv
+					valuesMatchInv = DB.getSQLValueObjectsEx(getTrxName(), sql.toString(),
+							MMatchInv.Table_ID, matchInv.get_ID(), matchInv.getRef_MatchInv_ID() > 0 ? matchInv.getRef_MatchInv_ID() : -1, as.getC_AcctSchema_ID(), 
+							gain.getAccount_ID(), loss.getAccount_ID(), as.getCurrencyBalancing_Acct().getAccount_ID());
+					if (valuesMatchInv != null) {
+						totalAmtSourceDr = (BigDecimal) valuesMatchInv.get(0);
+						if (totalAmtSourceDr == null)
+							totalAmtSourceDr = Env.ZERO;
+						totalAmtAcctDr = (BigDecimal) valuesMatchInv.get(1);
+						if (totalAmtAcctDr == null)
+							totalAmtAcctDr = Env.ZERO;
+						totalAmtSourceCr = (BigDecimal) valuesMatchInv.get(2);
+						if (totalAmtSourceCr == null)
+							totalAmtSourceCr = Env.ZERO;
+						totalAmtAcctCr = (BigDecimal) valuesMatchInv.get(3);
+						if (totalAmtAcctCr == null)
+							totalAmtAcctCr = Env.ZERO;
+
+						matchInvSource = matchInvSource.add(totalAmtSourceDr).subtract(totalAmtSourceCr);
+					}
+				}
+				
+				htMatchInvSource.put(invoice.getC_Invoice_ID(), matchInvSource);
+				htMatchInvAccounted.put(invoice.getC_Invoice_ID(), matchInvAccounted);
+			}
+		}
+		
+		ArrayList<FactLine> invRoundingLines = new ArrayList<FactLine>();
+		for (MInvoice invoice : invList)
+		{
+			BigDecimal invSource = htInvSource.get(invoice.getC_Invoice_ID());
+			if (invSource == null)
+				invSource = Env.ZERO;
+			BigDecimal invAccounted = htInvAccounted.get(invoice.getC_Invoice_ID());
+			if (invAccounted == null)
+				invAccounted = Env.ZERO;
+			BigDecimal matchInvSource = htMatchInvSource.get(invoice.getC_Invoice_ID());
+			if (matchInvSource == null)
+				matchInvSource = Env.ZERO;
+			BigDecimal matchInvAccounted = htMatchInvAccounted.get(invoice.getC_Invoice_ID());
+			if (matchInvAccounted == null)
+				matchInvAccounted = Env.ZERO;
+			BigDecimal acctDifference = htMatchInvAcctDiff.get(invoice.getC_Invoice_ID());
+			
+			StringBuilder description = new StringBuilder("Invoice=(").append(getC_Currency_ID()).append(")").append(invSource).append("/").append(invAccounted)
+					.append(" - Match Invoice=(").append(getC_Currency_ID()).append(")").append(matchInvSource).append("/").append(matchInvAccounted);
+			if (log.isLoggable(Level.FINE)) log.fine(description.toString());
+			if (acctDifference == null && matchInvSource.abs().compareTo(invSource.abs()) == 0)
+			{
+				acctDifference = invAccounted.abs().subtract(matchInvAccounted.abs());	//	gain is negative
+				StringBuilder d2 = new StringBuilder("(full) = ").append(acctDifference);
+				if (log.isLoggable(Level.FINE)) log.fine(d2.toString());
+				description.append(" - ").append(d2);
+			}
+			else
+				isLineFullyMatched = false;
+			
+			if (acctDifference == null || acctDifference.signum() == 0)
+			{
+				log.fine("No Difference");
+				continue;
+			}
+			
+			if (acctDifference.abs().compareTo(TOLERANCE) >= 0)
+			{
+				log.fine("acctDifference="+acctDifference);
+				continue;
+			}
+			
+			//
+			{
+				FactLine fl = fact.createLine (null, acct, as.getC_Currency_ID(), acctDifference.negate());
+				fl.setDescription(description.toString());
+				updateFactLine(fl);
+				invRoundingLines.add(fl);
+				
+				totalInvClrAccounted = totalInvClrAccounted.add(fl.getAmtAcctDr()).subtract(fl.getAmtAcctCr());
+				
+				if (as.isCurrencyBalancing() && as.getC_Currency_ID() != invoice.getC_Currency_ID())
+					fl = fact.createLine (null, as.getCurrencyBalancing_Acct(), as.getC_Currency_ID(), acctDifference);
+				else
+					fl = fact.createLine (null, loss, gain, as.getC_Currency_ID(), acctDifference);
+				fl.setDescription(description.toString());
+				updateFactLine(fl);
+				invRoundingLines.add(fl);
+			}
+		}
+		
+		if (isLineFullyMatched) {
+			if (totalInvClrAccounted != null && totalInvClrAccounted.signum() != 0 && totalInvClrAccounted.abs().compareTo(TOLERANCE) < 0)
+			{
+				BigDecimal totalRounding = Env.ZERO;
+				for (FactLine invRoundingLine : invRoundingLines)
+				{
+					if (invRoundingLine.getAccount() == acct)
+						totalRounding = totalRounding.add(invRoundingLine.getAmtAcctDr()).subtract(invRoundingLine.getAmtAcctCr());
+				}
+				
+				if (totalRounding.compareTo(totalInvClrAccounted) == 0)
+				{
+					for (FactLine invRoundingLine : invRoundingLines)
+					{
+						fact.remove(invRoundingLine);
+					}
+					totalInvClrAccounted = Env.ZERO;
+				}
+			}
+
+			if (totalInvClrAccounted != null && totalInvClrAccounted.signum() != 0 && totalInvClrAccounted.abs().compareTo(TOLERANCE) < 0)
+			{
+				StringBuilder description = new StringBuilder("Invoice - MatchInv - (full) = ").append(totalInvClrAccounted);
+				if (log.isLoggable(Level.FINE)) log.fine(description.toString());
+				
+				FactLine fl = fact.createLine (null, acct, as.getC_Currency_ID(), totalInvClrAccounted.negate());
+				fl.setDescription(description.toString());
+				updateFactLine(fl);
+				
+				if (as.isCurrencyBalancing())
+					fl = fact.createLine (null, as.getCurrencyBalancing_Acct(), as.getC_Currency_ID(), totalInvClrAccounted);
+				else
+					fl = fact.createLine (null, loss, gain, as.getC_Currency_ID(), totalInvClrAccounted);
+				fl.setDescription(description.toString());
+				updateFactLine(fl);
+			}
+		}
+		
+		return null;
+	}
+	
+	/**
+	 * Create Rounding Correction for invoice line
+	 * @param as accounting schema
+	 * @param fact
+	 * @param acct
+	 * @param invGainLossFactLines gain/loss fact lines for invoice
+	 * @param invList invoice list
+	 * @param invLineList invoice line list
+	 * @param htFactLineInv C_Invoice_ID and the fact lines
+	 * @param invRoundingLines rounding correction fact lines for invoice
+	 * @param htRoundingLineInv C_Invoice_ID and the correction fact lines
+	 * @return error message or null
+	 */
+	private boolean createInvoiceLineRoundingCorrection(MAcctSchema as, Fact fact, MAccount acct, 
+			ArrayList<FactLine> invGainLossFactLines, ArrayList<MInvoice> invList, ArrayList<MInvoiceLine> invLineList,
+			HashMap<Integer, ArrayList<FactLine>> htFactLineInv, ArrayList<FactLine> invRoundingLines, HashMap<Integer, ArrayList<FactLine>> htRoundingLineInv) 
+	{
+		StringBuilder sqlInvLine = new StringBuilder()
+				.append("SELECT SUM(AmtSourceDr)-SUM(AmtSourceCr), SUM(AmtAcctDr)-SUM(AmtAcctCr)")
+				.append(" FROM Fact_Acct ")
+				.append("WHERE AD_Table_ID=? AND Record_ID=? AND Line_ID=?")
+				.append(" AND C_AcctSchema_ID=?")
+				.append(" AND Account_ID=?")
+				.append(" AND PostingType='A'");
+		
+		// C_InvoiceLine_ID and the total source amount from C_Invoice accounting fact lines
+		HashMap<Integer, BigDecimal> htInvLineSource = new HashMap<Integer, BigDecimal>();
+		// C_InvoiceLine_ID and the total accounted amount from C_Invoice accounting fact lines
+		HashMap<Integer, BigDecimal> htInvLineAccounted = new HashMap<Integer, BigDecimal>();
+		for (MInvoiceLine invoiceLine : invLineList)
+		{
+			// For Invoice Line
+			List<Object> valuesInv = DB.getSQLValueObjectsEx(getTrxName(), sqlInvLine.toString(),
+					MInvoice.Table_ID, invoiceLine.getC_Invoice_ID(), invoiceLine.getC_InvoiceLine_ID(), as.getC_AcctSchema_ID(), acct.getAccount_ID());
+			if (valuesInv != null) {
+				BigDecimal invoiceSourceDrCr = (BigDecimal) valuesInv.get(0); // AmtSource
+				BigDecimal invoiceAccountedDrCr = (BigDecimal) valuesInv.get(1); // AmtAcct
+				
+				htInvLineSource.put(invoiceLine.getC_InvoiceLine_ID(), invoiceSourceDrCr.abs());
+				htInvLineAccounted.put(invoiceLine.getC_InvoiceLine_ID(), invoiceAccountedDrCr.abs());
+			}
+		}
+		
+		MAccount gain = MAccount.get (as.getCtx(), as.getAcctSchemaDefault().getRealizedGain_Acct());
+		MAccount loss = MAccount.get (as.getCtx(), as.getAcctSchemaDefault().getRealizedLoss_Acct());
+		
+		// C_Invoice_ID and the total source amount from M_MatchInv accounting fact lines
+		HashMap<Integer, BigDecimal> htInvClrSource = new HashMap<Integer, BigDecimal>();
+		// C_Invoice_ID and the total accounted amount from M_MatchInv accounting fact lines
+		HashMap<Integer, BigDecimal> htInvClrAccounted = new HashMap<Integer, BigDecimal>();
+		for (Integer C_Invoice_ID : htFactLineInv.keySet())
+		{
+			ArrayList<FactLine> factLineList = htFactLineInv.get(C_Invoice_ID);
+			for (FactLine factLine : factLineList)
+			{
+				if (factLine.getAccount_ID() == acct.getAccount_ID())
+				{
+					BigDecimal invClrSource = htInvClrSource.get(C_Invoice_ID);
+					if (invClrSource == null)
+						invClrSource = Env.ZERO;
+					invClrSource = invClrSource.add(factLine.getAmtSourceDr()).subtract(factLine.getAmtSourceCr());
+					htInvClrSource.put(C_Invoice_ID, invClrSource);
+					
+					BigDecimal invClrAccounted = htInvClrAccounted.get(C_Invoice_ID);
+					if (invClrAccounted == null)
+						invClrAccounted = Env.ZERO;
+					invClrAccounted = invClrAccounted.add(factLine.getAmtAcctDr()).subtract(factLine.getAmtAcctCr());
+					htInvClrAccounted.put(C_Invoice_ID, invClrAccounted);
+				}
+			}
+		}
+		
+		for (MInvoiceLine invoiceLine : invLineList)
+		{
+			{
+				MMatchInv[] matchInvs = MMatchInv.getInvoiceLine(getCtx(), invoiceLine.get_ID(), getTrxName());
+				
+				ArrayList<Integer> skipMatchInvIdList = new ArrayList<Integer>();
+				skipMatchInvIdList.add(m_matchInv.get_ID());
+				for (MMatchInv matchInv : matchInvs)
+				{
+					if (matchInv.isReversal())
+						skipMatchInvIdList.add(matchInv.get_ID());
+				}
+				
+				for (MMatchInv matchInv : matchInvs)
+				{
+					if (matchInv.get_ID() == m_matchInv.get_ID())
+						continue;
+					
+					if (skipMatchInvIdList.contains(matchInv.get_ID()))
+						continue;
+					
+					StringBuilder sql = new StringBuilder()
+						.append("SELECT SUM(AmtSourceDr), SUM(AmtAcctDr), SUM(AmtSourceCr), SUM(AmtAcctCr)")
+						.append(" FROM Fact_Acct ")
+						.append("WHERE AD_Table_ID=? AND (Record_ID=? OR Record_ID=?)")	//	match inv
+						.append(" AND C_AcctSchema_ID=?")
+						.append(" AND PostingType='A'")
+						.append(" AND Account_ID=?");
+					
+					if (m_matchInv.isReversal())
+					{
+						if (matchInv.isReversal())
+							sql.append(" AND Record_ID <> ").append(matchInv.get_ID());
+						sql.append(" AND Record_ID < ").append(m_matchInv.getReversal_ID());
+					}
+					else
+					{
+						if (matchInv.getReversal_ID() > 0)
+							sql.append(" AND Record_ID <> ").append(matchInv.get_ID());
+					}
+					
+					if (matchInv.getRef_MatchInv_ID() > 0)
+					{
+						if (invoiceLine.getParent().isCreditMemo() && matchInv.getQty().compareTo(BigDecimal.ZERO) < 0)
+							sql.append(" AND Qty > 0");
+						else
+							sql.append(" AND Qty < 0");
+					}
+					
+					// For Match Inv
+					List<Object> valuesMatchInv = DB.getSQLValueObjectsEx(getTrxName(), sql.toString(),
+							MMatchInv.Table_ID, matchInv.get_ID(), matchInv.getRef_MatchInv_ID() > 0 ? matchInv.getRef_MatchInv_ID() : -1, as.getC_AcctSchema_ID(), acct.getAccount_ID());
+					if (valuesMatchInv != null) {
+						BigDecimal totalAmtSourceDr = (BigDecimal) valuesMatchInv.get(0);
+						if (totalAmtSourceDr == null)
+							totalAmtSourceDr = Env.ZERO;
+						BigDecimal totalAmtAcctDr = (BigDecimal) valuesMatchInv.get(1);
+						if (totalAmtAcctDr == null)
+							totalAmtAcctDr = Env.ZERO;
+						BigDecimal totalAmtSourceCr = (BigDecimal) valuesMatchInv.get(2);
+						if (totalAmtSourceCr == null)
+							totalAmtSourceCr = Env.ZERO;
+						BigDecimal totalAmtAcctCr = (BigDecimal) valuesMatchInv.get(3);
+						if (totalAmtAcctCr == null)
+							totalAmtAcctCr = Env.ZERO;
+						
+						BigDecimal invClrSource = htInvClrSource.get(invoiceLine.getC_Invoice_ID());
+						if (invClrSource == null)
+							invClrSource = Env.ZERO;
+						invClrSource = invClrSource.add(totalAmtSourceDr).subtract(totalAmtSourceCr);
+						htInvClrSource.put(invoiceLine.getC_Invoice_ID(), invClrSource);
+						
+						BigDecimal invClrAccounted = htInvClrAccounted.get(invoiceLine.getC_Invoice_ID());
+						if (invClrAccounted == null)
+							invClrAccounted = Env.ZERO;
+						invClrAccounted = invClrAccounted.add(totalAmtAcctDr).subtract(totalAmtAcctCr);
+						htInvClrAccounted.put(invoiceLine.getC_Invoice_ID(), invClrAccounted);
+					}
+					
+					sql = new StringBuilder()
+						.append("SELECT SUM(AmtSourceDr), SUM(AmtAcctDr), SUM(AmtSourceCr), SUM(AmtAcctCr)")
+						.append(" FROM Fact_Acct ")
+						.append("WHERE AD_Table_ID=? AND (Record_ID=? OR Record_ID=?)")	//	match inv
+						.append(" AND C_AcctSchema_ID=?")
+						.append(" AND PostingType='A'")
+						.append(" AND (Account_ID=? OR Account_ID=? OR Account_ID=?)")
+						.append(" AND Description LIKE 'Invoice Line%'");
+					
+					if (m_matchInv.isReversal())
+					{
+						if (matchInv.isReversal())
+							sql.append(" AND Record_ID <> ").append(matchInv.get_ID());
+						sql.append(" AND Record_ID < ").append(m_matchInv.getReversal_ID());
+					}
+					else
+					{
+						if (matchInv.getReversal_ID() > 0)
+							sql.append(" AND Record_ID <> ").append(matchInv.get_ID());
+					}
+					
+					if (matchInv.getRef_MatchInv_ID() > 0)
+					{
+						if (invoiceLine.getParent().isCreditMemo() && matchInv.getQty().compareTo(BigDecimal.ZERO) < 0)
+							sql.append(" AND Qty > 0");
+						else
+							sql.append(" AND Qty < 0");
+					}
+					
+					// For Match Inv
+					valuesMatchInv = DB.getSQLValueObjectsEx(getTrxName(), sql.toString(),
+							MMatchInv.Table_ID, matchInv.get_ID(), matchInv.getRef_MatchInv_ID() > 0 ? matchInv.getRef_MatchInv_ID() : -1, as.getC_AcctSchema_ID(), 
+							gain.getAccount_ID(), loss.getAccount_ID(), as.getCurrencyBalancing_Acct().getAccount_ID());
+					if (valuesMatchInv != null) {
+						BigDecimal totalAmtSourceDr = (BigDecimal) valuesMatchInv.get(0);
+						if (totalAmtSourceDr == null)
+							totalAmtSourceDr = Env.ZERO;
+						BigDecimal totalAmtAcctDr = (BigDecimal) valuesMatchInv.get(1);
+						if (totalAmtAcctDr == null)
+							totalAmtAcctDr = Env.ZERO;
+						BigDecimal totalAmtSourceCr = (BigDecimal) valuesMatchInv.get(2);
+						if (totalAmtSourceCr == null)
+							totalAmtSourceCr = Env.ZERO;
+						BigDecimal totalAmtAcctCr = (BigDecimal) valuesMatchInv.get(3);
+						if (totalAmtAcctCr == null)
+							totalAmtAcctCr = Env.ZERO;
+						
+						BigDecimal invClrSource = htInvClrSource.get(invoiceLine.getC_Invoice_ID());
+						if (invClrSource == null)
+							invClrSource = Env.ZERO;
+						invClrSource = invClrSource.add(totalAmtSourceDr).subtract(totalAmtSourceCr);
+						htInvClrSource.put(invoiceLine.getC_Invoice_ID(), invClrSource);
+						
+						// ignore totalAmtAcctDr and totalAmtAccrCr
+					}
+				}
+			}
+		}
+		
+		boolean isLineFullyMatched = true;
+		for (MInvoiceLine invoiceLine : invLineList)
+		{
+			BigDecimal invLineSource = htInvLineSource.get(invoiceLine.get_ID());
+			if (invLineSource == null)
+				invLineSource = Env.ZERO;
+			BigDecimal invLineAccounted = htInvLineAccounted.get(invoiceLine.get_ID());
+			if (invLineAccounted == null)
+				invLineAccounted = Env.ZERO;			
+			BigDecimal invClrSource = htInvClrSource.get(invoiceLine.getC_Invoice_ID());
+			if (invClrSource == null)
+				invClrSource = Env.ZERO;
+			BigDecimal invClrAccounted = htInvClrAccounted.get(invoiceLine.getC_Invoice_ID());
+			if (invClrAccounted == null)
+				invClrAccounted = Env.ZERO;
+			StringBuilder description = new StringBuilder("Invoice Line=(").append(getC_Currency_ID()).append(")").append(invLineSource).append("/").append(invLineAccounted)
+					.append(" - Match Invoice=(").append(getC_Currency_ID()).append(")").append(invClrSource).append("/").append(invClrAccounted);
+			if (log.isLoggable(Level.FINE)) log.fine(description.toString());
+			BigDecimal acctDifference = invLineAccounted.abs().subtract(invClrAccounted.abs());	//	gain is negative
+			if (invClrSource.abs().compareTo(invLineSource.abs()) == 0)
+			{
+				if (acctDifference != null && acctDifference.signum() != 0 && acctDifference.abs().compareTo(TOLERANCE) < 0)
+				{
+					StringBuilder d2 = new StringBuilder("(full) = ").append(acctDifference);
+					if (log.isLoggable(Level.FINE)) log.fine(d2.toString());
+					description.append(" - ").append(d2);
+					
+					FactLine fl = fact.createLine (null, acct, as.getC_Currency_ID(), acctDifference.negate());
+					fl.setDescription(description.toString());
+					updateFactLine(fl);
+					invRoundingLines.add(fl);
+					ArrayList<FactLine> roundingLineList = htRoundingLineInv.get(invoiceLine.getC_Invoice_ID());
+					if (roundingLineList == null)
+						roundingLineList = new ArrayList<FactLine>();
+					roundingLineList.add(fl);
+					
+					if (as.isCurrencyBalancing())
+						fl = fact.createLine (null, as.getCurrencyBalancing_Acct(), as.getC_Currency_ID(), acctDifference);
+					else
+						fl = fact.createLine (null, loss, gain, as.getC_Currency_ID(), acctDifference);
+					fl.setDescription(description.toString());
+					updateFactLine(fl);
+					invRoundingLines.add(fl);
+					roundingLineList.add(fl);
+					htRoundingLineInv.put(invoiceLine.getC_Invoice_ID(), roundingLineList);
+				}
+			}
+			else
+			{
+				if (acctDifference != null && acctDifference.signum() != 0 && acctDifference.abs().compareTo(TOLERANCE) < 0)
+					;
+				else
+					isLineFullyMatched = false;
+			}
+		}
+		
+		return isLineFullyMatched;
+	}
+	
+	/**
+	 * Create Gain/Loss for receipt
+	 * @param as accounting schema
+	 * @param fact
+	 * @param acct
+	 * @param receipt
+	 * @param matchInvSource
+	 * @param matchInvAccounted
+	 * @param mrGainLossFactLines gain/loss fact lines for receipt
+	 * @param mrFactLines fact lines for receipt
+	 * @return error message or null
+	 */
+	private String createReceiptGainLoss(MAcctSchema as, Fact fact, MAccount acct, 
+			MInOut receipt, BigDecimal matchInvSource, BigDecimal matchInvAccounted,
+			ArrayList<FactLine> mrGainLossFactLines, ArrayList<FactLine> mrFactLines)
+	{
+		if (m_matchInv.isReversal())
+			return createReversalReceiptGainLossRoundingCorrection(as, fact, acct);
+		
+		BigDecimal receiptSource = null;
+		BigDecimal receiptAccounted = null;
+		//
+		StringBuilder sql = new StringBuilder()
+			.append("SELECT SUM(AmtSourceDr), SUM(AmtAcctDr), SUM(AmtSourceCr), SUM(AmtAcctCr)")
+			.append(" FROM Fact_Acct ")
+			.append("WHERE AD_Table_ID=? AND Record_ID=?")
+			.append(" AND C_AcctSchema_ID=?")
+			.append(" AND Account_ID=?")
+			.append(" AND PostingType='A'");
+
+		// For Receipt
+		List<Object> valuesInv = DB.getSQLValueObjectsEx(getTrxName(), sql.toString(),
+				MInOut.Table_ID, receipt.getM_InOut_ID(), as.getC_AcctSchema_ID(), acct.getAccount_ID());
+		if (valuesInv != null) {
+			receiptSource = (BigDecimal) valuesInv.get(0); // AmtSourceDr
+			receiptAccounted = (BigDecimal) valuesInv.get(1); // AmtAcctDr
+			if (receiptSource.signum() == 0 && receiptAccounted.signum() == 0) {
+				receiptSource = (BigDecimal) valuesInv.get(2); // AmtSourceCr
+				receiptAccounted = (BigDecimal) valuesInv.get(3); // AmtAcctCr
+			}
+		}
+		
+		// 	Requires that Receipt is Posted
+		if (receiptSource == null || receiptAccounted == null)
+			return null;
+		//
+		StringBuilder description = new StringBuilder("InOut=(")
+				.append(receipt.getC_Currency_ID()).append(")").append(receiptSource).append("/").append(receiptAccounted)
+				.append(" - MatchInv=(").append(getC_Currency_ID()).append(")").append(matchInvSource).append("/").append(matchInvAccounted);
+		if (log.isLoggable(Level.FINE)) log.fine(description.toString());
+		BigDecimal acctDifference = null;
+		//	Full INV in currency
+		if (matchInvSource.compareTo(receiptSource) == 0)
+		{
+			acctDifference = matchInvAccounted.abs().subtract(receiptAccounted.abs());	//	gain is negative
+			StringBuilder d2 = new StringBuilder("(full) = ").append(acctDifference);
+			if (log.isLoggable(Level.FINE)) log.fine(d2.toString());
+			description.append(" - ").append(d2);
+		}
+
+		if (acctDifference == null || acctDifference.signum() == 0)
+		{
+			log.fine("No Difference");
+			return null;
+		}
+
+		MAccount gain = MAccount.get (as.getCtx(), as.getAcctSchemaDefault().getRealizedGain_Acct());
+		MAccount loss = MAccount.get (as.getCtx(), as.getAcctSchemaDefault().getRealizedLoss_Acct());
+		//
+		FactLine fl = fact.createLine (null, acct, as.getC_Currency_ID(), acctDifference.negate());
+		fl.setDescription(description.toString());
+		updateFactLine(fl);
+		mrFactLines.add(fl);
+		
+		fl = fact.createLine (null, loss, gain, as.getC_Currency_ID(), acctDifference);
+		fl.setDescription(description.toString());
+		updateFactLine(fl);
+		mrGainLossFactLines.add(fl);
+		mrFactLines.add(fl);
+		return null;
+	}	//	createReceiptGainLoss
+	
+	/**
+	 * Create Gain/Loss and Rounding Correction for reverse receipt
+	 * @param as accounting schema
+	 * @param fact
+	 * @param acct
+	 * @return error message or null
+	 */
+	private String createReversalReceiptGainLossRoundingCorrection(MAcctSchema as, Fact fact, MAccount acct)
+	{
+		if (!m_matchInv.isReversal())
+			return null;
+		
+		MAccount gain = MAccount.get (as.getCtx(), as.getAcctSchemaDefault().getRealizedGain_Acct());
+		MAccount loss = MAccount.get (as.getCtx(), as.getAcctSchemaDefault().getRealizedLoss_Acct());
+		
+		StringBuilder whereClause = new StringBuilder()
+				.append("AD_Table_ID=?")
+				.append(" AND Record_ID=?")
+				.append(" AND C_AcctSchema_ID=?")
+				.append(" AND PostingType='A'")
+				.append(" AND (Account_ID=? OR Account_ID=? OR Account_ID=? OR Account_ID=?)")
+				.append(" AND Description LIKE 'InOut%'");
+		
+		List<MFactAcct> list = new Query(getCtx(), MFactAcct.Table_Name, whereClause.toString(), getTrxName())
+				.setParameters(MMatchInv.Table_ID, m_matchInv.getReversal_ID(), as.getC_AcctSchema_ID(), 
+						acct.getAccount_ID(), gain.getAccount_ID(), loss.getAccount_ID(), as.getCurrencyBalancing_Acct().getAccount_ID())
+				.setOrderBy(MFactAcct.COLUMNNAME_Fact_Acct_ID)
+				.list();
+		for (MFactAcct fa : list) {
+			FactLine fl = fact.createLine(null, fa.getMAccount(), fa.getC_Currency_ID(), fa.getAmtAcctCr(), fa.getAmtAcctDr());
+			fl.setDescription(fa.getDescription());
+			updateFactLine(fl);
+		}
+		
+		return null;
+	}
+	
+	/**
+	 * Create Rounding Correction for receipt
+	 * @param as accounting schema
+	 * @param fact
+	 * @param acct
+	 * @param mrGainLossFactLines gain/loss fact lines for receipt
+	 * @param mrFactLines fact lines for receipt
+	 * @return error message or null
+	 */
+	private String createReceiptRoundingCorrection(MAcctSchema as, Fact fact, MAccount acct, 
+			ArrayList<FactLine> mrGainLossFactLines, ArrayList<FactLine> mrFactLines) 
+	{
+		if (m_matchInv.isReversal())
+			return null;
+		
+		ArrayList<FactLine> mrLineRoundingLines = new ArrayList<FactLine>();
+		boolean isLineFullyMatched = createReceiptLineRoundingCorrection(as, fact, acct, mrGainLossFactLines, mrFactLines, mrLineRoundingLines);
+		
+		if (!isLineFullyMatched)
+			return null;
+		
+		int M_InOut_ID = m_receiptLine.getM_InOut_ID();
+		
+		BigDecimal totalNIRAccounted = Env.ZERO;
+		for (FactLine mrLineRoundingLine : mrLineRoundingLines)
+		{
+			if (mrLineRoundingLine.getAccount() == acct)
+				totalNIRAccounted = totalNIRAccounted.add(mrLineRoundingLine.getAmtAcctDr()).subtract(mrLineRoundingLine.getAmtAcctCr());
+		}
+		
+		StringBuilder sqlMR = new StringBuilder()
+				.append("SELECT SUM(AmtSourceDr)-SUM(AmtSourceCr), SUM(AmtAcctDr)-SUM(AmtAcctCr)")
+				.append(" FROM Fact_Acct ")
+				.append("WHERE AD_Table_ID=? AND Record_ID=?")
+				.append(" AND C_AcctSchema_ID=?")
+				.append(" AND Account_ID=?")
+				.append(" AND PostingType='A'");
+		
+		BigDecimal mrSource = Env.ZERO;
+		BigDecimal mrAccounted = Env.ZERO;
+		
+		// For MR
+		List<Object> valuesInv = DB.getSQLValueObjectsEx(getTrxName(), sqlMR.toString(),
+				MInOut.Table_ID, M_InOut_ID, as.getC_AcctSchema_ID(), acct.getAccount_ID());
+		if (valuesInv != null) {
+			BigDecimal receiptSourceDrCr = (BigDecimal) valuesInv.get(0); // AmtSource
+			BigDecimal receiptAccountedDrCr = (BigDecimal) valuesInv.get(1); // AmtAcct
+			
+			mrSource = mrSource.add(receiptSourceDrCr);
+			mrAccounted = mrAccounted.add(receiptAccountedDrCr);
+			
+			totalNIRAccounted = totalNIRAccounted.add(receiptAccountedDrCr);
+		}
+		
+		// Currency Balancing
+		valuesInv = DB.getSQLValueObjectsEx(getTrxName(), sqlMR.toString(),
+				MInOut.Table_ID, M_InOut_ID, as.getC_AcctSchema_ID(), as.getCurrencyBalancing_Acct().getAccount_ID());
+		if (valuesInv != null) {
+			BigDecimal receiptSourceDrCr = (BigDecimal) valuesInv.get(0); // AmtSource
+			BigDecimal receiptAccountedDrCr = (BigDecimal) valuesInv.get(1); // AmtAcct
+			
+			if (receiptSourceDrCr == null)
+				receiptSourceDrCr = Env.ZERO;
+			if (receiptAccountedDrCr == null)
+				receiptAccountedDrCr = Env.ZERO;
+			
+			mrSource = mrSource.add(receiptSourceDrCr);
+			mrAccounted = mrAccounted.add(receiptAccountedDrCr);
+		}
+		
+		MAccount gain = MAccount.get (as.getCtx(), as.getAcctSchemaDefault().getRealizedGain_Acct());
+		MAccount loss = MAccount.get (as.getCtx(), as.getAcctSchemaDefault().getRealizedLoss_Acct());
+		
+		BigDecimal totalAmtSourceDr = Env.ZERO;
+		BigDecimal totalAmtAcctDr = Env.ZERO;
+		BigDecimal totalAmtSourceCr = Env.ZERO;
+		BigDecimal totalAmtAcctCr = Env.ZERO;
+
+		ArrayList<FactLine> factLineList = mrFactLines;
+		for (FactLine factLine : factLineList)
+		{
+			if (factLine.getAccount_ID() == acct.getAccount_ID())
+			{
+				totalAmtSourceDr = totalAmtSourceDr.add(factLine.getAmtSourceDr());
+				totalAmtAcctDr = totalAmtAcctDr.add(factLine.getAmtAcctDr());
+				totalAmtSourceCr = totalAmtSourceCr.add(factLine.getAmtSourceCr());
+				totalAmtAcctCr = totalAmtAcctCr.add(factLine.getAmtAcctCr());
+				
+				totalNIRAccounted = totalNIRAccounted.add(factLine.getAmtAcctDr()).subtract(factLine.getAmtAcctCr());
+			}
+			else if (factLine.getAccount_ID() == gain.getAccount_ID() || factLine.getAccount_ID() == loss.getAccount_ID())
+			{
+				if (!mrGainLossFactLines.contains(factLine))
+					continue;
+				
+				totalAmtSourceDr = totalAmtSourceDr.add(factLine.getAmtSourceDr());
+				totalAmtSourceCr = totalAmtSourceCr.add(factLine.getAmtSourceCr());
+			}
+		}
+		
+		BigDecimal matchInvSource = Env.ZERO;
+		BigDecimal matchInvAccounted = Env.ZERO;
+		
+		matchInvSource = matchInvSource.add(totalAmtSourceDr).subtract(totalAmtSourceCr);
+		matchInvAccounted = matchInvAccounted.add(totalAmtAcctDr).subtract(totalAmtAcctCr);
+		
+		for (FactLine mrLineRoundingLine : mrLineRoundingLines)
+		{
+			if (mrLineRoundingLine.getAccount() == acct)
+				matchInvAccounted = matchInvAccounted.add(mrLineRoundingLine.getAmtAcctDr()).subtract(mrLineRoundingLine.getAmtAcctCr());
+		}
+		
+		MMatchInv[] matchInvs = MMatchInv.getInOut(getCtx(), M_InOut_ID, getTrxName());
+		ArrayList<Integer> skipMatchInvIdList = new ArrayList<Integer>();
+		skipMatchInvIdList.add(m_matchInv.get_ID());
+		for (MMatchInv matchInv : matchInvs)
+		{
+			if (matchInv.isReversal())
+				skipMatchInvIdList.add(matchInv.get_ID());
+		}
+		
+		for (MMatchInv matchInv : matchInvs)
+		{
+			if (matchInv.get_ID() == m_matchInv.get_ID())
+				continue;
+			
+			if (skipMatchInvIdList.contains(matchInv.get_ID()))
+				continue;
+			
+			StringBuilder sql = new StringBuilder()
+				.append("SELECT SUM(AmtSourceDr), SUM(AmtAcctDr), SUM(AmtSourceCr), SUM(AmtAcctCr)")
+				.append(" FROM Fact_Acct ")
+				.append("WHERE AD_Table_ID=? AND Record_ID=?")	//	match inv
+				.append(" AND C_AcctSchema_ID=?")
+				.append(" AND PostingType='A'")
+				.append(" AND Account_ID=?");
+			
+			if (m_matchInv.isReversal())
+			{
+				if (matchInv.isReversal())
+					sql.append(" AND Record_ID <> ").append(matchInv.get_ID());
+				sql.append(" AND Record_ID < ").append(m_matchInv.getReversal_ID());
+			}
+			else
+			{
+				if (matchInv.getReversal_ID() > 0)
+					sql.append(" AND Record_ID <> ").append(matchInv.get_ID());
+			}
+			
+			// For Match Inv
+			List<Object> valuesMatchInv = DB.getSQLValueObjectsEx(getTrxName(), sql.toString(),
+					MMatchInv.Table_ID, matchInv.get_ID(), as.getC_AcctSchema_ID(), acct.getAccount_ID());
+			if (valuesMatchInv != null) {
+				totalAmtSourceDr = (BigDecimal) valuesMatchInv.get(0);
+				if (totalAmtSourceDr == null)
+					totalAmtSourceDr = Env.ZERO;
+				totalAmtAcctDr = (BigDecimal) valuesMatchInv.get(1);
+				if (totalAmtAcctDr == null)
+					totalAmtAcctDr = Env.ZERO;
+				totalAmtSourceCr = (BigDecimal) valuesMatchInv.get(2);
+				if (totalAmtSourceCr == null)
+					totalAmtSourceCr = Env.ZERO;
+				totalAmtAcctCr = (BigDecimal) valuesMatchInv.get(3);
+				if (totalAmtAcctCr == null)
+					totalAmtAcctCr = Env.ZERO;
+				
+				matchInvSource = matchInvSource.add(totalAmtSourceDr).subtract(totalAmtSourceCr);
+				matchInvAccounted = matchInvAccounted.add(totalAmtAcctDr).subtract(totalAmtAcctCr);
+				
+				totalNIRAccounted = totalNIRAccounted.add(totalAmtAcctDr).subtract(totalAmtAcctCr);
+			}
+			
+			sql = new StringBuilder()
+				.append("SELECT SUM(AmtSourceDr), SUM(AmtAcctDr), SUM(AmtSourceCr), SUM(AmtAcctCr)")
+				.append(" FROM Fact_Acct ")
+				.append("WHERE AD_Table_ID=? AND Record_ID=?")	//	match inv
+				.append(" AND C_AcctSchema_ID=?")
+				.append(" AND PostingType='A'")
+				.append(" AND (Account_ID=? OR Account_ID=? OR Account_ID=?)")
+				.append(" AND Description LIKE 'InOut%'");
+			
+			if (m_matchInv.isReversal())
+			{
+				if (matchInv.isReversal())
+					sql.append(" AND Record_ID <> ").append(matchInv.get_ID());
+				sql.append(" AND Record_ID < ").append(m_matchInv.getReversal_ID());
+			}
+			else
+			{
+				if (matchInv.getReversal_ID() > 0)
+					sql.append(" AND Record_ID <> ").append(matchInv.get_ID());
+			}
+			
+			// For Match Inv
+			valuesMatchInv = DB.getSQLValueObjectsEx(getTrxName(), sql.toString(),
+					MMatchInv.Table_ID, matchInv.get_ID(), 
+					as.getC_AcctSchema_ID(), gain.getAccount_ID(), loss.getAccount_ID(), as.getCurrencyBalancing_Acct().getAccount_ID());
+			if (valuesMatchInv != null) {
+				totalAmtSourceDr = (BigDecimal) valuesMatchInv.get(0);
+				if (totalAmtSourceDr == null)
+					totalAmtSourceDr = Env.ZERO;
+				totalAmtAcctDr = (BigDecimal) valuesMatchInv.get(1);
+				if (totalAmtAcctDr == null)
+					totalAmtAcctDr = Env.ZERO;
+				totalAmtSourceCr = (BigDecimal) valuesMatchInv.get(2);
+				if (totalAmtSourceCr == null)
+					totalAmtSourceCr = Env.ZERO;
+				totalAmtAcctCr = (BigDecimal) valuesMatchInv.get(3);
+				if (totalAmtAcctCr == null)
+					totalAmtAcctCr = Env.ZERO;
+				
+				matchInvSource = matchInvSource.add(totalAmtSourceDr).subtract(totalAmtSourceCr);
+			}
+		}
+		
+		StringBuilder description = new StringBuilder("InOut=(")
+				.append(getC_Currency_ID()).append(")").append(mrSource).append("/").append(mrAccounted)
+				.append(" - Match Invoice=(").append(getC_Currency_ID()).append(")").append(matchInvSource).append("/").append(matchInvAccounted);
+		if (log.isLoggable(Level.FINE)) log.fine(description.toString());
+		BigDecimal acctDifference = Env.ZERO;
+		if (matchInvSource.abs().compareTo(mrSource.abs()) == 0)
+		{
+			acctDifference = mrAccounted.abs().subtract(matchInvAccounted.abs());	//	gain is negative
+			StringBuilder d2 = new StringBuilder("(full) = ").append(acctDifference);
+			if (log.isLoggable(Level.FINE)) log.fine(d2.toString());
+			description.append(" - ").append(d2);
+		}
+		else
+			isLineFullyMatched = false;
+		
+		if (acctDifference == null || acctDifference.signum() == 0)
+		{
+			log.fine("No Difference");
+			return null;
+		}
+		
+		if (acctDifference.abs().compareTo(TOLERANCE) >= 0)
+		{
+			log.fine("acctDifference="+acctDifference);
+			return null;
+		}
+		
+		ArrayList<FactLine> mrRoundingLines = new ArrayList<FactLine>();
+		//
+		FactLine fl = fact.createLine (null, acct, as.getC_Currency_ID(), acctDifference);
+		fl.setDescription(description.toString());
+		updateFactLine(fl);
+		mrRoundingLines.add(fl);
+		
+		totalNIRAccounted = totalNIRAccounted.add(fl.getAmtAcctDr()).subtract(fl.getAmtAcctCr());
+		
+		if (as.isCurrencyBalancing() && as.getC_Currency_ID() != m_invoiceLine.getParent().getC_Currency_ID())
+			fl = fact.createLine (null, as.getCurrencyBalancing_Acct(), as.getC_Currency_ID(), acctDifference.negate());
+		else 
+			fl = fact.createLine (null, loss, gain, as.getC_Currency_ID(), acctDifference.negate());	
+		fl.setDescription(description.toString());
+		updateFactLine(fl);
+		mrRoundingLines.add(fl);
+		
+		if (isLineFullyMatched) {
+			if (totalNIRAccounted != null && totalNIRAccounted.signum() != 0 && totalNIRAccounted.abs().compareTo(TOLERANCE) < 0)
+			{
+				BigDecimal totalRounding = Env.ZERO;
+				for (FactLine mrRoundingLine : mrRoundingLines)
+				{
+					if (mrRoundingLine.getAccount() == acct)
+						totalRounding = totalRounding.add(mrRoundingLine.getAmtAcctDr()).subtract(mrRoundingLine.getAmtAcctCr());
+				}
+				
+				if (totalRounding.compareTo(totalNIRAccounted) == 0)
+				{
+					for (FactLine invRoundingLine : mrRoundingLines)
+					{
+						fact.remove(invRoundingLine);
+					}
+					totalNIRAccounted = Env.ZERO;
+				}
+			}
+
+			if (totalNIRAccounted != null && totalNIRAccounted.signum() != 0 && totalNIRAccounted.abs().compareTo(TOLERANCE) < 0)
+			{
+				description = new StringBuilder("InOut - MatchInv - (full) = ").append(totalNIRAccounted);
+				if (log.isLoggable(Level.FINE)) log.fine(description.toString());
+				
+				fl = fact.createLine (null, acct, as.getC_Currency_ID(), totalNIRAccounted);
+				fl.setDescription(description.toString());
+				updateFactLine(fl);
+				
+				if (as.isCurrencyBalancing())
+					fl = fact.createLine (null, as.getCurrencyBalancing_Acct(), as.getC_Currency_ID(), totalNIRAccounted.negate());
+				else
+					fl = fact.createLine (null, loss, gain, as.getC_Currency_ID(), totalNIRAccounted.negate());
+				fl.setDescription(description.toString());
+				updateFactLine(fl);
+			}
+		}
+		
+		return null;
+	}
+	
+	/**
+	 * Create Rounding Correction for receipt line
+	 * @param as accounting schema
+	 * @param fact
+	 * @param acct
+	 * @param mrGainLossFactLines gain/loss fact lines for receipt
+	 * @param mrFactLines fact lines for receipt
+	 * @param mrRoundingLines rounding correction fact lines for receipt
+	 * @return error message or null
+	 */
+	private boolean createReceiptLineRoundingCorrection(MAcctSchema as, Fact fact, MAccount acct, 
+			ArrayList<FactLine> mrGainLossFactLines, ArrayList<FactLine> mrFactLines, ArrayList<FactLine> mrRoundingLines) 
+	{
+		BigDecimal mrLineSource = null;
+		BigDecimal mrLineAccounted = null;
+			
+		StringBuilder sqlMRLine = new StringBuilder()
+				.append("SELECT SUM(AmtSourceDr)-SUM(AmtSourceCr), SUM(AmtAcctDr)-SUM(AmtAcctCr)")
+				.append(" FROM Fact_Acct ")
+				.append("WHERE AD_Table_ID=? AND Record_ID=? AND Line_ID=?")
+				.append(" AND C_AcctSchema_ID=?")
+				.append(" AND Account_ID=?")
+				.append(" AND PostingType='A'");		
+		// For MR Line
+		List<Object> valuesMR = DB.getSQLValueObjectsEx(getTrxName(), sqlMRLine.toString(),
+				MInOut.Table_ID, m_receiptLine.getM_InOut_ID(), m_receiptLine.getM_InOutLine_ID(), as.getC_AcctSchema_ID(), acct.getAccount_ID());
+		if (valuesMR != null) {
+			mrLineSource = (BigDecimal) valuesMR.get(0); // AmtSource
+			mrLineAccounted = (BigDecimal) valuesMR.get(1); // AmtAcct
+		}
+		
+		MAccount gain = MAccount.get (as.getCtx(), as.getAcctSchemaDefault().getRealizedGain_Acct());
+		MAccount loss = MAccount.get (as.getCtx(), as.getAcctSchemaDefault().getRealizedLoss_Acct());
+		
+		BigDecimal nirSource = Env.ZERO;
+		BigDecimal nirAccounted = Env.ZERO;
+		
+		ArrayList<FactLine> factLineList = mrFactLines;
+		for (FactLine factLine : factLineList)
+		{
+			if (factLine.getAccount_ID() == acct.getAccount_ID())
+			{
+				nirSource = nirSource.add(factLine.getAmtSourceDr()).subtract(factLine.getAmtSourceCr());
+				nirAccounted = nirAccounted.add(factLine.getAmtAcctDr()).subtract(factLine.getAmtAcctCr());
+			}
+		}
+		
+		MMatchInv[] matchInvs = MMatchInv.getInOutLine(getCtx(), m_receiptLine.get_ID(), getTrxName());
+		ArrayList<Integer> skipMatchInvIdList = new ArrayList<Integer>();
+		skipMatchInvIdList.add(m_matchInv.get_ID());
+		for (MMatchInv matchInv : matchInvs)
+		{
+			if (matchInv.isReversal())
+				skipMatchInvIdList.add(matchInv.get_ID());
+		}
+		
+		for (MMatchInv matchInv : matchInvs)
+		{
+			if (matchInv.get_ID() == m_matchInv.get_ID())
+				continue;
+			
+			if (skipMatchInvIdList.contains(matchInv.get_ID()))
+				continue;
+			
+			StringBuilder sql = new StringBuilder()
+				.append("SELECT SUM(AmtSourceDr), SUM(AmtAcctDr), SUM(AmtSourceCr), SUM(AmtAcctCr)")
+				.append(" FROM Fact_Acct ")
+				.append("WHERE AD_Table_ID=? AND Record_ID=?")	//	match inv
+				.append(" AND C_AcctSchema_ID=?")
+				.append(" AND PostingType='A'")
+				.append(" AND Account_ID=?");
+			
+			if (m_matchInv.isReversal())
+			{
+				if (matchInv.isReversal())
+					sql.append(" AND Record_ID <> ").append(matchInv.get_ID());
+				sql.append(" AND Record_ID < ").append(m_matchInv.getReversal_ID());
+			}
+			else
+			{
+				if (matchInv.getReversal_ID() > 0)
+					sql.append(" AND Record_ID <> ").append(matchInv.get_ID());
+			}
+			
+			// For Match Inv
+			List<Object> valuesMatchInv = DB.getSQLValueObjectsEx(getTrxName(), sql.toString(),
+					MMatchInv.Table_ID, matchInv.get_ID(), as.getC_AcctSchema_ID(), acct.getAccount_ID());
+			if (valuesMatchInv != null) {
+				BigDecimal totalAmtSourceDr = (BigDecimal) valuesMatchInv.get(0);
+				if (totalAmtSourceDr == null)
+					totalAmtSourceDr = Env.ZERO;
+				BigDecimal totalAmtAcctDr = (BigDecimal) valuesMatchInv.get(1);
+				if (totalAmtAcctDr == null)
+					totalAmtAcctDr = Env.ZERO;
+				BigDecimal totalAmtSourceCr = (BigDecimal) valuesMatchInv.get(2);
+				if (totalAmtSourceCr == null)
+					totalAmtSourceCr = Env.ZERO;
+				BigDecimal totalAmtAcctCr = (BigDecimal) valuesMatchInv.get(3);
+				if (totalAmtAcctCr == null)
+					totalAmtAcctCr = Env.ZERO;
+				
+				nirSource = nirSource.add(totalAmtSourceDr).subtract(totalAmtSourceCr);
+				nirAccounted = nirAccounted.add(totalAmtAcctDr).subtract(totalAmtAcctCr);
+			}
+			
+			sql = new StringBuilder()
+				.append("SELECT SUM(AmtSourceDr), SUM(AmtAcctDr), SUM(AmtSourceCr), SUM(AmtAcctCr)")
+				.append(" FROM Fact_Acct ")
+				.append("WHERE AD_Table_ID=? AND Record_ID=?")	//	match inv
+				.append(" AND C_AcctSchema_ID=?")
+				.append(" AND PostingType='A'")
+				.append(" AND (Account_ID=? OR Account_ID=? OR Account_ID=?)")
+				.append(" AND Description LIKE 'InOut Line%'");
+			
+			if (m_matchInv.isReversal())
+			{
+				if (matchInv.isReversal())
+					sql.append(" AND Record_ID <> ").append(matchInv.get_ID());
+				sql.append(" AND Record_ID < ").append(m_matchInv.getReversal_ID());
+			}
+			else
+			{
+				if (matchInv.getReversal_ID() > 0)
+					sql.append(" AND Record_ID <> ").append(matchInv.get_ID());
+			}
+			
+			// For Match Inv
+			valuesMatchInv = DB.getSQLValueObjectsEx(getTrxName(), sql.toString(),
+					MMatchInv.Table_ID, matchInv.get_ID(), as.getC_AcctSchema_ID(), 
+					gain.getAccount_ID(), loss.getAccount_ID(), as.getCurrencyBalancing_Acct().getAccount_ID());
+			if (valuesMatchInv != null) {
+				BigDecimal totalAmtSourceDr = (BigDecimal) valuesMatchInv.get(0);
+				if (totalAmtSourceDr == null)
+					totalAmtSourceDr = Env.ZERO;
+				BigDecimal totalAmtAcctDr = (BigDecimal) valuesMatchInv.get(1);
+				if (totalAmtAcctDr == null)
+					totalAmtAcctDr = Env.ZERO;
+				BigDecimal totalAmtSourceCr = (BigDecimal) valuesMatchInv.get(2);
+				if (totalAmtSourceCr == null)
+					totalAmtSourceCr = Env.ZERO;
+				BigDecimal totalAmtAcctCr = (BigDecimal) valuesMatchInv.get(3);
+				if (totalAmtAcctCr == null)
+					totalAmtAcctCr = Env.ZERO;
+				
+				nirSource = nirSource.add(totalAmtSourceDr).subtract(totalAmtSourceCr);
+				// ignore totalAmtAcctDr and totalAmtAccrCr
+			}
+		}
+		
+		boolean isLineFullyMatched = true;
+		
+		StringBuilder description = new StringBuilder("InOut Line=(")
+				.append(getC_Currency_ID()).append(")").append(mrLineSource).append("/").append(mrLineAccounted)
+				.append(" - Match Invoice=(").append(getC_Currency_ID()).append(")").append(nirSource).append("/").append(nirAccounted);
+		if (log.isLoggable(Level.FINE)) log.fine(description.toString());
+		BigDecimal acctDifference = mrLineAccounted.abs().subtract(nirAccounted.abs());	//	gain is negative
+		
+		if (nirSource.abs().compareTo(mrLineSource.abs()) == 0)
+		{
+			if (acctDifference != null && acctDifference.signum() != 0 && acctDifference.abs().compareTo(TOLERANCE) < 0)
+			{
+				StringBuilder d2 = new StringBuilder("(full) = ").append(acctDifference);
+				if (log.isLoggable(Level.FINE)) log.fine(d2.toString());
+				description.append(" - ").append(d2);
+				
+				FactLine fl = fact.createLine (null, acct, as.getC_Currency_ID(), acctDifference);
+				fl.setDescription(description.toString());
+				updateFactLine(fl);
+				mrRoundingLines.add(fl);
+				
+				if (as.isCurrencyBalancing() && as.getC_Currency_ID() != m_invoiceLine.getParent().getC_Currency_ID())
+					fl = fact.createLine (null, as.getCurrencyBalancing_Acct(), as.getC_Currency_ID(), acctDifference.negate());
+				else 
+					fl = fact.createLine (null, loss, gain, as.getC_Currency_ID(), acctDifference.negate());	
+				fl.setDescription(description.toString());
+				updateFactLine(fl);
+				mrRoundingLines.add(fl);
+			}
+		}
+		else
+		{
+			if (acctDifference != null && acctDifference.signum() != 0 && acctDifference.abs().compareTo(TOLERANCE) < 0)
+				;
+			else
+				isLineFullyMatched = false;
+		}
+		
+		return isLineFullyMatched;
+	}
+}   //  Doc_MatchInv