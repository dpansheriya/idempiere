--- conflicted
+++ resolved
@@ -1380,24 +1380,7 @@
 							String lastError = CLogger.retrieveErrorString("");
 							m_processMsg = "Cannot correct Inventory OnHand (MA) [" + product.getValue() + "] - " + lastError;
 							return DocAction.STATUS_Invalid;
-<<<<<<< HEAD
 						}					
-=======
-						}
-						if (reservedDiff.signum() != 0 && oLine.getQtyOrdered().signum() > 0) {
-							if (!MStorageReservation.add(getCtx(), reservationWarehouse_ID,
-									sLine.getM_Product_ID(),
-									ma.getM_AttributeSetInstance_ID(), reservationAttributeSetInstance_ID,
-									reservedDiff,
-									isSOTrx(),
-									get_TrxName()))
-							{
-								String lastError = CLogger.retrieveErrorString("");
-								m_processMsg = "Cannot correct Inventory " + (isSOTrx()? "Reserved" : "Ordered") + " (MA) - [" + product.getValue() + "] - " + lastError;
-								return DocAction.STATUS_Invalid;
-							}
-						}
->>>>>>> b08aebfa
 						
 						//	Create Transaction
 						mtrx = new MTransaction (getCtx(), sLine.getAD_Org_ID(),
@@ -1412,7 +1395,7 @@
 						}
 					}
 					
-					if (oLine!=null && mtrx!=null)
+					if (oLine!=null && mtrx!=null && oLine.getQtyOrdered().signum() > 0)
 					{					
 						if (sLine.getC_OrderLine_ID() != 0)
 						{
@@ -1451,14 +1434,9 @@
 						m_processMsg = "Cannot correct Inventory OnHand [" + product.getValue() + "] - " + lastError;
 						return DocAction.STATUS_Invalid;
 					}
-<<<<<<< HEAD
-					if (oLine!=null) 
+					if (oLine!=null && oLine.getQtyOrdered().signum() > 0)  
 					{
 						if (!MStorageReservation.add(getCtx(), oLine.getM_Warehouse_ID(),
-=======
-					if (reservedDiff.signum() != 0 && oLine.getQtyOrdered().signum() > 0) {
-						if (!MStorageReservation.add(getCtx(), reservationWarehouse_ID,
->>>>>>> b08aebfa
 								sLine.getM_Product_ID(),
 								oLine.getM_AttributeSetInstance_ID(),
 								orderedQtyToUpdate.negate(), isSOTrx(), get_TrxName()))
