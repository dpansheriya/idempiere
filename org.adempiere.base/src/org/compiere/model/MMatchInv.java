--- conflicted
+++ resolved
@@ -1,520 +1,516 @@
-/******************************************************************************
- * Product: Adempiere ERP & CRM Smart Business Solution                       *
- * Copyright (C) 1999-2006 ComPiere, Inc. All Rights Reserved.                *
- * This program is free software; you can redistribute it and/or modify it    *
- * under the terms version 2 of the GNU General Public License as published   *
- * by the Free Software Foundation. This program is distributed in the hope   *
- * that it will be useful, but WITHOUT ANY WARRANTY; without even the implied *
- * warranty of MERCHANTABILITY or FITNESS FOR A PARTICULAR PURPOSE.           *
- * See the GNU General Public License for more details.                       *
- * You should have received a copy of the GNU General Public License along    *
- * with this program; if not, write to the Free Software Foundation, Inc.,    *
- * 59 Temple Place, Suite 330, Boston, MA 02111-1307 USA.                     *
- * For the text or an alternative of this public license, you may reach us    *
- * ComPiere, Inc., 2620 Augustine Dr. #245, Santa Clara, CA 95054, USA        *
- * or via info@compiere.org or http://www.compiere.org/license.html           *
- *****************************************************************************/
-package org.compiere.model;
-
-import java.math.BigDecimal;
-import java.sql.PreparedStatement;
-import java.sql.ResultSet;
-import java.sql.SQLException;
-import java.sql.Timestamp;
-import java.util.ArrayList;
-import java.util.List;
-import java.util.Properties;
-
-<<<<<<< HEAD
-import org.compiere.acct.Doc;
-=======
-import org.adempiere.exceptions.DBException;
->>>>>>> 1e08f874
-import org.compiere.util.CLogger;
-import org.compiere.util.DB;
-import org.compiere.util.Env;
-import org.compiere.util.Util;
-
-/**
- *	Match Invoice (Receipt&lt;&gt;Invoice) Model.
- *  <pre>
- *  Accounting:
- *  - Not Invoiced Receipts (relief)
- *  - IPV
- *	</pre>
- *  @author Jorg Janke
- *  @version $Id: MMatchInv.java,v 1.3 2006/07/30 00:51:05 jjanke Exp $
- * 
- *  @author Teo Sarca, SC ARHIPAC SERVICE SRL
- * 			<li>BF [ 1926113 ] MMatchInv.getNewerDateAcct() should work in trx
- *  @author victor.perez@e-evolution.com, e-Evolution http://www.e-evolution.com
- * 			<li> FR [ 2520591 ] Support multiples calendar for Org 
- *			@see https://sourceforge.net/p/adempiere/feature-requests/631/
- *  @author Bayu Cahya, Sistematika
- * 			<li>BF [ 2240484 ] Re MatchingPO, MMatchPO doesn't contains Invoice info
- */
-public class MMatchInv extends X_M_MatchInv
-{
-	/**
-	 * generated serial id
-	 */
-	private static final long serialVersionUID = -6673764788466220541L;
-
-	/**
-	 * 	Get InOut-Invoice Matches
-	 *	@param ctx context
-	 *	@param M_InOutLine_ID shipment
-	 *	@param C_InvoiceLine_ID invoice
-	 *	@param trxName transaction
-	 *	@return array of matches
-	 */
-	public static MMatchInv[] get (Properties ctx, int M_InOutLine_ID, int C_InvoiceLine_ID, String trxName)
-	{
-		if (M_InOutLine_ID <= 0 || C_InvoiceLine_ID <= 0)
-			return new MMatchInv[]{};
-		//
-		final String whereClause = "M_InOutLine_ID=? AND C_InvoiceLine_ID=?";
-		List<MMatchInv> list = new Query(ctx, I_M_MatchInv.Table_Name, whereClause, trxName)
-		.setParameters(M_InOutLine_ID, C_InvoiceLine_ID)
-		.list();
-		return list.toArray (new MMatchInv[list.size()]);
-	}	//	get
-
-	/**
-	 * 	Get InOut Matches for InvoiceLine
-	 *	@param ctx context
-	 *	@param C_InvoiceLine_ID invoice line
-	 *	@param trxName transaction
-	 *	@return array of matches
-	 */
-	public static MMatchInv[] getInvoiceLine (Properties ctx, int C_InvoiceLine_ID, String trxName)
-	{
-		if (C_InvoiceLine_ID <= 0)
-			return new MMatchInv[]{};
-		//
-		String whereClause = "C_InvoiceLine_ID=?";
-		List<MMatchInv> list = new Query(ctx, I_M_MatchInv.Table_Name, whereClause, trxName)
-		.setParameters(C_InvoiceLine_ID)
-		.list();
-		return list.toArray (new MMatchInv[list.size()]);
-	}	//	getInvoiceLine
-	
-	/**
-	 * 	Get Invoice Matches for InOut
-	 *	@param ctx context
-	 *	@param M_InOut_ID material receipt
-	 *	@param trxName transaction
-	 *	@return array of matches
-	 */
-	public static MMatchInv[] getInOut (Properties ctx, int M_InOut_ID, String trxName)
-	{
-		if (M_InOut_ID <= 0)
-			return new MMatchInv[]{};
-		//
-		final String whereClause = "EXISTS (SELECT 1 FROM M_InOutLine l"
-			+" WHERE M_MatchInv.M_InOutLine_ID=l.M_InOutLine_ID AND l.M_InOut_ID=?)"; 
-		List<MMatchInv> list = new Query(ctx, I_M_MatchInv.Table_Name, whereClause, trxName)
-		.setParameters(M_InOut_ID)
-		.list();
-		return list.toArray (new MMatchInv[list.size()]);
-	}	//	getInOut
-
-	/**
-	 * 	Get InOut Matches for Invoice
-	 *	@param ctx context
-	 *	@param C_Invoice_ID invoice
-	 *	@param trxName transaction
-	 *	@return array of matches
-	 */
-	public static MMatchInv[] getInvoice (Properties ctx, 
-		int C_Invoice_ID, String trxName)
-	{
-		if (C_Invoice_ID == 0)
-			return new MMatchInv[]{};
-		//
-		final String whereClause = " EXISTS (SELECT 1 FROM C_InvoiceLine il"
-				+" WHERE M_MatchInv.C_InvoiceLine_ID=il.C_InvoiceLine_ID AND il.C_Invoice_ID=?)";
-		List<MMatchInv> list = new Query(ctx, I_M_MatchInv.Table_Name, whereClause, trxName)
-		.setParameters(C_Invoice_ID)
-		.setOrderBy(COLUMNNAME_ProcessedOn)
-		.list();
-		return list.toArray (new MMatchInv[list.size()]);
-	}	//	getInvoice
-	
-	/**
-	 * 	Get InOut Matches for Invoice by account date
-	 *	@param ctx context
-	 *	@param C_Invoice_ID invoice
-	 *	@param DateAcct account date
-	 *	@param trxName transaction
-	 *	@return array of matches
-	 */
-	public static MMatchInv[] getInvoiceByDateAcct (Properties ctx, int C_Invoice_ID, Timestamp DateAcct, String trxName)
-	{
-		if (C_Invoice_ID == 0)
-			return new MMatchInv[]{};
-		//
-		StringBuilder selectSql = new StringBuilder();
-		selectSql.append("SELECT mi.* ");
-		selectSql.append("FROM M_MatchInv mi ");
-		selectSql.append("LEFT JOIN M_MatchInv refmi ON (refmi.M_MatchInv_ID=mi.Reversal_ID) ");
-		selectSql.append("WHERE EXISTS (SELECT 1 FROM C_InvoiceLine il"
-				+" WHERE mi.C_InvoiceLine_ID=il.C_InvoiceLine_ID AND il.C_Invoice_ID=?)");
-		selectSql.append("AND mi.DateAcct >= ? ");
-		selectSql.append("ORDER BY mi.DateAcct, ");
-		selectSql.append("CASE WHEN COALESCE(refmi.DateAcct,mi.DateAcct) = mi.DateAcct THEN COALESCE(mi.Reversal_ID,mi.M_MatchInv_ID) ELSE mi.M_MatchInv_ID END, ");
-		selectSql.append("mi.M_MatchInv_ID");
-		List<MMatchInv> list = new ArrayList<MMatchInv>();
-		PreparedStatement pstmt = null;
-		ResultSet rs = null;
-		try {
-			pstmt = DB.prepareStatement(selectSql.toString(), trxName);
-			pstmt.setInt(1, C_Invoice_ID);
-			pstmt.setTimestamp(2, DateAcct);
-			rs = pstmt.executeQuery();
-			while (rs.next())
-				list.add(new MMatchInv(ctx, rs, trxName));
-		} catch (SQLException e) {
-			throw new DBException(e, selectSql.toString());
-		} finally {
-			DB.close(rs, pstmt);
-			rs = null; pstmt = null;
-		}
-		
-		return list.toArray (new MMatchInv[list.size()]);
-	}
-	
-	/**	Static Logger	*/
-	@SuppressWarnings("unused")
-	private static CLogger	s_log	= CLogger.getCLogger (MMatchInv.class);
-	
-    /**
-     * UUID based Constructor
-     * @param ctx  Context
-     * @param M_MatchInv_UU  UUID key
-     * @param trxName Transaction
-     */
-    public MMatchInv(Properties ctx, String M_MatchInv_UU, String trxName) {
-        super(ctx, M_MatchInv_UU, trxName);
-		if (Util.isEmpty(M_MatchInv_UU))
-			setInitialDefaults();
-    }
-
-	/**
-	 * 	Standard Constructor
-	 *	@param ctx context
-	 *	@param M_MatchInv_ID id
-	 *	@param trxName transaction
-	 */
-	public MMatchInv (Properties ctx, int M_MatchInv_ID, String trxName)
-	{
-		super (ctx, M_MatchInv_ID, trxName);
-		if (M_MatchInv_ID == 0)
-			setInitialDefaults();
-	}	//	MMatchInv
-
-	/**
-	 * Set the initial defaults for a new record
-	 */
-	private void setInitialDefaults() {
-		setM_AttributeSetInstance_ID(0);
-		setPosted (false);
-		setProcessed (false);
-		setProcessing (false);
-	}
-
-	/**
-	 * 	Load Constructor
-	 *	@param ctx context
-	 *	@param rs result set
-	 *	@param trxName transaction
-	 */
-	public MMatchInv (Properties ctx, ResultSet rs, String trxName)
-	{
-		super(ctx, rs, trxName);
-	}	//	MMatchInv
-	
-	/**
-	 * 	Invoice Line Constructor
-	 *	@param iLine invoice line
-	 *	@param dateTrx optional date
-	 *	@param qty matched quantity
-	 */
-	public MMatchInv (MInvoiceLine iLine, Timestamp dateTrx, BigDecimal qty)
-	{
-		this (iLine.getCtx(), 0, iLine.get_TrxName());
-		setClientOrg(iLine);
-		setC_InvoiceLine_ID(iLine.getC_InvoiceLine_ID());
-		setM_InOutLine_ID(iLine.getM_InOutLine_ID());
-		if (dateTrx != null)
-			setDateTrx (dateTrx);
-		setM_Product_ID (iLine.getM_Product_ID());
-		setM_AttributeSetInstance_ID(iLine.getM_AttributeSetInstance_ID());
-		setQty (qty);
-		setProcessed(true);		//	auto
-	}	//	MMatchInv
-		
-	@Override
-	protected boolean beforeSave (boolean newRecord)
-	{
-		//	Set DateTrx to today date
-		if (getDateTrx() == null)
-			setDateTrx (new Timestamp(System.currentTimeMillis()));
-		//	Set DateAcct
-		if (getDateAcct() == null)
-		{
-			Timestamp ts = getNewerDateAcct();
-			if (ts == null)
-				ts = getDateTrx();
-			setDateAcct (ts);
-		}
-		// Set M_AttributeSetInstance_ID to M_AttributeSetInstance_ID of material receipt line.
-		if (getM_AttributeSetInstance_ID() == 0 && getM_InOutLine_ID() != 0)
-		{
-			MInOutLine iol = new MInOutLine (getCtx(), getM_InOutLine_ID(), get_TrxName());
-			setM_AttributeSetInstance_ID(iol.getM_AttributeSetInstance_ID());
-		}
-		return true;
-	}	//	beforeSave
-	
-	@Override
-	protected boolean afterSave(boolean newRecord, boolean success) {
-		if (!success)
-			return false;
-		
-		// Validate total M_MatchInv.Qty for M_InOutLine_ID against M_InOutLine.MovementQty
-		if (getM_InOutLine_ID() > 0)
-		{
-			MInOutLine line = new MInOutLine(getCtx(), getM_InOutLine_ID(), get_TrxName());
-			BigDecimal matchedQty = DB.getSQLValueBD(get_TrxName(), "SELECT Coalesce(SUM(Qty),0) FROM M_MatchInv WHERE M_InOutLine_ID=?" , getM_InOutLine_ID());
-			BigDecimal matchedQtyDB = matchedQty;
-			BigDecimal movementQty = line.getMovementQty();
-			if (movementQty.signum() < 0) {
-				movementQty = movementQty.negate();
-				matchedQty = matchedQty.negate();
-			}
-			if (matchedQty != null && matchedQty.compareTo(movementQty) > 0)
-			{
-				throw new IllegalStateException("Total matched qty > movement qty. MatchedQty="+matchedQtyDB+", MovementQty="+line.getMovementQty()+", Line="+line);
-			}
-		}
-		
-		// Validate total M_MatchInv.Qty for C_InvoiceLine_ID against M_InOutLine.MovementQty
-		if (getC_InvoiceLine_ID() > 0)
-		{
-			MInvoiceLine line = new MInvoiceLine(getCtx(), getC_InvoiceLine_ID(), get_TrxName());
-			BigDecimal matchedQty = DB.getSQLValueBD(get_TrxName(), "SELECT Coalesce(SUM(Qty),0) FROM M_MatchInv WHERE C_InvoiceLine_ID=?" , getC_InvoiceLine_ID());
-			BigDecimal matchedQtyDB = matchedQty;
-			BigDecimal qtyInvoiced = line.getQtyInvoiced();
-			if (qtyInvoiced.signum() < 0) {
-				qtyInvoiced = qtyInvoiced.negate();
-				matchedQty = matchedQty.negate();
-			}
-			if (matchedQty != null && matchedQty.compareTo(qtyInvoiced) > 0)
-			{
-				throw new IllegalStateException("Total matched qty > invoiced qty. MatchedQty="+matchedQtyDB+", InvoicedQty="+line.getQtyInvoiced()+", Line="+line);
-			}
-		}
-		return true;
-	}
-	
-	/**
-	 * 	Get the newer Date Acct between invoice and shipment
-	 *	@return date or null
-	 */
-	public Timestamp getNewerDateAcct()
-	{
-		String sql = "SELECT i.DateAcct "
-			+ "FROM C_InvoiceLine il"
-			+ " INNER JOIN C_Invoice i ON (i.C_Invoice_ID=il.C_Invoice_ID) "
-			+ "WHERE C_InvoiceLine_ID=?";
-		Timestamp invoiceDate = DB.getSQLValueTS(get_TrxName(), sql, getC_InvoiceLine_ID());
-		//
-		sql = "SELECT io.DateAcct "
-			+ "FROM M_InOutLine iol"
-			+ " INNER JOIN M_InOut io ON (io.M_InOut_ID=iol.M_InOut_ID) "
-			+ "WHERE iol.M_InOutLine_ID=?";
-		Timestamp shipDate = DB.getSQLValueTS(get_TrxName(), sql, getM_InOutLine_ID());
-		//
-		if (invoiceDate == null)
-			return shipDate;
-		if (shipDate == null)
-			return invoiceDate;
-		if (invoiceDate.after(shipDate))
-			return invoiceDate;
-		return shipDate;
-	}	//	getNewerDateAcct
-		
-	@Override
-	protected boolean beforeDelete ()
-	{
-		// Check is period open and delete postings (Fact_Acct)
-		if (isPosted())
-		{
-			MPeriod.testPeriodOpen(getCtx(), getDateTrx(), MDocType.DOCBASETYPE_MatchInvoice, getAD_Org_ID());
-			setPosted(false);
-			MFactAcct.deleteEx (Table_ID, get_ID(), get_TrxName());
-		}
-		return true;
-	}	//	beforeDelete
-	
-	@Override
-	protected boolean afterDelete (boolean success)
-	{
-		if (success)
-		{
-			deleteMatchInvCostDetail();
-		}
-		return success;
-	}	//	afterDelete
-	
-	/**
-	 * Delete cost detail records for M_MatchInv
-	 * @return empty string
-	 */
-	protected String deleteMatchInvCostDetail()
-	{
-		// Get Account Schemas to delete MCostDetail
-		MAcctSchema[] acctschemas = MAcctSchema.getClientAcctSchema(getCtx(), getAD_Client_ID());
-		for(int asn = 0; asn < acctschemas.length; asn++)
-		{
-			MAcctSchema as = acctschemas[asn];
-			
-			if (as.isSkipOrg(getAD_Org_ID()))
-			{
-				continue;
-			}
-			
-			MCostDetail cd = MCostDetail.get (getCtx(), "M_MatchInv_ID=?", 
-					getM_MatchInv_ID(), getM_AttributeSetInstance_ID(), as.getC_AcctSchema_ID(), get_TrxName());
-			if (cd != null)
-			{
-				cd.deleteEx(true);
-			}
-		}
-		
-		return "";
-	}
-	
-	/**
-	 * 	Get Invoice Matches for InOutLine
-	 *	@param ctx context
-	 *	@param M_InOutLine_ID shipment
-	 *	@param trxName transaction
-	 *	@return array of matches
-	 */
-	public static MMatchInv[] getInOutLine (Properties ctx, 
-		int M_InOutLine_ID, String trxName)
-	{
-		if (M_InOutLine_ID <= 0)
-		{
-			return new MMatchInv[]{};
-		}
-		//
-		final String whereClause = MMatchInv.COLUMNNAME_M_InOutLine_ID+"=?";
-		List<MMatchInv> list = new Query(ctx, I_M_MatchInv.Table_Name, whereClause, trxName)
-		.setParameters(M_InOutLine_ID)
-		.list();
-		return list.toArray (new MMatchInv[list.size()]);
-	}	//	getInOutLine
-	
-	/**
-	 * 	Reverse this MatchInv document.
-	 *  @param reversalDate
-	 *	@return true if reversed
-	 */
-	public boolean reverse(Timestamp reversalDate)  
-	{
-		if (this.isProcessed() && this.getReversal_ID() == 0)
-		{		
-			MMatchInv reversal = new MMatchInv (getCtx(), 0, get_TrxName());
-			PO.copyValues(this, reversal);
-			reversal.setAD_Org_ID(this.getAD_Org_ID());
-			reversal.setDescription("(->" + this.getDocumentNo() + ")");
-			reversal.setQty(this.getQty().negate());
-			reversal.setDateAcct(reversalDate);
-			reversal.setDateTrx(reversalDate);
-			reversal.set_ValueNoCheck ("DocumentNo", null);
-			reversal.setPosted (false);
-			reversal.setReversal_ID(getM_MatchInv_ID());
-			reversal.saveEx();
-			this.setDescription("(" + reversal.getDocumentNo() + "<-)");
-			this.setReversal_ID(reversal.getM_MatchInv_ID());
-			this.saveEx();
-
-			
-			if (Util.compareDate(getDateAcct(), reversalDate) == 0)
-			{
-				// delete the fact line of the Match Invoice after reverse Correct
-				Doc.deleteReverseCorrectPosting(getCtx(),getAD_Client_ID(), MMatchInv.Table_ID , getM_MatchInv_ID() ,get_TrxName());
-			}
-
-			return true;
-		}
-		return false;
-	}
-	
-	@Override
-	public MInOutLine getM_InOutLine() throws RuntimeException {
-		return new MInOutLine(Env.getCtx(), getM_InOutLine_ID(), get_TrxName());
-	}
-
-	/**
-	 * @return true if this is created to reverse another match invoice document
-	 */
-	public boolean isReversal() {
-		if (getReversal_ID() > 0) {
-			MMatchInv reversal = new MMatchInv (getCtx(), getReversal_ID(), get_TrxName());
-			if (reversal.getM_MatchInv_ID() < getM_MatchInv_ID())
-				return true;
-		}
-		return false;
-	}
-	
-	/**
-<<<<<<< HEAD
-	 * get Invoice Cost Details for accounting Schema and cost element
-	 * 
-	 * @param  as
-	 * @param  M_CostElement_ID
-	 * @return
-	 */
-	public MCostDetail getInvoiceCostDetail(MAcctSchema as, int M_CostElement_ID)
-	{
-		return MCostDetail
-						.get(as.getCtx(), "C_InvoiceLine_ID=? AND Coalesce(M_CostElement_ID,0)=" + M_CostElement_ID + " AND M_Product_ID=" + getM_Product_ID(), getC_InvoiceLine_ID(),
-										getM_AttributeSetInstance_ID(), as.getC_AcctSchema_ID(), get_TableName());
-	}
-
-	/**
-	 * get InOut Line Cost Details for accounting Schema and cost element
-	 * 
-	 * @param  as
-	 * @param  M_CostElement_ID
-	 * @return
-	 */
-	public MCostDetail getInOutLineCostDetail(MAcctSchema as, int M_CostElement_ID)
-	{
-		return MCostDetail
-						.get(as.getCtx(), "M_InOutLine_ID=? AND Coalesce(M_CostElement_ID,0)=" + M_CostElement_ID, getM_InOutLine_ID(), getM_AttributeSetInstance_ID(), as.getC_AcctSchema_ID(),
-										get_TableName());
-	}
-=======
-	 * 	String Representation
-	 *	@return info
-	 */
-	@Override
-	public String toString ()
-	{
-		StringBuilder sb = new StringBuilder ("MMatchInv[");
-		sb.append (get_ID())
-			.append (",Qty=").append (getQty())
-			.append (",M_InOutLine_ID=").append (getM_InOutLine_ID())
-			.append (",C_InvoiceLine_ID=").append (getC_InvoiceLine_ID())
-			.append (",Processed=").append(isProcessed())
-			.append (",Posted=").append(isPosted())
-			.append ("]");
-		return sb.toString ();
-	}	//	toString
->>>>>>> 1e08f874
-}	//	MMatchInv
+/******************************************************************************
+ * Product: Adempiere ERP & CRM Smart Business Solution                       *
+ * Copyright (C) 1999-2006 ComPiere, Inc. All Rights Reserved.                *
+ * This program is free software; you can redistribute it and/or modify it    *
+ * under the terms version 2 of the GNU General Public License as published   *
+ * by the Free Software Foundation. This program is distributed in the hope   *
+ * that it will be useful, but WITHOUT ANY WARRANTY; without even the implied *
+ * warranty of MERCHANTABILITY or FITNESS FOR A PARTICULAR PURPOSE.           *
+ * See the GNU General Public License for more details.                       *
+ * You should have received a copy of the GNU General Public License along    *
+ * with this program; if not, write to the Free Software Foundation, Inc.,    *
+ * 59 Temple Place, Suite 330, Boston, MA 02111-1307 USA.                     *
+ * For the text or an alternative of this public license, you may reach us    *
+ * ComPiere, Inc., 2620 Augustine Dr. #245, Santa Clara, CA 95054, USA        *
+ * or via info@compiere.org or http://www.compiere.org/license.html           *
+ *****************************************************************************/
+package org.compiere.model;
+
+import java.math.BigDecimal;
+import java.sql.PreparedStatement;
+import java.sql.ResultSet;
+import java.sql.SQLException;
+import java.sql.Timestamp;
+import java.util.ArrayList;
+import java.util.List;
+import java.util.Properties;
+
+import org.compiere.acct.Doc;
+import org.adempiere.exceptions.DBException;
+import org.compiere.util.CLogger;
+import org.compiere.util.DB;
+import org.compiere.util.Env;
+import org.compiere.util.Util;
+
+/**
+ *	Match Invoice (Receipt&lt;&gt;Invoice) Model.
+ *  <pre>
+ *  Accounting:
+ *  - Not Invoiced Receipts (relief)
+ *  - IPV
+ *	</pre>
+ *  @author Jorg Janke
+ *  @version $Id: MMatchInv.java,v 1.3 2006/07/30 00:51:05 jjanke Exp $
+ * 
+ *  @author Teo Sarca, SC ARHIPAC SERVICE SRL
+ * 			<li>BF [ 1926113 ] MMatchInv.getNewerDateAcct() should work in trx
+ *  @author victor.perez@e-evolution.com, e-Evolution http://www.e-evolution.com
+ * 			<li> FR [ 2520591 ] Support multiples calendar for Org 
+ *			@see https://sourceforge.net/p/adempiere/feature-requests/631/
+ *  @author Bayu Cahya, Sistematika
+ * 			<li>BF [ 2240484 ] Re MatchingPO, MMatchPO doesn't contains Invoice info
+ */
+public class MMatchInv extends X_M_MatchInv
+{
+	/**
+	 * generated serial id
+	 */
+	private static final long serialVersionUID = -6673764788466220541L;
+
+	/**
+	 * 	Get InOut-Invoice Matches
+	 *	@param ctx context
+	 *	@param M_InOutLine_ID shipment
+	 *	@param C_InvoiceLine_ID invoice
+	 *	@param trxName transaction
+	 *	@return array of matches
+	 */
+	public static MMatchInv[] get (Properties ctx, int M_InOutLine_ID, int C_InvoiceLine_ID, String trxName)
+	{
+		if (M_InOutLine_ID <= 0 || C_InvoiceLine_ID <= 0)
+			return new MMatchInv[]{};
+		//
+		final String whereClause = "M_InOutLine_ID=? AND C_InvoiceLine_ID=?";
+		List<MMatchInv> list = new Query(ctx, I_M_MatchInv.Table_Name, whereClause, trxName)
+		.setParameters(M_InOutLine_ID, C_InvoiceLine_ID)
+		.list();
+		return list.toArray (new MMatchInv[list.size()]);
+	}	//	get
+
+	/**
+	 * 	Get InOut Matches for InvoiceLine
+	 *	@param ctx context
+	 *	@param C_InvoiceLine_ID invoice line
+	 *	@param trxName transaction
+	 *	@return array of matches
+	 */
+	public static MMatchInv[] getInvoiceLine (Properties ctx, int C_InvoiceLine_ID, String trxName)
+	{
+		if (C_InvoiceLine_ID <= 0)
+			return new MMatchInv[]{};
+		//
+		String whereClause = "C_InvoiceLine_ID=?";
+		List<MMatchInv> list = new Query(ctx, I_M_MatchInv.Table_Name, whereClause, trxName)
+		.setParameters(C_InvoiceLine_ID)
+		.list();
+		return list.toArray (new MMatchInv[list.size()]);
+	}	//	getInvoiceLine
+	
+	/**
+	 * 	Get Invoice Matches for InOut
+	 *	@param ctx context
+	 *	@param M_InOut_ID material receipt
+	 *	@param trxName transaction
+	 *	@return array of matches
+	 */
+	public static MMatchInv[] getInOut (Properties ctx, int M_InOut_ID, String trxName)
+	{
+		if (M_InOut_ID <= 0)
+			return new MMatchInv[]{};
+		//
+		final String whereClause = "EXISTS (SELECT 1 FROM M_InOutLine l"
+			+" WHERE M_MatchInv.M_InOutLine_ID=l.M_InOutLine_ID AND l.M_InOut_ID=?)"; 
+		List<MMatchInv> list = new Query(ctx, I_M_MatchInv.Table_Name, whereClause, trxName)
+		.setParameters(M_InOut_ID)
+		.list();
+		return list.toArray (new MMatchInv[list.size()]);
+	}	//	getInOut
+
+	/**
+	 * 	Get InOut Matches for Invoice
+	 *	@param ctx context
+	 *	@param C_Invoice_ID invoice
+	 *	@param trxName transaction
+	 *	@return array of matches
+	 */
+	public static MMatchInv[] getInvoice (Properties ctx, 
+		int C_Invoice_ID, String trxName)
+	{
+		if (C_Invoice_ID == 0)
+			return new MMatchInv[]{};
+		//
+		final String whereClause = " EXISTS (SELECT 1 FROM C_InvoiceLine il"
+				+" WHERE M_MatchInv.C_InvoiceLine_ID=il.C_InvoiceLine_ID AND il.C_Invoice_ID=?)";
+		List<MMatchInv> list = new Query(ctx, I_M_MatchInv.Table_Name, whereClause, trxName)
+		.setParameters(C_Invoice_ID)
+		.setOrderBy(COLUMNNAME_ProcessedOn)
+		.list();
+		return list.toArray (new MMatchInv[list.size()]);
+	}	//	getInvoice
+	
+	/**
+	 * 	Get InOut Matches for Invoice by account date
+	 *	@param ctx context
+	 *	@param C_Invoice_ID invoice
+	 *	@param DateAcct account date
+	 *	@param trxName transaction
+	 *	@return array of matches
+	 */
+	public static MMatchInv[] getInvoiceByDateAcct (Properties ctx, int C_Invoice_ID, Timestamp DateAcct, String trxName)
+	{
+		if (C_Invoice_ID == 0)
+			return new MMatchInv[]{};
+		//
+		StringBuilder selectSql = new StringBuilder();
+		selectSql.append("SELECT mi.* ");
+		selectSql.append("FROM M_MatchInv mi ");
+		selectSql.append("LEFT JOIN M_MatchInv refmi ON (refmi.M_MatchInv_ID=mi.Reversal_ID) ");
+		selectSql.append("WHERE EXISTS (SELECT 1 FROM C_InvoiceLine il"
+				+" WHERE mi.C_InvoiceLine_ID=il.C_InvoiceLine_ID AND il.C_Invoice_ID=?)");
+		selectSql.append("AND mi.DateAcct >= ? ");
+		selectSql.append("ORDER BY mi.DateAcct, ");
+		selectSql.append("CASE WHEN COALESCE(refmi.DateAcct,mi.DateAcct) = mi.DateAcct THEN COALESCE(mi.Reversal_ID,mi.M_MatchInv_ID) ELSE mi.M_MatchInv_ID END, ");
+		selectSql.append("mi.M_MatchInv_ID");
+		List<MMatchInv> list = new ArrayList<MMatchInv>();
+		PreparedStatement pstmt = null;
+		ResultSet rs = null;
+		try {
+			pstmt = DB.prepareStatement(selectSql.toString(), trxName);
+			pstmt.setInt(1, C_Invoice_ID);
+			pstmt.setTimestamp(2, DateAcct);
+			rs = pstmt.executeQuery();
+			while (rs.next())
+				list.add(new MMatchInv(ctx, rs, trxName));
+		} catch (SQLException e) {
+			throw new DBException(e, selectSql.toString());
+		} finally {
+			DB.close(rs, pstmt);
+			rs = null; pstmt = null;
+		}
+		
+		return list.toArray (new MMatchInv[list.size()]);
+	}
+	
+	/**	Static Logger	*/
+	@SuppressWarnings("unused")
+	private static CLogger	s_log	= CLogger.getCLogger (MMatchInv.class);
+	
+    /**
+     * UUID based Constructor
+     * @param ctx  Context
+     * @param M_MatchInv_UU  UUID key
+     * @param trxName Transaction
+     */
+    public MMatchInv(Properties ctx, String M_MatchInv_UU, String trxName) {
+        super(ctx, M_MatchInv_UU, trxName);
+		if (Util.isEmpty(M_MatchInv_UU))
+			setInitialDefaults();
+    }
+
+	/**
+	 * 	Standard Constructor
+	 *	@param ctx context
+	 *	@param M_MatchInv_ID id
+	 *	@param trxName transaction
+	 */
+	public MMatchInv (Properties ctx, int M_MatchInv_ID, String trxName)
+	{
+		super (ctx, M_MatchInv_ID, trxName);
+		if (M_MatchInv_ID == 0)
+			setInitialDefaults();
+	}	//	MMatchInv
+
+	/**
+	 * Set the initial defaults for a new record
+	 */
+	private void setInitialDefaults() {
+		setM_AttributeSetInstance_ID(0);
+		setPosted (false);
+		setProcessed (false);
+		setProcessing (false);
+	}
+
+	/**
+	 * 	Load Constructor
+	 *	@param ctx context
+	 *	@param rs result set
+	 *	@param trxName transaction
+	 */
+	public MMatchInv (Properties ctx, ResultSet rs, String trxName)
+	{
+		super(ctx, rs, trxName);
+	}	//	MMatchInv
+	
+	/**
+	 * 	Invoice Line Constructor
+	 *	@param iLine invoice line
+	 *	@param dateTrx optional date
+	 *	@param qty matched quantity
+	 */
+	public MMatchInv (MInvoiceLine iLine, Timestamp dateTrx, BigDecimal qty)
+	{
+		this (iLine.getCtx(), 0, iLine.get_TrxName());
+		setClientOrg(iLine);
+		setC_InvoiceLine_ID(iLine.getC_InvoiceLine_ID());
+		setM_InOutLine_ID(iLine.getM_InOutLine_ID());
+		if (dateTrx != null)
+			setDateTrx (dateTrx);
+		setM_Product_ID (iLine.getM_Product_ID());
+		setM_AttributeSetInstance_ID(iLine.getM_AttributeSetInstance_ID());
+		setQty (qty);
+		setProcessed(true);		//	auto
+	}	//	MMatchInv
+		
+	@Override
+	protected boolean beforeSave (boolean newRecord)
+	{
+		//	Set DateTrx to today date
+		if (getDateTrx() == null)
+			setDateTrx (new Timestamp(System.currentTimeMillis()));
+		//	Set DateAcct
+		if (getDateAcct() == null)
+		{
+			Timestamp ts = getNewerDateAcct();
+			if (ts == null)
+				ts = getDateTrx();
+			setDateAcct (ts);
+		}
+		// Set M_AttributeSetInstance_ID to M_AttributeSetInstance_ID of material receipt line.
+		if (getM_AttributeSetInstance_ID() == 0 && getM_InOutLine_ID() != 0)
+		{
+			MInOutLine iol = new MInOutLine (getCtx(), getM_InOutLine_ID(), get_TrxName());
+			setM_AttributeSetInstance_ID(iol.getM_AttributeSetInstance_ID());
+		}
+		return true;
+	}	//	beforeSave
+	
+	@Override
+	protected boolean afterSave(boolean newRecord, boolean success) {
+		if (!success)
+			return false;
+		
+		// Validate total M_MatchInv.Qty for M_InOutLine_ID against M_InOutLine.MovementQty
+		if (getM_InOutLine_ID() > 0)
+		{
+			MInOutLine line = new MInOutLine(getCtx(), getM_InOutLine_ID(), get_TrxName());
+			BigDecimal matchedQty = DB.getSQLValueBD(get_TrxName(), "SELECT Coalesce(SUM(Qty),0) FROM M_MatchInv WHERE M_InOutLine_ID=?" , getM_InOutLine_ID());
+			BigDecimal matchedQtyDB = matchedQty;
+			BigDecimal movementQty = line.getMovementQty();
+			if (movementQty.signum() < 0) {
+				movementQty = movementQty.negate();
+				matchedQty = matchedQty.negate();
+			}
+			if (matchedQty != null && matchedQty.compareTo(movementQty) > 0)
+			{
+				throw new IllegalStateException("Total matched qty > movement qty. MatchedQty="+matchedQtyDB+", MovementQty="+line.getMovementQty()+", Line="+line);
+			}
+		}
+		
+		// Validate total M_MatchInv.Qty for C_InvoiceLine_ID against M_InOutLine.MovementQty
+		if (getC_InvoiceLine_ID() > 0)
+		{
+			MInvoiceLine line = new MInvoiceLine(getCtx(), getC_InvoiceLine_ID(), get_TrxName());
+			BigDecimal matchedQty = DB.getSQLValueBD(get_TrxName(), "SELECT Coalesce(SUM(Qty),0) FROM M_MatchInv WHERE C_InvoiceLine_ID=?" , getC_InvoiceLine_ID());
+			BigDecimal matchedQtyDB = matchedQty;
+			BigDecimal qtyInvoiced = line.getQtyInvoiced();
+			if (qtyInvoiced.signum() < 0) {
+				qtyInvoiced = qtyInvoiced.negate();
+				matchedQty = matchedQty.negate();
+			}
+			if (matchedQty != null && matchedQty.compareTo(qtyInvoiced) > 0)
+			{
+				throw new IllegalStateException("Total matched qty > invoiced qty. MatchedQty="+matchedQtyDB+", InvoicedQty="+line.getQtyInvoiced()+", Line="+line);
+			}
+		}
+		return true;
+	}
+	
+	/**
+	 * 	Get the newer Date Acct between invoice and shipment
+	 *	@return date or null
+	 */
+	public Timestamp getNewerDateAcct()
+	{
+		String sql = "SELECT i.DateAcct "
+			+ "FROM C_InvoiceLine il"
+			+ " INNER JOIN C_Invoice i ON (i.C_Invoice_ID=il.C_Invoice_ID) "
+			+ "WHERE C_InvoiceLine_ID=?";
+		Timestamp invoiceDate = DB.getSQLValueTS(get_TrxName(), sql, getC_InvoiceLine_ID());
+		//
+		sql = "SELECT io.DateAcct "
+			+ "FROM M_InOutLine iol"
+			+ " INNER JOIN M_InOut io ON (io.M_InOut_ID=iol.M_InOut_ID) "
+			+ "WHERE iol.M_InOutLine_ID=?";
+		Timestamp shipDate = DB.getSQLValueTS(get_TrxName(), sql, getM_InOutLine_ID());
+		//
+		if (invoiceDate == null)
+			return shipDate;
+		if (shipDate == null)
+			return invoiceDate;
+		if (invoiceDate.after(shipDate))
+			return invoiceDate;
+		return shipDate;
+	}	//	getNewerDateAcct
+		
+	@Override
+	protected boolean beforeDelete ()
+	{
+		// Check is period open and delete postings (Fact_Acct)
+		if (isPosted())
+		{
+			MPeriod.testPeriodOpen(getCtx(), getDateTrx(), MDocType.DOCBASETYPE_MatchInvoice, getAD_Org_ID());
+			setPosted(false);
+			MFactAcct.deleteEx (Table_ID, get_ID(), get_TrxName());
+		}
+		return true;
+	}	//	beforeDelete
+	
+	@Override
+	protected boolean afterDelete (boolean success)
+	{
+		if (success)
+		{
+			deleteMatchInvCostDetail();
+		}
+		return success;
+	}	//	afterDelete
+	
+	/**
+	 * Delete cost detail records for M_MatchInv
+	 * @return empty string
+	 */
+	protected String deleteMatchInvCostDetail()
+	{
+		// Get Account Schemas to delete MCostDetail
+		MAcctSchema[] acctschemas = MAcctSchema.getClientAcctSchema(getCtx(), getAD_Client_ID());
+		for(int asn = 0; asn < acctschemas.length; asn++)
+		{
+			MAcctSchema as = acctschemas[asn];
+			
+			if (as.isSkipOrg(getAD_Org_ID()))
+			{
+				continue;
+			}
+			
+			MCostDetail cd = MCostDetail.get (getCtx(), "M_MatchInv_ID=?", 
+					getM_MatchInv_ID(), getM_AttributeSetInstance_ID(), as.getC_AcctSchema_ID(), get_TrxName());
+			if (cd != null)
+			{
+				cd.deleteEx(true);
+			}
+		}
+		
+		return "";
+	}
+	
+	/**
+	 * 	Get Invoice Matches for InOutLine
+	 *	@param ctx context
+	 *	@param M_InOutLine_ID shipment
+	 *	@param trxName transaction
+	 *	@return array of matches
+	 */
+	public static MMatchInv[] getInOutLine (Properties ctx, 
+		int M_InOutLine_ID, String trxName)
+	{
+		if (M_InOutLine_ID <= 0)
+		{
+			return new MMatchInv[]{};
+		}
+		//
+		final String whereClause = MMatchInv.COLUMNNAME_M_InOutLine_ID+"=?";
+		List<MMatchInv> list = new Query(ctx, I_M_MatchInv.Table_Name, whereClause, trxName)
+		.setParameters(M_InOutLine_ID)
+		.list();
+		return list.toArray (new MMatchInv[list.size()]);
+	}	//	getInOutLine
+	
+	/**
+	 * 	Reverse this MatchInv document.
+	 *  @param reversalDate
+	 *	@return true if reversed
+	 */
+	public boolean reverse(Timestamp reversalDate)  
+	{
+		if (this.isProcessed() && this.getReversal_ID() == 0)
+		{		
+			MMatchInv reversal = new MMatchInv (getCtx(), 0, get_TrxName());
+			PO.copyValues(this, reversal);
+			reversal.setAD_Org_ID(this.getAD_Org_ID());
+			reversal.setDescription("(->" + this.getDocumentNo() + ")");
+			reversal.setQty(this.getQty().negate());
+			reversal.setDateAcct(reversalDate);
+			reversal.setDateTrx(reversalDate);
+			reversal.set_ValueNoCheck ("DocumentNo", null);
+			reversal.setPosted (false);
+			reversal.setReversal_ID(getM_MatchInv_ID());
+			reversal.saveEx();
+			this.setDescription("(" + reversal.getDocumentNo() + "<-)");
+			this.setReversal_ID(reversal.getM_MatchInv_ID());
+			this.saveEx();
+
+			
+			if (Util.compareDate(getDateAcct(), reversalDate) == 0)
+			{
+				// delete the fact line of the Match Invoice after reverse Correct
+				Doc.deleteReverseCorrectPosting(getCtx(),getAD_Client_ID(), MMatchInv.Table_ID , getM_MatchInv_ID() ,get_TrxName());
+			}
+
+			return true;
+		}
+		return false;
+	}
+	
+	@Override
+	public MInOutLine getM_InOutLine() throws RuntimeException {
+		return new MInOutLine(Env.getCtx(), getM_InOutLine_ID(), get_TrxName());
+	}
+
+	/**
+	 * @return true if this is created to reverse another match invoice document
+	 */
+	public boolean isReversal() {
+		if (getReversal_ID() > 0) {
+			MMatchInv reversal = new MMatchInv (getCtx(), getReversal_ID(), get_TrxName());
+			if (reversal.getM_MatchInv_ID() < getM_MatchInv_ID())
+				return true;
+		}
+		return false;
+	}
+	
+	/**
+	 * get Invoice Cost Details for accounting Schema and cost element
+	 * 
+	 * @param  as
+	 * @param  M_CostElement_ID
+	 * @return
+	 */
+	public MCostDetail getInvoiceCostDetail(MAcctSchema as, int M_CostElement_ID)
+	{
+		return MCostDetail
+						.get(as.getCtx(), "C_InvoiceLine_ID=? AND Coalesce(M_CostElement_ID,0)=" + M_CostElement_ID + " AND M_Product_ID=" + getM_Product_ID(), getC_InvoiceLine_ID(),
+										getM_AttributeSetInstance_ID(), as.getC_AcctSchema_ID(), get_TableName());
+	}
+
+	/**
+	 * get InOut Line Cost Details for accounting Schema and cost element
+	 * 
+	 * @param  as
+	 * @param  M_CostElement_ID
+	 * @return
+	 */
+	public MCostDetail getInOutLineCostDetail(MAcctSchema as, int M_CostElement_ID)
+	{
+		return MCostDetail
+						.get(as.getCtx(), "M_InOutLine_ID=? AND Coalesce(M_CostElement_ID,0)=" + M_CostElement_ID, getM_InOutLine_ID(), getM_AttributeSetInstance_ID(), as.getC_AcctSchema_ID(),
+										get_TableName());
+	}
+  
+	/**
+	 * 	String Representation
+	 *	@return info
+	 */
+	@Override
+	public String toString ()
+	{
+		StringBuilder sb = new StringBuilder ("MMatchInv[");
+		sb.append (get_ID())
+			.append (",Qty=").append (getQty())
+			.append (",M_InOutLine_ID=").append (getM_InOutLine_ID())
+			.append (",C_InvoiceLine_ID=").append (getC_InvoiceLine_ID())
+			.append (",Processed=").append(isProcessed())
+			.append (",Posted=").append(isPosted())
+			.append ("]");
+		return sb.toString ();
+	}	//	toString
+}	//	MMatchInv