--- conflicted
+++ resolved
@@ -45,11 +45,7 @@
 	/**
 	 * 
 	 */
-<<<<<<< HEAD
-	private static final long serialVersionUID = 1137569740767949519L;
-=======
 	private static final long serialVersionUID = -3820729340100521329L;
->>>>>>> c2c9e369
 
 	/**
 	 * 
