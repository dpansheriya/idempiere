/******************************************************************************
 * Product: Adempiere ERP & CRM Smart Business Solution                       *
 * Copyright (C) 1999-2006 ComPiere, Inc. All Rights Reserved.                *
 * This program is free software; you can redistribute it and/or modify it    *
 * under the terms version 2 of the GNU General Public License as published   *
 * by the Free Software Foundation. This program is distributed in the hope   *
 * that it will be useful, but WITHOUT ANY WARRANTY; without even the implied *
 * warranty of MERCHANTABILITY or FITNESS FOR A PARTICULAR PURPOSE.           *
 * See the GNU General Public License for more details.                       *
 * You should have received a copy of the GNU General Public License along    *
 * with this program; if not, write to the Free Software Foundation, Inc.,    *
 * 59 Temple Place, Suite 330, Boston, MA 02111-1307 USA.                     *
 * For the text or an alternative of this public license, you may reach us    *
 * ComPiere, Inc., 2620 Augustine Dr. #245, Santa Clara, CA 95054, USA        *
 * or via info@compiere.org or http://www.compiere.org/license.html           *
 *****************************************************************************/
package org.compiere.model;

import java.io.IOException;
import java.io.ObjectInputStream;
import java.io.Serializable;
import java.io.StringWriter;
import java.math.BigDecimal;
import java.sql.Blob;
import java.sql.Clob;
import java.sql.PreparedStatement;
import java.sql.ResultSet;
import java.sql.SQLException;
import java.sql.Savepoint;
import java.sql.Timestamp;
import java.util.ArrayList;
import java.util.Comparator;
import java.util.HashMap;
import java.util.Iterator;
import java.util.List;
import java.util.Properties;
import java.util.UUID;
import java.util.logging.Level;

import javax.xml.parsers.DocumentBuilder;
import javax.xml.parsers.DocumentBuilderFactory;
import javax.xml.transform.Transformer;
import javax.xml.transform.TransformerFactory;
import javax.xml.transform.dom.DOMSource;
import javax.xml.transform.stream.StreamResult;

import org.adempiere.base.event.EventManager;
import org.adempiere.base.event.IEventTopics;
import org.adempiere.exceptions.AdempiereException;
import org.adempiere.exceptions.DBException;
import org.adempiere.process.UUIDGenerator;
import org.compiere.Adempiere;
import org.compiere.acct.Doc;
import org.compiere.util.CLogMgt;
import org.compiere.util.CLogger;
import org.compiere.util.CacheMgt;
import org.compiere.util.DB;
import org.compiere.util.DisplayType;
import org.compiere.util.Env;
import org.compiere.util.Evaluatee;
import org.compiere.util.Ini;
import org.compiere.util.Language;
import org.compiere.util.Msg;
import org.compiere.util.SecureEngine;
import org.compiere.util.Trace;
import org.compiere.util.Trx;
import org.compiere.util.ValueNamePair;
import org.osgi.service.event.Event;
import org.w3c.dom.Document;
import org.w3c.dom.Element;

/**
 *  Persistent Object.
 *  Superclass for actual implementations
 *
 *  @author Jorg Janke
 *  @version $Id: PO.java,v 1.12 2006/08/09 16:38:47 jjanke Exp $
 *
 *  @author Teo Sarca, SC ARHIPAC SERVICE SRL
 *			<li>FR [ 1675490 ] ModelValidator on modelChange after events
 *			<li>BF [ 1704828 ] PO.is_Changed() and PO.is_ValueChanged are not consistent
 *			<li>FR [ 1720995 ] Add PO.saveEx() and PO.deleteEx() methods
 *			<li>BF [ 1990856 ] PO.set_Value* : truncate string more than needed
 *			<li>FR [ 2042844 ] PO.get_Translation improvements
 *			<li>FR [ 2818369 ] Implement PO.get_ValueAs*(columnName)
 *				https://sourceforge.net/tracker/?func=detail&aid=2818369&group_id=176962&atid=879335
 *			<li>BF [ 2849122 ] PO.AfterSave is not rollback on error
 *				https://sourceforge.net/tracker/?func=detail&aid=2849122&group_id=176962&atid=879332
 *			<li>BF [ 2859125 ] Can't set AD_OrgBP_ID
 *				https://sourceforge.net/tracker/index.php?func=detail&aid=2859125&group_id=176962&atid=879332
 *			<li>BF [ 2866493 ] VTreePanel is not saving who did the node move
 *				https://sourceforge.net/tracker/?func=detail&atid=879332&aid=2866493&group_id=176962
 * @author Teo Sarca, teo.sarca@gmail.com
 * 			<li>BF [ 2876259 ] PO.insertTranslation query is not correct
 * 				https://sourceforge.net/tracker/?func=detail&aid=2876259&group_id=176962&atid=879332
 * @author Victor Perez, e-Evolution SC
 *			<li>[ 2195894 ] Improve performance in PO engine
 *			<li>http://sourceforge.net/tracker/index.php?func=detail&aid=2195894&group_id=176962&atid=879335
 *			<li>BF [2947622] The replication ID (Primary Key) is not working
 *			<li>https://sourceforge.net/tracker/?func=detail&aid=2947622&group_id=176962&atid=879332
 */
public abstract class PO
	implements Serializable, Comparator<Object>, Evaluatee, Cloneable
{
	/**
	 * 
	 */
<<<<<<< HEAD
	private static final long serialVersionUID = -6478927681032558734L;
=======
	private static final long serialVersionUID = -341748204028700040L;
>>>>>>> ccb801ef

	public static final String LOCAL_TRX_PREFIX = "POSave";

	private static final String USE_TIMEOUT_FOR_UPDATE = "org.adempiere.po.useTimeoutForUpdate";

	/** default timeout, 300 seconds **/
	private static final int QUERY_TIME_OUT = 300;

	/**
	 * 	Set Document Value Workflow Manager
	 *	@param docWFMgr mgr
	 */
	public static void setDocWorkflowMgr (DocWorkflowMgr docWFMgr)
	{
		s_docWFMgr = docWFMgr;
		s_log.config (s_docWFMgr.toString());
	}	//	setDocWorkflowMgr

	/** Document Value Workflow Manager		*/
	private static DocWorkflowMgr		s_docWFMgr = null;

	/** User Maintained Entity Type				*/
	static public final String ENTITYTYPE_UserMaintained = "U";
	/** Dictionary Maintained Entity Type		*/
	static public final String ENTITYTYPE_Dictionary = "D";

	/**************************************************************************
	 *  Create New Persistent Object
	 *  @param ctx context
	 */
	public PO (Properties ctx)
	{
		this (ctx, 0, null, null);
	}   //  PO

	/**
	 *  Create & Load existing Persistent Object
	 *  @param ID  The unique ID of the object
	 *  @param ctx context
	 *  @param trxName transaction name
	 */
	public PO (Properties ctx, int ID, String trxName)
	{
		this (ctx, ID, trxName, null);
	}   //  PO

	/**
	 *  Create & Load existing Persistent Object.
	 *  @param ctx context
	 *  @param rs optional - load from current result set position (no navigation, not closed)
	 *  	if null, a new record is created.
	 *  @param trxName transaction name
	 */
	public PO (Properties ctx, ResultSet rs, String trxName)
	{
		this (ctx, 0, trxName, rs);
	}	//	PO

	/**
	 *  Create & Load existing Persistent Object.
	 *  <pre>
	 *  You load
	 * 		- an existing single key record with 	new PO (ctx, Record_ID)
	 * 			or									new PO (ctx, Record_ID, trxName)
	 * 			or									new PO (ctx, rs, get_TrxName())
	 * 		- a new single key record with			new PO (ctx, 0)
	 * 		- an existing multi key record with		new PO (ctx, rs, get_TrxName())
	 * 		- a new multi key record with			new PO (ctx, null)
	 *  The ID for new single key records is created automatically,
	 *  you need to set the IDs for multi-key records explicitly.
	 *	</pre>
	 *  @param ctx context
	 *  @param ID the ID if 0, the record defaults are applied - ignored if re exists
	 *  @param trxName transaction name
	 *  @param rs optional - load from current result set position (no navigation, not closed)
	 */
	public PO (Properties ctx, int ID, String trxName, ResultSet rs)
	{
		if (ctx == null)
			throw new IllegalArgumentException ("No Context");
		p_ctx = ctx;
		m_trxName = trxName;

		p_info = initPO(ctx);
		if (p_info == null || p_info.getTableName() == null)
			throw new IllegalArgumentException ("Invalid PO Info - " + p_info);
		//
		int size = p_info.getColumnCount();
		m_oldValues = new Object[size];
		m_newValues = new Object[size];
		m_setErrors = new ValueNamePair[size];

		if (rs != null)
			load(rs);		//	will not have virtual columns
		else
			load(ID, trxName);
	}   //  PO

	/**
	 * 	Create New PO by Copying existing (key not copied).
	 * 	@param ctx context
	 * 	@param source source object
	 * 	@param AD_Client_ID client
	 * 	@param AD_Org_ID org
	 */
	public PO (Properties ctx, PO source, int AD_Client_ID, int AD_Org_ID)
	{
		this (ctx, 0, null, null);	//	create new
		//
		if (source != null)
			copyValues (source, this);
		setAD_Client_ID(AD_Client_ID);
		setAD_Org_ID(AD_Org_ID);
	}	//	PO


	/**	Logger							*/
	protected transient CLogger	log = CLogger.getCLogger (getClass());
	/** Static Logger					*/
	private static CLogger		s_log = CLogger.getCLogger (PO.class);

	/** Context                 */
	protected Properties		p_ctx;
	/** Model Info              */
	protected volatile POInfo	p_info = null;

	/** Original Values         */
	private Object[]    		m_oldValues = null;
	/** New Values              */
	private Object[]    		m_newValues = null;
	/** Errors when setting     */
	private ValueNamePair[]		m_setErrors = null;

	/** Record_IDs          		*/
	private Object[]       		m_IDs = new Object[] {I_ZERO};
	/** Key Columns					*/
	private String[]         	m_KeyColumns = null;
	/** Create New for Multi Key 	*/
	private boolean				m_createNew = false;
	/**	Attachment with entries	*/
	private MAttachment			m_attachment = null;
	/**	Deleted ID					*/
	private int					m_idOld = 0;
	/** Custom Columns 				*/
	private HashMap<String,String>	m_custom = null;
	/** Attributes	 				*/
	private HashMap<String,Object>	m_attributes = null;
	
	/** Zero Integer				*/
	protected static final Integer I_ZERO = new Integer(0);
	/** Accounting Columns			*/
	private ArrayList <String>	s_acctColumns = null;

	/** Trifon - Indicates that this record is created by replication functionality.*/
	private boolean m_isReplication = false;

	/** Access Level S__ 100	4	System info			*/
	public static final int ACCESSLEVEL_SYSTEM = 4;
	/** Access Level _C_ 010	2	Client info			*/
	public static final int ACCESSLEVEL_CLIENT = 2;
	/** Access Level __O 001	1	Organization info	*/
	public static final int ACCESSLEVEL_ORG = 1;
	/**	Access Level SCO 111	7	System shared info	*/
	public static final int ACCESSLEVEL_ALL = 7;
	/** Access Level SC_ 110	6	System/Client info	*/
	public static final int ACCESSLEVEL_SYSTEMCLIENT = 6;
	/** Access Level _CO 011	3	Client shared info	*/
	public static final int ACCESSLEVEL_CLIENTORG = 3;


	/**
	 *  Initialize and return PO_Info
	 *  @param ctx context
	 *  @return POInfo
	 */
	abstract protected POInfo initPO (Properties ctx);

	/**
	 * 	Get Table Access Level
	 *	@return Access Level
	 */
	abstract protected int get_AccessLevel();

	/**
	 *  String representation
	 *  @return String representation
	 */
	public String toString()
	{
		StringBuilder sb = new StringBuilder("PO[")
			.append(get_WhereClause(true)).append("]");
		return sb.toString();
	}	//  toString

	/**
	 * 	Equals based on ID
	 * 	@param cmp comparator
	 * 	@return true if ID the same
	 */
	public boolean equals (Object cmp)
	{
		if (cmp == null)
			return false;
		if (!(cmp instanceof PO))
			return false;
		if (cmp.getClass().equals(this.getClass()))
			// if both ID's are zero they can't be compared by ID
			if (((PO)cmp).get_ID() == 0 && get_ID() == 0)
				return super.equals(cmp);
			else
				return ((PO)cmp).get_ID() == get_ID();
		return super.equals(cmp);
	}	//	equals
	
	public int hashCode()
	{
	  assert false : "hashCode not designed";
	  return 42; // any arbitrary constant will do
	}

	/**
	 * 	Compare based on DocumentNo, Value, Name, Description
	 *	@param o1 Object 1
	 *	@param o2 Object 2
	 *	@return -1 if o1 < o2
	 */
	public int compare (Object o1, Object o2)
	{
		if (o1 == null)
			return -1;
		else if (o2 == null)
			return 1;
		if (!(o1 instanceof PO))
			throw new ClassCastException ("Not PO -1- " + o1);
		if (!(o2 instanceof PO))
			throw new ClassCastException ("Not PO -2- " + o2);
		//	same class
		if (o1.getClass().equals(o2.getClass()))
		{
			int index = get_ColumnIndex("DocumentNo");
			if (index == -1)
				index = get_ColumnIndex("Value");
			if (index == -1)
				index = get_ColumnIndex("Name");
			if (index == -1)
				index = get_ColumnIndex("Description");
			if (index != -1)
			{
				PO po1 = (PO)o1;
				Object comp1 = po1.get_Value(index);
				PO po2 = (PO)o2;
				Object comp2 = po2.get_Value(index);
				if (comp1 == null)
					return -1;
				else if (comp2 == null)
					return 1;
				return comp1.toString().compareTo(comp2.toString());
			}
		}
		return o1.toString().compareTo(o2.toString());
	}	//	compare

	/**
	 *  Get TableName.
	 *  @return table name
	 */
	public String get_TableName()
	{
		return p_info.getTableName();
	}   //  get_TableName

	/**
	 *  Get Key Columns.
	 *  @return table name
	 */
	public String[] get_KeyColumns()
	{
		return m_KeyColumns;
	}   //  get_KeyColumns

	/**
	 *  Get Table ID.
	 *  @return table id
	 */
	public int get_Table_ID()
	{
		return p_info.getAD_Table_ID();
	}   //  get_TableID

	/**
	 *  Return Single Key Record ID
	 *  @return ID or 0
	 */
	public int get_ID()
	{
		Object oo = m_IDs[0];
		if (oo != null && oo instanceof Integer)
			return ((Integer)oo).intValue();
		return 0;
	}   //  getID

	/**
	 *  Return Deleted Single Key Record ID
	 *  @return ID or 0
	 */
	public int get_IDOld()
	{
		return m_idOld;
	}   //  getID

	/**
	 * 	Get Context
	 * 	@return context
	 */
	public Properties getCtx()
	{
		return p_ctx;
	}	//	getCtx

	/**
	 * 	Get Logger
	 *	@return logger
	 */
	public CLogger get_Logger()
	{
		return log;
	}	//	getLogger

	/**************************************************************************
	 *  Get Value
	 *  @param index index
	 *  @return value
	 */
	public final Object get_Value (int index)
	{
		if (index < 0 || index >= get_ColumnCount())
		{
			log.log(Level.WARNING, "Index invalid - " + index);
			return null;
		}
		if (m_newValues[index] != null)
		{
			if (m_newValues[index].equals(Null.NULL))
				return null;
			return m_newValues[index];
		}
		return m_oldValues[index];
	}   //  get_Value

	/**
	 *  Get Value as int
	 *  @param index index
	 *  @return int value or 0
	 */
	public int get_ValueAsInt (int index)
	{
		Object value = get_Value(index);
		if (value == null)
			return 0;
		if (value instanceof Integer)
			return ((Integer)value).intValue();
		try
		{
			return Integer.parseInt(value.toString());
		}
		catch (NumberFormatException ex)
		{
			log.warning(p_info.getColumnName(index) + " - " + ex.getMessage());
			return 0;
		}
	}   //  get_ValueAsInt

	/**
	 *  Get Value
	 *  @param columnName column name
	 *  @return value or null
	 */
	public final Object get_Value (String columnName)
	{
		int index = get_ColumnIndex(columnName);
		if (index < 0)
		{
			log.log(Level.WARNING, "Column not found - " + columnName);
			Trace.printStack();
			return null;
		}
		return get_Value (index);
	}   //  get_Value

	/**
	 *  Get Encrypted Value
	 *  @param columnName column name
	 *  @return value or null
	 */
	protected final Object get_ValueE (String columnName)
	{
		return get_Value (columnName);
	}   //  get_ValueE

	/**
	 * 	Get Column Value
	 *	@param variableName name
	 *	@return value or ""
	 */
	public String get_ValueAsString (String variableName)
	{
		Object value = get_Value (variableName);
		if (value == null)
			return "";
		return value.toString();
	}	//	get_ValueAsString

	/**
	 *  Get Value of Column
	 *  @param AD_Column_ID column
	 *  @return value or null
	 */
	public final Object get_ValueOfColumn (int AD_Column_ID)
	{
		int index = p_info.getColumnIndex(AD_Column_ID);
		if (index < 0)
		{
			log.log(Level.WARNING, "Not found - AD_Column_ID=" + AD_Column_ID);
			return null;
		}
		return get_Value (index);
	}   //  get_ValueOfColumn

	/**
	 *  Get Old Value
	 *  @param index index
	 *  @return value
	 */
	public final Object get_ValueOld (int index)
	{
		if (index < 0 || index >= get_ColumnCount())
		{
			log.log(Level.WARNING, "Index invalid - " + index);
			return null;
		}
		return m_oldValues[index];
	}   //  get_ValueOld

	/**
	 *  Get Old Value
	 *  @param columnName column name
	 *  @return value or null
	 */
	public final Object get_ValueOld (String columnName)
	{
		int index = get_ColumnIndex(columnName);
		if (index < 0)
		{
			log.log(Level.WARNING, "Column not found - " + columnName);
			return null;
		}
		return get_ValueOld (index);
	}   //  get_ValueOld

	/**
	 *  Get Old Value as int
	 *  @param columnName column name
	 *  @return int value or 0
	 */
	public int get_ValueOldAsInt (String columnName)
	{
		Object value = get_ValueOld(columnName);
		if (value == null)
			return 0;
		if (value instanceof Integer)
			return ((Integer)value).intValue();
		try
		{
			return Integer.parseInt(value.toString());
		}
		catch (NumberFormatException ex)
		{
			log.warning(columnName + " - " + ex.getMessage());
			return 0;
		}
	}   //  get_ValueOldAsInt

	/**
	 *  Is Value Changed
	 *  @param index index
	 *  @return true if changed
	 */
	public final boolean is_ValueChanged (int index)
	{
		if (index < 0 || index >= get_ColumnCount())
		{
			log.log(Level.WARNING, "Index invalid - " + index);
			return false;
		}
		if (m_newValues[index] == null)
			return false;
		if (m_newValues[index] == Null.NULL && m_oldValues[index] == null)
			return false;
		return !m_newValues[index].equals(m_oldValues[index]);
	}   //  is_ValueChanged

	/**
	 *  Is Value Changed
	 *  @param columnName column name
	 *  @return true if changed
	 */
	public final boolean is_ValueChanged (String columnName)
	{
		int index = get_ColumnIndex(columnName);
		if (index < 0)
		{
			log.log(Level.WARNING, "Column not found - " + columnName);
			return false;
		}
		return is_ValueChanged (index);
	}   //  is_ValueChanged

	/**
	 *  Return new - old.
	 * 	- New Value if Old Value is null
	 * 	- New Value - Old Value if Number
	 * 	- otherwise null
	 *  @param index index
	 *  @return new - old or null if not appropriate or not changed
	 */
	public final Object get_ValueDifference (int index)
	{
		if (index < 0 || index >= get_ColumnCount())
		{
			log.log(Level.WARNING, "Index invalid - " + index);
			return null;
		}
		Object nValue = m_newValues[index];
		//	No new Value or NULL
		if (nValue == null || nValue == Null.NULL)
			return null;
		//
		Object oValue = m_oldValues[index];
		if (oValue == null || oValue == Null.NULL)
			return nValue;
		if (nValue instanceof BigDecimal)
		{
			BigDecimal obd = (BigDecimal)oValue;
			return ((BigDecimal)nValue).subtract(obd);
		}
		else if (nValue instanceof Integer)
		{
			int result = ((Integer)nValue).intValue();
			result -= ((Integer)oValue).intValue();
			return new Integer(result);
		}
		//
		log.warning("Invalid type - New=" + nValue);
		return null;
	}   //  get_ValueDifference

	/**
	 *  Return new - old.
	 * 	- New Value if Old Value is null
	 * 	- New Value - Old Value if Number
	 * 	- otherwise null
	 *  @param columnName column name
	 *  @return new - old or null if not appropriate or not changed
	 */
	public final Object get_ValueDifference (String columnName)
	{
		int index = get_ColumnIndex(columnName);
		if (index < 0)
		{
			log.log(Level.WARNING, "Column not found - " + columnName);
			return null;
		}
		return get_ValueDifference (index);
	}   //  get_ValueDifference


	/**************************************************************************
	 *  Set Value
	 *  @param ColumnName column name
	 *  @param value value
	 *  @return true if value set
	 */
	protected final boolean set_Value (String ColumnName, Object value)
	{
		return set_Value(ColumnName, value, true);
	}
	
	/**************************************************************************
	 *  Set Value
	 *  @param ColumnName column name
	 *  @param value value
	 *  @param checkWritable
	 *  @return true if value set
	 */
	protected final boolean set_Value (String ColumnName, Object value, boolean checkWritable)
	{
		if (value instanceof String && ColumnName.equals("WhereClause")
			&& value.toString().toUpperCase().indexOf("=NULL") != -1)
			log.warning("Invalid Null Value - " + ColumnName + "=" + value);

		int index = get_ColumnIndex(ColumnName);
		if (index < 0)
		{
			log.log(Level.SEVERE, "Column not found - " + ColumnName);
			log.saveError("ColumnNotFound", "Column not found - " + ColumnName);
			return false;
		}
		if (ColumnName.endsWith("_ID") && value instanceof String )
		{
			// Convert to Integer only if info class is Integer - teo_sarca [ 2859125 ]
			Class<?> clazz = p_info.getColumnClass(p_info.getColumnIndex(ColumnName));
			if (Integer.class == clazz)
			{
				log.severe("Invalid Data Type for " + ColumnName + "=" + value);
				value = Integer.parseInt((String)value);
			}
		}

		return set_Value (index, value, checkWritable);
	}   //  setValue

	/**
	 *  Set Encrypted Value
	 *  @param ColumnName column name
	 *  @param value value
	 *  @return true if value set
	 */
	protected final boolean set_ValueE (String ColumnName, Object value)
	{
		return set_Value (ColumnName, value);
	}   //  setValueE

	/**
	 *  Set Value if updateable and correct class.
	 *  (and to NULL if not mandatory)
	 *  @param index index
	 *  @param value value
	 *  @return true if value set
	 */
	protected final boolean set_Value (int index, Object value)
	{
		return set_Value(index, value, true);
	}
	
	/**
	 *  Set Value if updateable and correct class.
	 *  (and to NULL if not mandatory)
	 *  @param index index
	 *  @param value value
	 *  @param checkWritable
	 *  @return true if value set
	 */
	protected final boolean set_Value (int index, Object value, boolean checkWritable)
	{
		if (index < 0 || index >= get_ColumnCount())
		{
			log.log(Level.WARNING, "Index invalid - " + index);
			return false;
		}
		String ColumnName = p_info.getColumnName(index);
		String colInfo = " - " + ColumnName;
		//
		m_setErrors[index] = null;
		if (checkWritable)
		{
			if (p_info.isVirtualColumn(index))
			{
				log.log(Level.WARNING, "Virtual Column" + colInfo);
				log.saveError("VirtualColumn", "Virtual Column" + colInfo);
				m_setErrors[index] = new ValueNamePair("VirtualColumn", "Virtual Column" + colInfo);
				return false;
			}
	
			//
			// globalqss -- Bug 1618469 - is throwing not updateable even on new records
			// if (!p_info.isColumnUpdateable(index))
			if ( ( ! p_info.isColumnUpdateable(index) ) && ( ! is_new() ) )
			{
				colInfo += " - NewValue=" + value + " - OldValue=" + get_Value(index);
				log.log(Level.WARNING, "Column not updateable" + colInfo);
				log.saveError("ColumnReadonly", "Column not updateable" + colInfo);
				m_setErrors[index] = new ValueNamePair("ColumnReadonly", "Column not updateable" + colInfo);
				return false;
			}
		}
		//
		if (value == null)
		{
			if (checkWritable && p_info.isColumnMandatory(index))
			{
				log.saveError("FillMandatory", ColumnName + " is mandatory.");
				m_setErrors[index] = new ValueNamePair("FillMandatory", ColumnName + " is mandatory.");
				return false;
			}
			m_newValues[index] = Null.NULL;          //  correct
			if (log.isLoggable(Level.FINER)) log.finer(ColumnName + " = null");
		}
		else
		{
			//  matching class or generic object
			if (value.getClass().equals(p_info.getColumnClass(index))
				|| p_info.getColumnClass(index) == Object.class)
				m_newValues[index] = value;     //  correct
			//  Integer can be set as BigDecimal
			else if (value.getClass() == BigDecimal.class
				&& p_info.getColumnClass(index) == Integer.class)
				m_newValues[index] = new Integer (((BigDecimal)value).intValue());
			//	Set Boolean
			else if (p_info.getColumnClass(index) == Boolean.class
				&& ("Y".equals(value) || "N".equals(value)) )
				m_newValues[index] = new Boolean("Y".equals(value));
			// added by vpj-cd
			// To solve BUG [ 1618423 ] Set Project Type button in Project window throws warning
			// generated because C_Project.C_Project_Type_ID is defined as button in dictionary
			// although is ID (integer) in database
			else if (value.getClass() == Integer.class
					&& p_info.getColumnClass(index) == String.class)
					m_newValues[index] = value;
			else if (value.getClass() == String.class
					&& p_info.getColumnClass(index) == Integer.class)
				try
				{
					m_newValues[index] = new Integer((String)value);
				}
				catch (NumberFormatException e)
				{
					String errmsg = ColumnName
							+ " - Class invalid: " + value.getClass().toString()
							+ ", Should be " + p_info.getColumnClass(index).toString() + ": " + value;
					log.log(Level.SEVERE, errmsg);
					log.saveError("WrongDataType", errmsg);
					m_setErrors[index] = new ValueNamePair("WrongDataType", errmsg);
					return false;
				}
			else
			{
				String errmsg = ColumnName
						+ " - Class invalid: " + value.getClass().toString()
						+ ", Should be " + p_info.getColumnClass(index).toString() + ": " + value;
				log.log(Level.SEVERE, errmsg);
				log.saveError("WrongDataType", errmsg);
				m_setErrors[index] = new ValueNamePair("WrongDataType", errmsg);
				return false;
			}
			//	Validate (Min/Max)
			String error = p_info.validate(index, value);
			if (error != null)
			{
				log.log(Level.WARNING, ColumnName + "=" + value + " - " + error);
				int separatorIndex = error.indexOf(";");
				if (separatorIndex > 0) {
					log.saveError(error.substring(0,separatorIndex), error.substring(separatorIndex+1));
					m_setErrors[index] = new ValueNamePair(error.substring(0,separatorIndex), error.substring(separatorIndex+1));
				} else {
					log.saveError(error, ColumnName);
					m_setErrors[index] = new ValueNamePair(error, ColumnName);
				}
				return false;
			}
			//	Length for String
			if (p_info.getColumnClass(index) == String.class)
			{
				String stringValue = value.toString();
				int length = p_info.getFieldLength(index);
				if (stringValue.length() > length && length > 0)
				{
					log.warning(ColumnName + " - Value too long - truncated to length=" + length);
					m_newValues[index] = stringValue.substring(0,length);
				}
			}
			// Validate reference list [1762461]
			if (p_info.getColumn(index).DisplayType == DisplayType.List &&
				p_info.getColumn(index).AD_Reference_Value_ID > 0 &&
				value instanceof String) {
				if (MRefList.get(getCtx(), p_info.getColumn(index).AD_Reference_Value_ID,
						(String) value, get_TrxName()) != null)
					;
				else {
					StringBuilder validValues = new StringBuilder();
					for (ValueNamePair vp : MRefList.getList(getCtx(), p_info.getColumn(index).AD_Reference_Value_ID, false))
						validValues.append(" - ").append(vp.getValue());
					String errmsg = ColumnName + " Invalid value - "
							+ value + " - Reference_ID=" + p_info.getColumn(index).AD_Reference_Value_ID + validValues.toString();
					log.saveError("Validate", errmsg);
					m_setErrors[index] = new ValueNamePair("Validate", errmsg);
					return false;
				}
			}
			if (log.isLoggable(Level.FINEST)) log.finest(ColumnName + " = " + m_newValues[index] + " (OldValue="+m_oldValues[index]+")");
		}
		set_Keys (ColumnName, m_newValues[index]);

		// FR 2962094 Fill ProcessedOn when the Processed column is changing from N to Y
		setProcessedOn(ColumnName, value, m_oldValues[index]);

		return true;
	}   //  setValue

	/* FR 2962094 - Finish implementation of weighted average costing
	   Fill the column ProcessedOn (if it exists) with a bigdecimal representation of current timestamp (with nanoseconds)
	*/
	public void setProcessedOn(String ColumnName, Object value, Object oldValue) {
		if ("Processed".equals(ColumnName)
				&& value instanceof Boolean
				&& ((Boolean)value).booleanValue() == true
				&& (oldValue == null
				    || (oldValue instanceof Boolean
				        && ((Boolean)oldValue).booleanValue() == false))) {
			if (get_ColumnIndex("ProcessedOn") > 0) {
				// fill processed on column
				//get current time from db
				Timestamp ts = DB.getSQLValueTS(null, "SELECT CURRENT_TIMESTAMP FROM DUAL");
				long mili = ts.getTime();
				int nano = ts.getNanos();
				double doublets = Double.parseDouble(Long.toString(mili) + "." + Integer.toString(nano));
				BigDecimal bdtimestamp = BigDecimal.valueOf(doublets);
				set_Value("ProcessedOn", bdtimestamp);
			}
		}
	}

	/**
	 *  Set Value w/o check (update, r/o, ..).
	 * 	Used when Column is R/O
	 *  Required for key and parent values
	 *  @param ColumnName column name
	 *  @param value value
	 *  @return true if value set
	 */
	public final boolean set_ValueNoCheck (String ColumnName, Object value)
	{
		return set_Value(ColumnName, value, false);
	}   //  set_ValueNoCheck

	/**
	 *  Set Encrypted Value w/o check (update, r/o, ..).
	 * 	Used when Column is R/O
	 *  Required for key and parent values
	 *  @param ColumnName column name
	 *  @param value value
	 *  @return true if value set
	 */
	protected final boolean set_ValueNoCheckE (String ColumnName, Object value)
	{
		return set_ValueNoCheck (ColumnName, value);
	}	//	set_ValueNoCheckE

	/**
	 * Set value of Column
	 * @param columnName
	 * @param value
	 */
	public final void set_ValueOfColumn(String columnName, Object value)
	{
		set_ValueOfColumnReturningBoolean(columnName, value);
	}

	/**
	 * Set value of Column returning boolean
	 * @param columnName
	 * @param value
	 *  @returns boolean indicating success or failure
	 */
	public final boolean set_ValueOfColumnReturningBoolean(String columnName, Object value)
	{
		int AD_Column_ID = p_info.getAD_Column_ID(columnName);
		if (AD_Column_ID > 0)
			return set_ValueOfColumnReturningBoolean(AD_Column_ID, value);
		else
			return false;
	}

	/**
	 *  Set Value of Column
	 *  @param AD_Column_ID column
	 *  @param value value
	 */
	public final void set_ValueOfColumn (int AD_Column_ID, Object value)
	{
		set_ValueOfColumnReturningBoolean (AD_Column_ID, value);
	}   //  setValueOfColumn


	/**
	 *  Set Value of Column
	 *  @param AD_Column_ID column
	 *  @param value value
	 *  @returns boolean indicating success or failure
	 */
	public final boolean set_ValueOfColumnReturningBoolean (int AD_Column_ID, Object value)
	{
		int index = p_info.getColumnIndex(AD_Column_ID);
		if (index < 0)
			log.log(Level.SEVERE, "Not found - AD_Column_ID=" + AD_Column_ID);
		String ColumnName = p_info.getColumnName(index);
		if (ColumnName.equals("IsApproved"))
			return set_ValueNoCheck(ColumnName, value);
		else
			return set_Value (index, value);
	}   //  setValueOfColumn


	/**
	 * 	Set Custom Column
	 *	@param columnName column
	 *	@param value value
	 */
	public final void set_CustomColumn (String columnName, Object value)
	{
		set_CustomColumnReturningBoolean (columnName, value);
	}	//	set_CustomColumn

	/**
	 * 	Set Custom Column returning boolean
	 *	@param columnName column
	 *	@param value value
	 *  @returns boolean indicating success or failure
	 */
	public final boolean set_CustomColumnReturningBoolean (String columnName, Object value)
	{
		// [ 1845793 ] PO.set_CustomColumn not updating correctly m_newValues
		// this is for columns not in PO - verify and call proper method if exists
		int poIndex = get_ColumnIndex(columnName);
		if (poIndex > 0) {
			// is not custom column - it exists in the PO
			return set_Value(columnName, value);
		}
		if (m_custom == null)
			m_custom = new HashMap<String,String>();
		String valueString = "NULL";
		if (value == null)
			;
		else if (value instanceof Number)
			valueString = value.toString();
		else if (value instanceof Boolean)
			valueString = ((Boolean)value).booleanValue() ? "'Y'" : "'N'";
		else if (value instanceof Timestamp)
			valueString = DB.TO_DATE((Timestamp)value, false);
		else //	if (value instanceof String)
			valueString = DB.TO_STRING(value.toString());
		//	Save it
		if (log.isLoggable(Level.INFO))log.log(Level.INFO, columnName + "=" + valueString);
		m_custom.put(columnName, valueString);
		return true;
	}	//	set_CustomColumn

	/**
	 *  Set (numeric) Key Value
	 *  @param ColumnName column name
	 *  @param value value
	 */
	private void set_Keys (String ColumnName, Object value)
	{
		//	Update if KeyColumn
		for (int i = 0; i < m_IDs.length; i++)
		{
			if (ColumnName.equals (m_KeyColumns[i]))
			{
				m_IDs[i] = value;
			}
		}	//	for all key columns
	}	//	setKeys


	/**************************************************************************
	 *  Get Column Count
	 *  @return column count
	 */
	public int get_ColumnCount()
	{
		return p_info.getColumnCount();
	}   //  getColumnCount

	/**
	 *  Get Column Name
	 *  @param index index
	 *  @return ColumnName
	 */
	public String get_ColumnName (int index)
	{
		return p_info.getColumnName (index);
	}   //  getColumnName

	/**
	 *  Get Column Label
	 *  @param index index
	 *  @return Column Label
	 */
	protected String get_ColumnLabel (int index)
	{
		return p_info.getColumnLabel (index);
	}   //  getColumnLabel

	/**
	 *  Get Column Description
	 *  @param index index
	 *  @return column description
	 */
	protected String get_ColumnDescription (int index)
	{
		return p_info.getColumnDescription (index);
	}   //  getColumnDescription

	/**
	 *  Is Column Mandatory
	 *  @param index index
	 *  @return true if column mandatory
	 */
	protected boolean isColumnMandatory (int index)
	{
		return p_info.isColumnMandatory(index);
	}   //  isColumnNandatory

	/**
	 *  Is Column Updateable
	 *  @param index index
	 *  @return true if column updateable
	 */
	protected boolean isColumnUpdateable (int index)
	{
		return p_info.isColumnUpdateable(index);
	}	//	isColumnUpdateable

	/**
	 *  Set Column Updateable
	 *  @param index index
	 *  @param updateable column updateable
	 */
	protected void set_ColumnUpdateable (int index, boolean updateable)
	{
		p_info.setColumnUpdateable(index, updateable);
	}	//	setColumnUpdateable

	/**
	 * 	Set all columns updateable
	 * 	@param updateable updateable
	 */
	protected void setUpdateable (boolean updateable)
	{
		p_info.setUpdateable (updateable);
	}	//	setUpdateable

	/**
	 *  Get Column DisplayType
	 *  @param index index
	 *  @return display type
	 */
	protected int get_ColumnDisplayType (int index)
	{
		return p_info.getColumnDisplayType(index);
	}	//	getColumnDisplayType

	/**
	 *  Get Lookup
	 *  @param index index
	 *  @return Lookup or null
	 */
	protected Lookup get_ColumnLookup(int index)
	{
		return p_info.getColumnLookup(index);
	}   //  getColumnLookup

	/**
	 *  Get Column Index
	 *  @param columnName column name
	 *  @return index of column with ColumnName or -1 if not found
	 */
	public final int get_ColumnIndex (String columnName)
	{
		return p_info.getColumnIndex(columnName);
	}   //  getColumnIndex

	/**
	 * 	Get Display Value of value
	 *	@param columnName columnName
	 *	@param currentValue current value
	 *	@return String value with "./." as null
	 */
	public String get_DisplayValue(String columnName, boolean currentValue)
	{
		Object value = currentValue ? get_Value(columnName) : get_ValueOld(columnName);
		if (value == null)
			return "./.";
		String retValue = value.toString();
		int index = get_ColumnIndex(columnName);
		if (index < 0)
			return retValue;
		int dt = get_ColumnDisplayType(index);
		if (DisplayType.isText(dt) || DisplayType.YesNo == dt)
			return retValue;
		//	Lookup
		Lookup lookup = get_ColumnLookup(index);
		if (lookup != null)
			return lookup.getDisplay(value);
		//	Other
		return retValue;
	}	//	get_DisplayValue


	/**
	 * 	Copy old values of From to new values of To.
	 *  Does not copy Keys
	 * 	@param from old, existing & unchanged PO
	 *  @param to new, not saved PO
	 * 	@param AD_Client_ID client
	 * 	@param AD_Org_ID org
	 */
	protected static void copyValues (PO from, PO to, int AD_Client_ID, int AD_Org_ID)
	{
		copyValues (from, to);
		to.setAD_Client_ID(AD_Client_ID);
		to.setAD_Org_ID(AD_Org_ID);
	}	//	copyValues

	/**
	 * 	Copy old values of From to new values of To.
	 *  Does not copy Keys and AD_Client_ID/AD_Org_ID
	 * 	@param from old, existing & unchanged PO
	 *  @param to new, not saved PO
	 */
	public static void copyValues (PO from, PO to)
	{
		if (s_log.isLoggable(Level.FINE)) s_log.fine("From ID=" + from.get_ID() + " - To ID=" + to.get_ID());
		//	Different Classes
		if (from.getClass() != to.getClass())
		{
			for (int i1 = 0; i1 < from.m_oldValues.length; i1++)
			{
				String colName = from.p_info.getColumnName(i1);
				MColumn column = MColumn.get(from.getCtx(), from.p_info.getAD_Column_ID(colName));
				if (   column.isVirtualColumn()
					|| column.isKey()		//	KeyColumn
					|| column.isUUIDColumn() // IDEMPIERE-67
					|| column.isStandardColumn()
					|| ! column.isAllowCopy())
					continue;
				for (int i2 = 0; i2 < to.m_oldValues.length; i2++)
				{
					if (to.p_info.getColumnName(i2).equals(colName))
					{
						to.m_newValues[i2] = from.m_oldValues[i1];
						break;
					}
				}
			}	//	from loop
		}
		else	//	same class
		{
			for (int i = 0; i < from.m_oldValues.length; i++)
			{
				String colName = from.p_info.getColumnName(i);
				MColumn column = MColumn.get(from.getCtx(), from.p_info.getAD_Column_ID(colName));
				if (   column.isVirtualColumn()
					|| column.isKey()		//	KeyColumn
					|| column.isUUIDColumn()
					|| column.isStandardColumn()
					|| ! column.isAllowCopy())
					continue;
				to.m_newValues[i] = from.m_oldValues[i];
			}
		}	//	same class
	}	//	copy


	/**************************************************************************
	 *  Load record with ID
	 * 	@param ID ID
	 * 	@param trxName transaction name
	 */
	protected void load (int ID, String trxName)
	{
		if (log.isLoggable(Level.FINEST)) log.finest("ID=" + ID);
		if (ID > 0)
		{
			setKeyInfo();
			m_IDs = new Object[] {new Integer(ID)};
			//m_KeyColumns = new String[] {p_info.getTableName() + "_ID"};
			load(trxName);
		}
		else	//	new
		{
			loadDefaults();
			m_createNew = true;
			setKeyInfo();	//	sets m_IDs
			loadComplete(true);
		}
	}	//	load


	/**
	 *  (re)Load record with m_ID[*]
	 *  @param trxName transaction
	 *  @return true if loaded
	 */
	public boolean load (String trxName)
	{
		m_trxName = trxName;
		boolean success = true;
		StringBuilder sql = new StringBuilder("SELECT ");
		int size = get_ColumnCount();
		for (int i = 0; i < size; i++)
		{
			if (i != 0)
				sql.append(",");
			sql.append(p_info.getColumnSQL(i));	//	Normal and Virtual Column
		}
		sql.append(" FROM ").append(p_info.getTableName())
			.append(" WHERE ")
			.append(get_WhereClause(false));

		//
	//	int index = -1;
		if (log.isLoggable(Level.FINEST)) log.finest(get_WhereClause(true));
		PreparedStatement pstmt = null;
		ResultSet rs = null;
		try
		{
			pstmt = DB.prepareStatement(sql.toString(), m_trxName);	//	local trx only
			for (int i = 0; i < m_IDs.length; i++)
			{
				Object oo = m_IDs[i];
				if (oo instanceof Integer)
					pstmt.setInt(i+1, ((Integer)m_IDs[i]).intValue());
				else if (oo instanceof Boolean)
					pstmt.setString(i+1, ((Boolean) m_IDs[i] ? "Y" : "N"));
				else
					pstmt.setString(i+1, m_IDs[i].toString());
			}
			rs = pstmt.executeQuery();
			if (rs.next())
			{
				success = load(rs);
			}
			else
			{
				log.log(Level.SEVERE, "NO Data found for " + get_WhereClause(true), new Exception());
				m_IDs = new Object[] {I_ZERO};
				success = false;
			//	throw new DBException("NO Data found for " + get_WhereClause(true));
			}
			m_createNew = false;
			//	reset new values
			m_newValues = new Object[size];
		}
		catch (Exception e)
		{
			String msg = "";
			if (m_trxName != null)
				msg = "[" + m_trxName + "] - ";
			msg += get_WhereClause(true)
			//	+ ", Index=" + index
			//	+ ", Column=" + get_ColumnName(index)
			//	+ ", " + p_info.toString(index)
				+ ", SQL=" + sql.toString();
			success = false;
			m_IDs = new Object[] {I_ZERO};
			log.log(Level.SEVERE, msg, e);
		//	throw new DBException(e);
		}
		//	Finish
		finally {
			DB.close(rs, pstmt);
			rs = null; pstmt = null;
		}
		loadComplete(success);
		return success;
	}   //  load


	/**
	 * 	Load from the current position of a ResultSet
	 * 	@param rs result set
	 * 	@return true if loaded
	 */
	protected boolean load (ResultSet rs)
	{
		int size = get_ColumnCount();
		boolean success = true;
		int index = 0;
		log.finest("(rs)");
		//  load column values
		for (index = 0; index < size; index++)
		{
			String columnName = p_info.getColumnName(index);
			Class<?> clazz = p_info.getColumnClass(index);
			int dt = p_info.getColumnDisplayType(index);
			try
			{
				if (clazz == Integer.class)
					m_oldValues[index] = decrypt(index, new Integer(rs.getInt(columnName)));
				else if (clazz == BigDecimal.class)
					m_oldValues[index] = decrypt(index, rs.getBigDecimal(columnName));
				else if (clazz == Boolean.class)
					m_oldValues[index] = new Boolean ("Y".equals(decrypt(index, rs.getString(columnName))));
				else if (clazz == Timestamp.class)
					m_oldValues[index] = decrypt(index, rs.getTimestamp(columnName));
				else if (DisplayType.isLOB(dt))
					m_oldValues[index] = get_LOB (rs.getObject(columnName));
				else if (clazz == String.class)
				{
					String value = (String)decrypt(index, rs.getString(columnName));
					if (value != null)
					{
						if (get_Table_ID() == I_AD_Column.Table_ID || get_Table_ID() == I_AD_Element.Table_ID
							|| get_Table_ID() == I_AD_Field.Table_ID)
						{
							if ("Description".equals(columnName) || "Help".equals(columnName))
							{
								value = value.intern();
							}
						}
					}
					m_oldValues[index] = value;
				}
				else
					m_oldValues[index] = loadSpecial(rs, index);
				//	NULL
				if (rs.wasNull() && m_oldValues[index] != null)
					m_oldValues[index] = null;
				//
				if (CLogMgt.isLevelAll())
					log.finest(String.valueOf(index) + ": " + p_info.getColumnName(index)
						+ "(" + p_info.getColumnClass(index) + ") = " + m_oldValues[index]);
			}
			catch (SQLException e)
			{
				if (p_info.isVirtualColumn(index)) {	//	if rs constructor used
					if (log.isLoggable(Level.FINER))log.log(Level.FINER, "Virtual Column not loaded: " + columnName);
				} else {
					log.log(Level.SEVERE, "(rs) - " + String.valueOf(index)
						+ ": " + p_info.getTableName() + "." + p_info.getColumnName(index)
						+ " (" + p_info.getColumnClass(index) + ") - " + e);
					success = false;
				}
			}
		}
		m_createNew = false;
		setKeyInfo();
		loadComplete(success);
		return success;
	}	//	load

	/**
	 * 	Load from HashMap
	 * 	@param hmIn hash map
	 * 	@return true if loaded
	 */
	protected boolean load (HashMap<String,String> hmIn)
	{
		int size = get_ColumnCount();
		boolean success = true;
		int index = 0;
		log.finest("(hm)");
		//  load column values
		for (index = 0; index < size; index++)
		{
			String columnName = p_info.getColumnName(index);
			String value = (String)hmIn.get(columnName);
			if (value == null)
				continue;
			Class<?> clazz = p_info.getColumnClass(index);
			int dt = p_info.getColumnDisplayType(index);
			try
			{
				if (clazz == Integer.class)
					m_oldValues[index] = new Integer(value);
				else if (clazz == BigDecimal.class)
					m_oldValues[index] = new BigDecimal(value);
				else if (clazz == Boolean.class)
					m_oldValues[index] = new Boolean ("Y".equals(value));
				else if (clazz == Timestamp.class)
					m_oldValues[index] = Timestamp.valueOf(value);
				else if (DisplayType.isLOB(dt))
					m_oldValues[index] = null;	//	get_LOB (rs.getObject(columnName));
				else if (clazz == String.class)
					m_oldValues[index] = value;
				else
					m_oldValues[index] = null;	// loadSpecial(rs, index);
				//
				if (CLogMgt.isLevelAll())
					log.finest(String.valueOf(index) + ": " + p_info.getColumnName(index)
						+ "(" + p_info.getColumnClass(index) + ") = " + m_oldValues[index]);
			}
			catch (Exception e)
			{
				if (p_info.isVirtualColumn(index)) {	//	if rs constructor used
					if (log.isLoggable(Level.FINER))log.log(Level.FINER, "Virtual Column not loaded: " + columnName);
				} else {
					log.log(Level.SEVERE, "(ht) - " + String.valueOf(index)
						+ ": " + p_info.getTableName() + "." + p_info.getColumnName(index)
						+ " (" + p_info.getColumnClass(index) + ") - " + e);
					success = false;
				}
			}
		}
		m_createNew = false;
		//	Overwrite
		setStandardDefaults();
		setKeyInfo();
		loadComplete(success);
		return success;
	}	//	load

	/**
	 *  Create Hashmap with data as Strings
	 *  @return HashMap
	 */
	protected HashMap<String,String> get_HashMap()
	{
		HashMap<String,String> hmOut = new HashMap<String,String>();
		int size = get_ColumnCount();
		for (int i = 0; i < size; i++)
		{
			Object value = get_Value(i);
			//	Don't insert NULL values (allows Database defaults)
			if (value == null
				|| p_info.isVirtualColumn(i))
				continue;
			//	Display Type
			int dt = p_info.getColumnDisplayType(i);
			//  Based on class of definition, not class of value
			Class<?> c = p_info.getColumnClass(i);
			String stringValue = null;
			if (c == Object.class)
				;	//	saveNewSpecial (value, i));
			else if (value == null || value.equals (Null.NULL))
				;
			else if (value instanceof Integer || value instanceof BigDecimal)
				stringValue = value.toString();
			else if (c == Boolean.class)
			{
				boolean bValue = false;
				if (value instanceof Boolean)
					bValue = ((Boolean)value).booleanValue();
				else
					bValue = "Y".equals(value);
				stringValue = bValue ? "Y" : "N";
			}
			else if (value instanceof Timestamp)
				stringValue = value.toString();
			else if (c == String.class)
				stringValue = (String)value;
			else if (DisplayType.isLOB(dt))
				;
			else
				;	//	saveNewSpecial (value, i));
			//
			if (stringValue != null)
				hmOut.put(p_info.getColumnName(i), stringValue);
		}
		//	Custom Columns
		if (m_custom != null)
		{
			Iterator<String> it = m_custom.keySet().iterator();
			while (it.hasNext())
			{
				String column = (String)it.next();
//				int index = p_info.getColumnIndex(column);
				String value = (String)m_custom.get(column);
				if (value != null)
					hmOut.put(column, value);
			}
			m_custom = null;
		}
		return hmOut;
	}   //  get_HashMap

	/**
	 *  Load Special data (images, ..).
	 *  To be extended by sub-classes
	 *  @param rs result set
	 *  @param index zero based index
	 *  @return value value
	 *  @throws SQLException
	 */
	protected Object loadSpecial (ResultSet rs, int index) throws SQLException
	{
		if (log.isLoggable(Level.FINEST)) log.finest("(NOP) - " + p_info.getColumnName(index));
		return null;
	}   //  loadSpecial

	/**
	 *  Load is complete
	 * 	@param success success
	 *  To be extended by sub-classes
	 */
	protected void loadComplete (boolean success)
	{
	}   //  loadComplete


	/**
	 *	Load Defaults
	 */
	protected void loadDefaults()
	{
		setStandardDefaults();
		//
		/** @todo defaults from Field */
	//	MField.getDefault(p_info.getDefaultLogic(i));
	}	//	loadDefaults

	/**
	 *  Set Default values.
	 *  Client, Org, Created/Updated, *By, IsActive
	 */
	protected void setStandardDefaults()
	{
		int size = get_ColumnCount();
		for (int i = 0; i < size; i++)
		{
			if (p_info.isVirtualColumn(i))
				continue;
			String colName = p_info.getColumnName(i);
			//  Set Standard Values
			if (colName.endsWith("tedBy"))
				m_newValues[i] = new Integer (Env.getContextAsInt(p_ctx, "#AD_User_ID"));
			else if (colName.equals("Created") || colName.equals("Updated"))
				m_newValues[i] = new Timestamp (System.currentTimeMillis());
			else if (colName.equals(p_info.getTableName() + "_ID"))    //  KeyColumn
				m_newValues[i] = I_ZERO;
			else if (colName.equals("IsActive"))
				m_newValues[i] = new Boolean(true);
			else if (colName.equals("AD_Client_ID"))
				m_newValues[i] = new Integer(Env.getAD_Client_ID(p_ctx));
			else if (colName.equals("AD_Org_ID"))
				m_newValues[i] = new Integer(Env.getAD_Org_ID(p_ctx));
			else if (colName.equals("Processed"))
				m_newValues[i] = new Boolean(false);
			else if (colName.equals("Processing"))
				m_newValues[i] = new Boolean(false);
			else if (colName.equals("Posted"))
				m_newValues[i] = new Boolean(false);
		}
	}   //  setDefaults

	/**
	 * 	Set Key Info (IDs and KeyColumns).
	 */
	private void setKeyInfo()
	{
		//	Search for Primary Key
		for (int i = 0; i < p_info.getColumnCount(); i++)
		{
			if (p_info.isKey(i))
			{
				String ColumnName = p_info.getColumnName(i);
				m_KeyColumns = new String[] {ColumnName};
				if (p_info.getColumnName(i).endsWith("_ID"))
				{
				Integer ii = (Integer)get_Value(i);
				if (ii == null)
					m_IDs = new Object[] {I_ZERO};
				else
					m_IDs = new Object[] {ii};
				if (log.isLoggable(Level.FINEST)) log.finest("(PK) " + ColumnName + "=" + ii);
				}
				else
				{
					Object oo = get_Value(i);
					if (oo == null)
						m_IDs = new Object[] {null};
					else
						m_IDs = new Object[] {oo};
					if (log.isLoggable(Level.FINEST)) log.finest("(PK) " + ColumnName + "=" + oo);
				}
				return;
			}
		}	//	primary key search

		//	Search for Parents
		ArrayList<String> columnNames = new ArrayList<String>();
		for (int i = 0; i < p_info.getColumnCount(); i++)
		{
			if (p_info.isColumnParent(i))
				columnNames.add(p_info.getColumnName(i));
		}
		//	Set FKs
		int size = columnNames.size();
		if (size == 0)
			throw new IllegalStateException("No PK nor FK - " + p_info.getTableName());
		m_IDs = new Object[size];
		m_KeyColumns = new String[size];
		for (int i = 0; i < size; i++)
		{
			m_KeyColumns[i] = (String)columnNames.get(i);
			if (m_KeyColumns[i].endsWith("_ID"))
			{
				Integer ii = null;
				try
				{
					ii = (Integer)get_Value(m_KeyColumns[i]);
				}
				catch (Exception e)
				{
					log.log(Level.SEVERE, "", e);
				}
				if (ii != null)
					m_IDs[i] = ii;
			}
			else
				m_IDs[i] = get_Value(m_KeyColumns[i]);
			if (log.isLoggable(Level.FINEST)) log.finest("(FK) " + m_KeyColumns[i] + "=" + m_IDs[i]);
		}
	}	//	setKeyInfo


	/**************************************************************************
	 *  Are all mandatory Fields filled (i.e. can we save)?.
	 *  Stops at first null mandatory field
	 *  @return true if all mandatory fields are ok
	 */
	protected boolean isMandatoryOK()
	{
		int size = get_ColumnCount();
		for (int i = 0; i < size; i++)
		{
			if (p_info.isColumnMandatory(i))
			{
				if (p_info.isVirtualColumn(i))
					continue;
				if (get_Value(i) == null || get_Value(i).equals(Null.NULL))
				{
					if (log.isLoggable(Level.INFO)) log.info(p_info.getColumnName(i));
					return false;
				}
			}
		}
		return true;
	}   //  isMandatoryOK


	/**************************************************************************
	 * 	Set AD_Client
	 * 	@param AD_Client_ID client
	 */
	final protected void setAD_Client_ID (int AD_Client_ID)
	{
		set_ValueNoCheck ("AD_Client_ID", new Integer(AD_Client_ID));
	}	//	setAD_Client_ID

	/**
	 * 	Get AD_Client
	 * 	@return AD_Client_ID
	 */
	public final int getAD_Client_ID()
	{
		Integer ii = (Integer)get_Value("AD_Client_ID");
		if (ii == null)
			return 0;
		return ii.intValue();
	}	//	getAD_Client_ID

	/**
	 * 	Set AD_Org
	 * 	@param AD_Org_ID org
	 */
	final public void setAD_Org_ID (int AD_Org_ID)
	{
		set_ValueNoCheck ("AD_Org_ID", new Integer(AD_Org_ID));
	}	//	setAD_Org_ID

	/**
	 * 	Get AD_Org
	 * 	@return AD_Org_ID
	 */
	public int getAD_Org_ID()
	{
		Integer ii = (Integer)get_Value("AD_Org_ID");
		if (ii == null)
			return 0;
		return ii.intValue();
	}	//	getAD_Org_ID

	/**
	 * 	Overwrite Client Org if different
	 *	@param AD_Client_ID client
	 *	@param AD_Org_ID org
	 */
	protected void setClientOrg (int AD_Client_ID, int AD_Org_ID)
	{
		if (AD_Client_ID != getAD_Client_ID())
			setAD_Client_ID(AD_Client_ID);
		if (AD_Org_ID != getAD_Org_ID())
			setAD_Org_ID(AD_Org_ID);
	}	//	setClientOrg

	/**
	 * 	Overwrite Client Org if different
	 *	@param po persistent object
	 */
	protected void setClientOrg (PO po)
	{
		setClientOrg(po.getAD_Client_ID(), po.getAD_Org_ID());
	}	//	setClientOrg

	/**
	 * 	Set Active
	 * 	@param active active
	 */
	public final void setIsActive (boolean active)
	{
		set_Value("IsActive", new Boolean(active));
	}	//	setActive

	/**
	 *	Is Active
	 *  @return is active
	 */
	public final boolean isActive()
	{
		Boolean bb = (Boolean)get_Value("IsActive");
		if (bb != null)
			return bb.booleanValue();
		return false;
	}	//	isActive

	/**
	 * 	Get Created
	 * 	@return created
	 */
	final public Timestamp getCreated()
	{
		return (Timestamp)get_Value("Created");
	}	//	getCreated

	/**
	 * 	Get Updated
	 *	@return updated
	 */
	final public Timestamp getUpdated()
	{
		return (Timestamp)get_Value("Updated");
	}	//	getUpdated

	/**
	 * 	Get CreatedBy
	 * 	@return AD_User_ID
	 */
	final public int getCreatedBy()
	{
		Integer ii = (Integer)get_Value("CreatedBy");
		if (ii == null)
			return 0;
		return ii.intValue();
	}	//	getCreateddBy

	/**
	 * 	Get UpdatedBy
	 * 	@return AD_User_ID
	 */
	final public int getUpdatedBy()
	{
		Integer ii = (Integer)get_Value("UpdatedBy");
		if (ii == null)
			return 0;
		return ii.intValue();
	}	//	getUpdatedBy

	/**
	 * 	Set UpdatedBy
	 * 	@param AD_User_ID user
	 */
	final protected void setUpdatedBy (int AD_User_ID)
	{
		set_ValueNoCheck ("UpdatedBy", new Integer(AD_User_ID));
	}	//	setAD_User_ID

	/**
	 * Get Translation of column (if needed).
	 * It checks if the base language is used or the column is not translated.
	 * If there is no translation then it fallback to original value.
	 * @param columnName
	 * @param AD_Language
	 * @return translated string
	 * @throws IllegalArgumentException if columnName or AD_Language is null or model has multiple PK
	 */
	public String get_Translation (String columnName, String AD_Language)
	{
		//
		// Check if columnName, AD_Language is valid or table support translation (has 1 PK) => error
		if (columnName == null || AD_Language == null
			|| m_IDs.length > 1 || m_IDs[0].equals(I_ZERO)
			|| !(m_IDs[0] instanceof Integer))
		{
			throw new IllegalArgumentException("ColumnName=" + columnName
												+ ", AD_Language=" + AD_Language
												+ ", ID.length=" + m_IDs.length
												+ ", ID=" + m_IDs[0]);
		}

		String retValue = null;
		//
		// Check if NOT base language and column is translated => load trl from db
		if (!Env.isBaseLanguage(AD_Language, get_TableName())
				&& p_info.isColumnTranslated(p_info.getColumnIndex(columnName))
			)
		{
			// Load translation from database
			int ID = ((Integer)m_IDs[0]).intValue();
			StringBuilder sql = new StringBuilder("SELECT ").append(columnName)
									.append(" FROM ").append(p_info.getTableName()).append("_Trl WHERE ")
									.append(m_KeyColumns[0]).append("=?")
									.append(" AND AD_Language=?");
			retValue = DB.getSQLValueString(get_TrxName(), sql.toString(), ID, AD_Language);
		}
		//
		// If no translation found or not translated, fallback to original:
		if (retValue == null) {
			Object val = get_Value(columnName);
			retValue = (val != null ? val.toString() : null);
		}
		//
		return retValue;
	}	//	get_Translation

	/**
	 * Get Translation of column
	 * @param ctx context
	 * @param columnName
	 * @return translation
	 */
	public String get_Translation (String columnName)
	{
		return get_Translation(columnName, Env.getAD_Language(getCtx()));
	}

	/**
	 * 	Is new record
	 *	@return true if new
	 */
	public boolean is_new()
	{
		if (m_createNew)
			return true;
		//
		for (int i = 0; i < m_IDs.length; i++)
		{
			if (m_IDs[i].equals(I_ZERO) || m_IDs[i] == Null.NULL)
				continue;
			return false;	//	one value is non-zero
		}
		if (MTable.isZeroIDTable(get_TableName()))
			return false;
		return true;
	}	//	is_new

	/*
	 * Classes which override save() method:
	 * org.compiere.process.DocActionTemplate
	 * org.compiere.model.MClient
	 * org.compiere.model.MClientInfo
	 * org.compiere.model.MSystem
	 */
	/**************************************************************************
	 *  Update Value or create new record.
	 * 	To reload call load() - not updated
	 *  @return true if saved
	 */
	public boolean save()
	{
		CLogger.resetLast();
		boolean newRecord = is_new();	//	save locally as load resets
		if (!newRecord && !is_Changed())
		{
			if (log.isLoggable(Level.FINE)) log.fine("Nothing changed - " + p_info.getTableName());
			return true;
		}
		
		for (int i = 0; i < m_setErrors.length; i++) {
			ValueNamePair setError = m_setErrors[i];
			if (setError != null) {
				log.saveError(setError.getValue(), Msg.getElement(getCtx(), p_info.getColumnName(i)) + " - " + setError.getName());
				return false;
			}
		}

		//	Organization Check
		if (getAD_Org_ID() == 0
			&& (get_AccessLevel() == ACCESSLEVEL_ORG
				|| (get_AccessLevel() == ACCESSLEVEL_CLIENTORG
					&& MClientShare.isOrgLevelOnly(getAD_Client_ID(), get_Table_ID()))))
		{
			log.saveError("FillMandatory", Msg.getElement(getCtx(), "AD_Org_ID"));
			return false;
		}
		//	Should be Org 0
		if (getAD_Org_ID() != 0)
		{
			boolean reset = get_AccessLevel() == ACCESSLEVEL_SYSTEM;
			if (!reset && MClientShare.isClientLevelOnly(getAD_Client_ID(), get_Table_ID()))
			{
				reset = get_AccessLevel() == ACCESSLEVEL_CLIENT
					|| get_AccessLevel() == ACCESSLEVEL_SYSTEMCLIENT
					|| get_AccessLevel() == ACCESSLEVEL_ALL
					|| get_AccessLevel() == ACCESSLEVEL_CLIENTORG;
			}
			if (reset)
			{
				log.warning("Set Org to 0");
				setAD_Org_ID(0);
			}
		}

		Trx localTrx = null;
		Trx trx = null;
		Savepoint savepoint = null;
		if (m_trxName == null)
		{
			StringBuilder l_trxname = new StringBuilder(LOCAL_TRX_PREFIX)
				.append(get_TableName());
			if (l_trxname.length() > 23)
				l_trxname.setLength(23);
			m_trxName = Trx.createTrxName(l_trxname.toString());
			localTrx = Trx.get(m_trxName, true);
		}
		else
		{
			trx = Trx.get(m_trxName, false);
			if (trx == null)
			{
				// Using a trx that was previously closed or never opened
				// Creating and starting the transaction right here, but please note
				// that this is not a good practice
				trx = Trx.get(m_trxName, true);
				log.severe("Transaction closed or never opened ("+m_trxName+") => starting now --> " + toString());
			}
		}

		//	Before Save
		try
		{
			// If not a localTrx we need to set a savepoint for rollback
			if (localTrx == null)
				savepoint = trx.setSavepoint(null);

			if (!beforeSave(newRecord))
			{
				log.warning("beforeSave failed - " + toString());
				if (localTrx != null)
				{
					localTrx.rollback();
					localTrx.close();
					m_trxName = null;
				}
				else
				{
					trx.rollback(savepoint);
					savepoint = null;
				}
				return false;
			}
		}
		catch (Exception e)
		{
			log.log(Level.WARNING, "beforeSave - " + toString(), e);
			String msg = DBException.getDefaultDBExceptionMessage(e);
			log.saveError(msg != null ? msg : "Error", e, false);
			if (localTrx != null)
			{
				localTrx.rollback();
				localTrx.close();
				m_trxName = null;
			}
			else if (savepoint != null)
			{
				try
				{
					trx.rollback(savepoint);
				} catch (SQLException e1){}
				savepoint = null;
			}
			return false;
		}

		try
		{
			// Call ModelValidators TYPE_NEW/TYPE_CHANGE
			String errorMsg = ModelValidationEngine.get().fireModelChange
				(this, newRecord ? ModelValidator.TYPE_NEW : ModelValidator.TYPE_CHANGE);
			if (errorMsg != null)
			{
				log.warning("Validation failed - " + errorMsg);
				log.saveError("Error", errorMsg);
				if (localTrx != null)
				{
					localTrx.rollback();
					m_trxName = null;
				}
				else
				{
					trx.rollback(savepoint);
				}
				return false;
			}
			//	Save
			if (newRecord)
			{
				boolean b = saveNew();
				if (b)
				{
					if (localTrx != null)
						return localTrx.commit();
					else
						return b;
				}
				else
				{
					validateUniqueIndex();
					if (localTrx != null)
						localTrx.rollback();
					else
						trx.rollback(savepoint);
					return b;
				}
			}
			else
			{
				boolean b = saveUpdate();
				if (b)
				{
					if (localTrx != null)
						return localTrx.commit();
					else
						return b;
				}
				else
				{
					validateUniqueIndex();
					if (localTrx != null)
						localTrx.rollback();
					else
						trx.rollback(savepoint);
					return b;
				}
			}
		}
		catch (Exception e)
		{
			log.log(Level.WARNING, "afterSave - " + toString(), e);
			String msg = DBException.getDefaultDBExceptionMessage(e);
			log.saveError(msg != null ? msg : "Error", e);
			if (localTrx != null)
			{
				localTrx.rollback();
			}
			else if (savepoint != null)
			{
				try
				{
					trx.rollback(savepoint);
				} catch (SQLException e1){}
				savepoint = null;
			}
			return false;
		}
		finally
		{
			if (localTrx != null)
			{
				localTrx.close();
				m_trxName = null;
			}
			else
			{
				if (savepoint != null)
				{
					try {
						trx.releaseSavepoint(savepoint);
					} catch (SQLException e) {
						e.printStackTrace();
					}
				}
				savepoint = null;
				trx = null;
			}
		}
	}	//	save

	/**
	 * Update Value or create new record.
	 * @throws AdempiereException
	 * @see #save()
	 */
	public void saveEx() throws AdempiereException
	{
		if (!save()) {
			String msg = null;
			ValueNamePair err = CLogger.retrieveError();
			String val = err != null ? Msg.translate(getCtx(), err.getValue()) : "";
			if (err != null)
				msg = (val != null ? val + ": " : "") + err.getName();
			if (msg == null || msg.length() == 0)
				msg = "SaveError";
			throw new AdempiereException(msg);
		}
	}

	/**
	 * 	Finish Save Process
	 *	@param newRecord new
	 *	@param success success
	 *	@return true if saved
	 */
	private boolean saveFinish (boolean newRecord, boolean success)
	{
		//	Translations
		if (success)
		{
			if (newRecord)
				insertTranslations();
			else
				updateTranslations();
		}
		//
		try
		{
			success = afterSave (newRecord, success);
		}
		catch (Exception e)
		{
			log.log(Level.WARNING, "afterSave", e);
			log.saveError("Error", e, false);
			success = false;
		//	throw new DBException(e);
		}
		// Call ModelValidators TYPE_AFTER_NEW/TYPE_AFTER_CHANGE - teo_sarca [ 1675490 ]
		if (success) {
			String errorMsg = ModelValidationEngine.get().fireModelChange
				(this, newRecord ?
							(isReplication() ? ModelValidator.TYPE_AFTER_NEW_REPLICATION : ModelValidator.TYPE_AFTER_NEW)
						:
							(isReplication() ? ModelValidator.TYPE_AFTER_CHANGE_REPLICATION : ModelValidator.TYPE_AFTER_CHANGE)
				);
			setReplication(false);
			if (errorMsg != null) {
				log.saveError("Error", errorMsg);
				success = false;
			}
		}
		//	OK
		if (success)
		{
			//post osgi event
			String topic = newRecord ? IEventTopics.PO_POST_CREATE : IEventTopics.PO_POST_UPADTE;
			Event event = EventManager.newEvent(topic, this);
			EventManager.getInstance().postEvent(event);

			if (s_docWFMgr == null)
			{
				try
				{
					Class.forName("org.compiere.wf.DocWorkflowManager");
				}
				catch (Exception e)
				{
				}
			}
			if (s_docWFMgr != null)
				s_docWFMgr.process (this, p_info.getAD_Table_ID());

			//	Copy to Old values
			int size = p_info.getColumnCount();
			for (int i = 0; i < size; i++)
			{
				if (m_newValues[i] != null)
				{
					if (m_newValues[i] == Null.NULL)
						m_oldValues[i] = null;
					else
						m_oldValues[i] = m_newValues[i];
				}
			}
			m_newValues = new Object[size];
		}
		m_createNew = false;
		if (!newRecord)
			CacheMgt.get().reset(p_info.getTableName());
		else if (get_ID() > 0 && success)
			CacheMgt.get().newRecord(p_info.getTableName(), get_ID());
		
		return success;
	}	//	saveFinish

	/**
	 *  Update Value or create new record.
	 * 	To reload call load() - not updated
	 *	@param trxName transaction
	 *  @return true if saved
	 */
	public boolean save (String trxName)
	{
		set_TrxName(trxName);
		return save();
	}	//	save

	public void saveReplica (boolean isFromReplication) throws AdempiereException
	{
		setReplication(isFromReplication);
		saveEx();
	}

	/**
	 * Update Value or create new record.
	 * @param trxName transaction
	 * @throws AdempiereException
	 * @see #saveEx(String)
	 */
	public void saveEx(String trxName) throws AdempiereException
	{
		set_TrxName(trxName);
		saveEx();
	}

	/**
	 * 	Is there a Change to be saved?
	 *	@return true if record changed
	 */
	public boolean is_Changed()
	{
		int size = get_ColumnCount();
		for (int i = 0; i < size; i++)
		{
			// Test if the column has changed - teo_sarca [ 1704828 ]
			if (is_ValueChanged(i))
				return true;
		}
		if (m_custom != null && m_custom.size() > 0)
			return true; // there are custom columns modified
		return false;
	}	//	is_Change

	/**
	 * 	Called before Save for Pre-Save Operation
	 * 	@param newRecord new record
	 *	@return true if record can be saved
	 */
	protected boolean beforeSave(boolean newRecord)
	{
		/** Prevents saving
		log.saveError("Error", Msg.parseTranslation(getCtx(), "@C_Currency_ID@ = @C_Currency_ID@"));
		log.saveError("FillMandatory", Msg.getElement(getCtx(), "PriceEntered"));
		/** Issues message
		log.saveWarning(AD_Message, message);
		log.saveInfo (AD_Message, message);
		**/
		return true;
	}	//	beforeSave

	/**
	 * 	Called after Save for Post-Save Operation
	 * 	@param newRecord new record
	 *	@param success true if save operation was success
	 *	@return if save was a success
	 */
	protected boolean afterSave (boolean newRecord, boolean success)
	{
		return success;
	}	//	afterSave

	/**
	 * 	Update Record directly
	 * 	@return true if updated
	 */
	protected boolean saveUpdate()
	{
		boolean ok = doUpdate(isLogSQLScript());
		
		return saveFinish (false, ok);
	}   //  saveUpdate

	private boolean isLogSQLScript() {
		boolean logMigrationScript = false;
		if (Ini.isClient()) {
			logMigrationScript = Ini.isPropertyBool(Ini.P_LOGMIGRATIONSCRIPT);
		} else {
			String sysProperty = Env.getCtx().getProperty("LogMigrationScript", "N");
			logMigrationScript = "y".equalsIgnoreCase(sysProperty) || "true".equalsIgnoreCase(sysProperty);
		}
		return logMigrationScript;
	}

	private boolean doUpdate(boolean withValues) {
		//params for insert statement
		List<Object> params = new ArrayList<Object>();
				
		String where = get_WhereClause(true);
		//
		boolean changes = false;
		StringBuilder sql = new StringBuilder ("UPDATE ");
		sql.append(p_info.getTableName()).append( " SET ");
		boolean updated = false;
		boolean updatedBy = false;
		lobReset();

		//	Change Log
		MSession session = MSession.get (p_ctx, false);
		if (session == null)
			log.fine("No Session found");
		int AD_ChangeLog_ID = 0;

		int size = get_ColumnCount();
		for (int i = 0; i < size; i++)
		{
			Object value = m_newValues[i];
			if (value == null
				|| p_info.isVirtualColumn(i))
				continue;
			//  we have a change
			Class<?> c = p_info.getColumnClass(i);
			int dt = p_info.getColumnDisplayType(i);
			String columnName = p_info.getColumnName(i);
			//
			//	updated/by
			if (columnName.equals("UpdatedBy"))
			{
				if (updatedBy)	//	explicit
					continue;
				updatedBy = true;
			}
			else if (columnName.equals("Updated"))
			{
				if (updated)
					continue;
				updated = true;
			}
			if (DisplayType.isLOB(dt))
			{
				lobAdd (value, i, dt);
				//	If no changes set UpdatedBy explicitly to ensure commit of lob
				if (!changes && !updatedBy)
				{
					int AD_User_ID = Env.getContextAsInt(p_ctx, "#AD_User_ID");
					set_ValueNoCheck("UpdatedBy", new Integer(AD_User_ID));
					sql.append("UpdatedBy=").append(AD_User_ID);
					changes = true;
					updatedBy = true;
				}
				continue;
			}
			//	Update Document No
			if (columnName.equals("DocumentNo"))
			{
				String strValue = (String)value;
				if (strValue.startsWith("<") && strValue.endsWith(">"))
				{
					value = null;
					int AD_Client_ID = getAD_Client_ID();
					int index = p_info.getColumnIndex("C_DocTypeTarget_ID");
					if (index == -1)
						index = p_info.getColumnIndex("C_DocType_ID");
					if (index != -1)		//	get based on Doc Type (might return null)
						value = DB.getDocumentNo(get_ValueAsInt(index), m_trxName, false, this);
					if (value == null)	//	not overwritten by DocType and not manually entered
						value = DB.getDocumentNo(AD_Client_ID, p_info.getTableName(), m_trxName, this);
				}
				else
					log.warning("DocumentNo updated: " + m_oldValues[i] + " -> " + value);
			}

			if (changes)
				sql.append(", ");
			changes = true;
			sql.append(columnName).append("=");

			if (withValues)
			{
				//  values
				if (value == Null.NULL)
					sql.append("NULL");
				else if (value instanceof Integer || value instanceof BigDecimal)
					sql.append(value);
				else if (c == Boolean.class)
				{
					boolean bValue = false;
					if (value instanceof Boolean)
						bValue = ((Boolean)value).booleanValue();
					else
						bValue = "Y".equals(value);
					sql.append(encrypt(i,bValue ? "'Y'" : "'N'"));
				}
				else if (value instanceof Timestamp)
					sql.append(DB.TO_DATE((Timestamp)encrypt(i,value),p_info.getColumnDisplayType(i) == DisplayType.Date));
				else {
					if (value.toString().length() == 0) {
						// [ 1722057 ] Encrypted columns throw error if saved as null
						// don't encrypt NULL
						sql.append(DB.TO_STRING(value.toString()));
					} else {
						sql.append(encrypt(i,DB.TO_STRING(value.toString())));
					}
				}
			} 
			else
			{
				if (value instanceof Timestamp && dt == DisplayType.Date)
					sql.append("trunc(cast(? as date))");
				else
					sql.append("?");
				
				if (value == Null.NULL)
				{
					params.add(null);
				}
				else if (c == Boolean.class)
				{
					boolean bValue = false;
					if (value instanceof Boolean)
						bValue = ((Boolean)value).booleanValue();
					else
						bValue = "Y".equals(value);
					params.add(encrypt(i,bValue ? "Y" : "N"));
				}
				else if (c == String.class)
				{
					if (value.toString().length() == 0) {
						// [ 1722057 ] Encrypted columns throw error if saved as null
						// don't encrypt NULL
						params.add(null);
					} else {
						params.add(encrypt(i,value));
					}
				}
				else
				{
					params.add(value);
				}					
			}

			//	Change Log	- Only
			if (session != null
				&& m_IDs.length == 1
				&& p_info.isAllowLogging(i)		//	logging allowed
				&& !p_info.isEncrypted(i)		//	not encrypted
				&& !p_info.isVirtualColumn(i)	//	no virtual column
				&& !"Password".equals(columnName)
				)
			{
				Object oldV = m_oldValues[i];
				Object newV = value;
				if (oldV != null && oldV == Null.NULL)
					oldV = null;
				if (newV != null && newV == Null.NULL)
					newV = null;
				// change log on update
				MChangeLog cLog = session.changeLog (
					m_trxName, AD_ChangeLog_ID,
					p_info.getAD_Table_ID(), p_info.getColumn(i).AD_Column_ID,
					get_ID(), getAD_Client_ID(), getAD_Org_ID(), oldV, newV, MChangeLog.EVENTCHANGELOG_Update);
				if (cLog != null)
					AD_ChangeLog_ID = cLog.getAD_ChangeLog_ID();
			}
		}	//   for all fields

		//	Custom Columns (cannot be logged as no column)
		if (m_custom != null)
		{
			Iterator<String> it = m_custom.keySet().iterator();
			while (it.hasNext())
			{
				if (changes)
					sql.append(", ");
				changes = true;
				//
				String column = (String)it.next();
				String value = (String)m_custom.get(column);
				int index = p_info.getColumnIndex(column);
				if (withValues)
				{
					sql.append(column).append("=").append(encrypt(index,value));
				}
				else
				{
					sql.append(column).append("=?");
					if (value == null || value.toString().length() == 0)
					{
						params.add(null);
					} 
					else
					{
						params.add(encrypt(index,value));
					}
				}
			}
			m_custom = null;
		}

		//	Something changed
		if (changes)
		{
			if (m_trxName == null) {
				if (log.isLoggable(Level.FINE)) log.fine(p_info.getTableName() + "." + where);
			} else {
				if (log.isLoggable(Level.FINE)) log.fine("[" + m_trxName + "] - " + p_info.getTableName() + "." + where);
			}
			if (!updated)	//	Updated not explicitly set
			{
				Timestamp now = new Timestamp(System.currentTimeMillis());
				set_ValueNoCheck("Updated", now);
				if (withValues)
				{
					sql.append(",Updated=").append(DB.TO_DATE(now, false));
				}
				else
				{
					sql.append(",Updated=?");
					params.add(now);
				}
			}
			if (!updatedBy)	//	UpdatedBy not explicitly set
			{
				int AD_User_ID = Env.getContextAsInt(p_ctx, "#AD_User_ID");
				set_ValueNoCheck("UpdatedBy", new Integer(AD_User_ID));
				if (withValues)
				{
					sql.append(",UpdatedBy=").append(AD_User_ID);
				}
				else
				{
					sql.append(",UpdatedBy=?");
					params.add(AD_User_ID);
				}
			}
			sql.append(" WHERE ").append(where);
			/** @todo status locking goes here */

			if (log.isLoggable(Level.FINEST)) log.finest(sql.toString());
			int no = 0;
			if (isUseTimeoutForUpdate())
				no = withValues ? DB.executeUpdateEx(sql.toString(), m_trxName, QUERY_TIME_OUT)
								: DB.executeUpdateEx(sql.toString(), params.toArray(), m_trxName, QUERY_TIME_OUT);
			else
				no = withValues ? DB.executeUpdate(sql.toString(), m_trxName)
						 		: DB.executeUpdate(sql.toString(), params.toArray(), false, m_trxName);
			boolean ok = no == 1;
			if (ok)
				ok = lobSave();
			else
			{
				if (m_trxName == null)
					log.log(Level.WARNING, "#" + no
						+ " - " + p_info.getTableName() + "." + where);
				else
					log.log(Level.WARNING, "#" + no
						+ " - [" + m_trxName + "] - " + p_info.getTableName() + "." + where);
			}
			return ok;
		}
		else
		{
			// nothing changed, so OK
			return true;
		}
	}

	private boolean isUseTimeoutForUpdate() {
		return "true".equalsIgnoreCase(System.getProperty(USE_TIMEOUT_FOR_UPDATE, "false"))
			&& DB.getDatabase().isQueryTimeoutSupported();
	}

	/**
	 *  Create New Record
	 *  @return true if new record inserted
	 */
	private boolean saveNew()
	{
		//  Set ID for single key - Multi-Key values need explicitly be set previously
		if (m_IDs.length == 1 && p_info.hasKeyColumn()
			&& m_KeyColumns[0].endsWith("_ID"))	//	AD_Language, EntityType
		{
			int no = saveNew_getID();
			if (no <= 0)
				no = DB.getNextID(getAD_Client_ID(), p_info.getTableName(), m_trxName);
			// the primary key is not overwrite with the local sequence
			if (isReplication())
			{
				if (get_ID() > 0)
				{
					no = get_ID();
				}
			}
			if (no <= 0)
			{
				log.severe("No NextID (" + no + ")");
				return saveFinish (true, false);
			}
			m_IDs[0] = new Integer(no);
			set_ValueNoCheck(m_KeyColumns[0], m_IDs[0]);
		}
		//uuid secondary key
		int uuidIndex = p_info.getColumnIndex(getUUIDColumnName());
		if (uuidIndex >= 0)
		{
			String value = (String)get_Value(uuidIndex);
			if (p_info.getColumn(uuidIndex).FieldLength == 36 && (value == null || value.length() == 0))
			{
				UUID uuid = UUID.randomUUID();
				set_ValueNoCheck(p_info.getColumnName(uuidIndex), uuid.toString());
			}
		}
		if (m_trxName == null) {
			if (log.isLoggable(Level.FINE)) log.fine(p_info.getTableName() + " - " + get_WhereClause(true));
		} else {
			if (log.isLoggable(Level.FINE)) log.fine("[" + m_trxName + "] - " + p_info.getTableName() + " - " + get_WhereClause(true));
		}

		//	Set new DocumentNo
		String columnName = "DocumentNo";
		int index = p_info.getColumnIndex(columnName);
		if (index != -1)
		{
			String value = (String)get_Value(index);
			if (value != null && value.startsWith("<") && value.endsWith(">"))
				value = null;
			if (value == null || value.length() == 0)
			{
				int dt = p_info.getColumnIndex("C_DocTypeTarget_ID");
				if (dt == -1)
					dt = p_info.getColumnIndex("C_DocType_ID");
				if (dt != -1)		//	get based on Doc Type (might return null)
					value = DB.getDocumentNo(get_ValueAsInt(dt), m_trxName, false, this);
				if (value == null)	//	not overwritten by DocType and not manually entered
					value = DB.getDocumentNo(getAD_Client_ID(), p_info.getTableName(), m_trxName, this);
				set_ValueNoCheck(columnName, value);
			}
		}
		//	Set empty Value
		columnName = "Value";
		index = p_info.getColumnIndex(columnName);
		if (index != -1)
		{
			String value = (String)get_Value(index);
			if (value == null || value.length() == 0)
			{
				value = DB.getDocumentNo (getAD_Client_ID(), p_info.getTableName(), m_trxName, this);
				set_ValueNoCheck(columnName, value);
			}
		}

		boolean ok = doInsert(isLogSQLScript());
		return saveFinish (true, ok);
	}   //  saveNew

	private boolean doInsert(boolean withValues) {
		int index;
		lobReset();

		//	Change Log
		MSession session = MSession.get (p_ctx, false);
		if (session == null)
			log.fine("No Session found");
		int AD_ChangeLog_ID = 0;

		//params for insert statement
		List<Object> params = new ArrayList<Object>();
		
		//	SQL
		StringBuilder sqlInsert = new StringBuilder("INSERT INTO ");
		sqlInsert.append(p_info.getTableName()).append(" (");
		StringBuilder sqlValues = new StringBuilder(") VALUES (");
		int size = get_ColumnCount();
		boolean doComma = false;
		for (int i = 0; i < size; i++)
		{
			Object value = get_Value(i);
			//	Don't insert NULL values (allows Database defaults)
			if (value == null
				|| p_info.isVirtualColumn(i))
				continue;

			//	Display Type
			int dt = p_info.getColumnDisplayType(i);
			if (DisplayType.isLOB(dt))
			{
				lobAdd (value, i, dt);
				continue;
			}

			//	** add column **
			if (doComma)
			{
				sqlInsert.append(",");
				sqlValues.append(",");
			}
			else
				doComma = true;
			sqlInsert.append(p_info.getColumnName(i));
			//
			//  Based on class of definition, not class of value
			Class<?> c = p_info.getColumnClass(i);
			if (withValues) 
			{				
				try
				{
					if (c == Object.class) //  may have need to deal with null values differently
						sqlValues.append (saveNewSpecial (value, i));
					else if (value == null || value.equals (Null.NULL))
						sqlValues.append ("NULL");
					else if (value instanceof Integer || value instanceof BigDecimal)
						sqlValues.append (value);
					else if (c == Boolean.class)
					{
						boolean bValue = false;
						if (value instanceof Boolean)
							bValue = ((Boolean)value).booleanValue();
						else
							bValue = "Y".equals(value);
						sqlValues.append (encrypt(i,bValue ? "'Y'" : "'N'"));
					}
					else if (value instanceof Timestamp)
						sqlValues.append (DB.TO_DATE ((Timestamp)encrypt(i,value), p_info.getColumnDisplayType (i) == DisplayType.Date));
					else if (c == String.class)
						sqlValues.append (encrypt(i,DB.TO_STRING ((String)value)));
					else if (DisplayType.isLOB(dt))
						sqlValues.append("null");		//	no db dependent stuff here
					else
						sqlValues.append (saveNewSpecial (value, i));
				}
				catch (Exception e)
				{
					String msg = "";
					if (m_trxName != null)
						msg = "[" + m_trxName + "] - ";
					msg += p_info.toString(i)
						+ " - Value=" + value
						+ "(" + (value==null ? "null" : value.getClass().getName()) + ")";
					log.log(Level.SEVERE, msg, e);
					throw new DBException(e);	//	fini
				}
			}
			else
			{				
				if (value instanceof Timestamp && dt == DisplayType.Date)
					sqlValues.append("trunc(cast(? as date))");
				else
					sqlValues.append("?");
							
				if (DisplayType.isLOB(dt))
				{
					params.add(null);
				}
				else if (value == null || value.equals (Null.NULL))
				{
					params.add(null);
				}
				else if (c == Boolean.class)
				{
					boolean bValue = false;
					if (value instanceof Boolean)
						bValue = ((Boolean)value).booleanValue();
					else
						bValue = "Y".equals(value);
					params.add(encrypt(i,bValue ? "Y" : "N"));
				}
				else if (c == String.class)
				{
					if (value.toString().length() == 0)
					{
						params.add(null);
					}
					else
					{
						params.add(encrypt(i,value));
					}
				}
				else
				{
					params.add(value);
				}
			}

			//	Change Log	- Only
			String insertLog = MSysConfig.getValue(MSysConfig.SYSTEM_INSERT_CHANGELOG, "Y", getAD_Client_ID());
			if (   session != null
				&& m_IDs.length == 1
				&& p_info.isAllowLogging(i)		//	logging allowed
				&& !p_info.isEncrypted(i)		//	not encrypted
				&& !p_info.isVirtualColumn(i)	//	no virtual column
				&& !"Password".equals(p_info.getColumnName(i))
				&& (insertLog.equalsIgnoreCase("Y")
						|| (insertLog.equalsIgnoreCase("K") && p_info.getColumn(i).IsKey))
				)
				{
					// change log on new
					MChangeLog cLog = session.changeLog (
							m_trxName, AD_ChangeLog_ID,
							p_info.getAD_Table_ID(), p_info.getColumn(i).AD_Column_ID,
							get_ID(), getAD_Client_ID(), getAD_Org_ID(), null, value, MChangeLog.EVENTCHANGELOG_Insert);
					if (cLog != null)
						AD_ChangeLog_ID = cLog.getAD_ChangeLog_ID();
				}

		}
		//	Custom Columns
		if (m_custom != null)
		{
			Iterator<String> it = m_custom.keySet().iterator();
			while (it.hasNext())
			{
				String column = (String)it.next();
				index = p_info.getColumnIndex(column);
				String value = (String)m_custom.get(column);
				if (value == null)
					continue;
				if (doComma)
				{
					sqlInsert.append(",");
					sqlValues.append(",");
				}
				else
					doComma = true;
				sqlInsert.append(column);
				if (withValues)
				{
					sqlValues.append(encrypt(index, value));
				}
				else
				{
					sqlValues.append("?");
					if (value == null || value.toString().length() == 0)
					{
						params.add(null);
					}
					else
					{
						params.add(encrypt(index, value));
					}
				}
			}
			m_custom = null;
		}
		sqlInsert.append(sqlValues)
			.append(")");
		//
		int no = withValues ? DB.executeUpdate(sqlInsert.toString(), m_trxName) 
							: DB.executeUpdate(sqlInsert.toString(), params.toArray(), false, m_trxName);
		boolean ok = no == 1;
		if (ok)
		{
			ok = lobSave();
			if (!load(m_trxName))		//	re-read Info
			{
				if (m_trxName == null)
					log.log(Level.SEVERE, "reloading");
				else
					log.log(Level.SEVERE, "[" + m_trxName + "] - reloading");
				ok = false;;
			}
		}
		else
		{
			String msg = "Not inserted - ";
			if (CLogMgt.isLevelFiner())
				msg += sqlInsert.toString();
			else
				msg += get_TableName();
			if (m_trxName == null)
				log.log(Level.WARNING, msg);
			else
				log.log(Level.WARNING, "[" + m_trxName + "]" + msg);
		}
		return ok;
	}

	/**
	 * 	Get ID for new record during save.
	 * 	You can overwrite this to explicitly set the ID
	 *	@return ID to be used or 0 for default logic
	 */
	protected int saveNew_getID()
	{
		if (get_ID() > 0 && get_ID() < 999999) // 2Pack assigns official ID's when importing
			return get_ID();
		return 0;
	}	//	saveNew_getID


	/**
	 * 	Create Single/Multi Key Where Clause
	 * 	@param withValues if true uses actual values otherwise ?
	 * 	@return where clause
	 */
	public String get_WhereClause (boolean withValues)
	{
		StringBuilder sb = new StringBuilder();
		for (int i = 0; i < m_IDs.length; i++)
		{
			if (i != 0)
				sb.append(" AND ");
			sb.append(m_KeyColumns[i]).append("=");
			if (withValues)
			{
				if (m_KeyColumns[i].endsWith("_ID"))
					sb.append(m_IDs[i]);
				else {
					sb.append("'");
					if (m_IDs[i] instanceof Boolean) {
						if ((Boolean) m_IDs[i]) {
							sb.append("Y");
						} else {
							sb.append("N");
						}
					} else {
						sb.append(m_IDs[i]);
					}
					sb.append("'");
				}
			}
			else
				sb.append("?");
		}
		return sb.toString();
	}	//	getWhereClause


	/**
	 *  Save Special Data.
	 *  To be extended by sub-classes
	 *  @param value value
	 *  @param index index
	 *  @return SQL code for INSERT VALUES clause
	 */
	protected String saveNewSpecial (Object value, int index)
	{
		String colName = p_info.getColumnName(index);
		String colClass = p_info.getColumnClass(index).toString();
		String colValue = value == null ? "null" : value.getClass().toString();
//		int dt = p_info.getColumnDisplayType(index);

		log.log(Level.SEVERE, "Unknown class for column " + colName
			+ " (" + colClass + ") - Value=" + colValue);

		if (value == null)
			return "NULL";
		return value.toString();
	}   //  saveNewSpecial

	/**
	 * 	Encrypt data.
	 * 	Not: LOB, special values/Objects
	 *	@param index index
	 *	@param xx data
	 *	@return xx
	 */
	private Object encrypt (int index, Object xx)
	{
		if (xx == null)
			return null;
		if (index != -1 && p_info.isEncrypted(index)) {
			return SecureEngine.encrypt(xx, getAD_Client_ID());
		}
		return xx;
	}	//	encrypt

	/**
	 * 	Decrypt data
	 *	@param index index
	 *	@param yy data
	 *	@return yy
	 */
	private Object decrypt (int index, Object yy)
	{
		if (yy == null)
			return null;
		if (index != -1 && p_info.isEncrypted(index)) {
			return SecureEngine.decrypt(yy, getAD_Client_ID());
		}
		return yy;
	}	//	decrypt

	/**************************************************************************
	 * 	Delete Current Record
	 * 	@param force delete also processed records
	 * 	@return true if deleted
	 */
	public boolean delete (boolean force)
	{
		CLogger.resetLast();
		if (is_new())
			return true;

		int AD_Table_ID = p_info.getAD_Table_ID();
		int Record_ID = get_ID();

		if (!force)
		{
			int iProcessed = get_ColumnIndex("Processed");
			if  (iProcessed != -1)
			{
				Boolean processed = (Boolean)get_Value(iProcessed);
				if (processed != null && processed.booleanValue())
				{
					log.warning("Record processed");	//	CannotDeleteTrx
					log.saveError("Processed", "Processed", false);
					return false;
				}
			}	//	processed
		}	//	force

		// Carlos Ruiz - globalqss - IDEMPIERE-111
		// Check if the role has access to this client
		// Don't check role System as webstore works with this role - see IDEMPIERE-401
		if ((Env.getAD_Role_ID(getCtx()) != 0) && !MRole.getDefault().isClientAccess(getAD_Client_ID(), true))
		{
			log.warning("You cannot delete this record, role doesn't have access");
			log.saveError("AccessCannotDelete", "", false);
			return false;
		}

		Trx localTrx = null;
		Trx trx = null;
		Savepoint savepoint = null;
		boolean success = false;
		try
		{

			String localTrxName = m_trxName;
			if (localTrxName == null)
			{
				localTrxName = Trx.createTrxName("POdel");
				localTrx = Trx.get(localTrxName, true);
				m_trxName = localTrxName;
			}
			else
			{
				trx = Trx.get(m_trxName, false);
				if (trx == null)
				{
					// Using a trx that was previously closed or never opened
					// Creating and starting the transaction right here, but please note
					// that this is not a good practice
					trx = Trx.get(m_trxName, true);
					log.severe("Transaction closed or never opened ("+m_trxName+") => starting now --> " + toString());
				}
			}
			
			try
			{
				// If not a localTrx we need to set a savepoint for rollback
				if (localTrx == null)
					savepoint = trx.setSavepoint(null);
				
				if (!beforeDelete())
				{
					log.warning("beforeDelete failed");
					if (localTrx != null) 
					{
						localTrx.rollback();
					}
					else if (savepoint != null)
					{
						try {
							trx.rollback(savepoint);
						} catch (SQLException e) {}
						savepoint = null;
					}
					return false;
				}
			}
			catch (Exception e)
			{
				log.log(Level.WARNING, "beforeDelete", e);
				String msg = DBException.getDefaultDBExceptionMessage(e);
				log.saveError(msg != null ? msg : "Error", e, false);
				if (localTrx != null) 
				{
					localTrx.rollback();
				}
				else if (savepoint != null)
				{
					try {
						trx.rollback(savepoint);
					} catch (SQLException e1) {}
					savepoint = null;
				}
				return false;
			}
			//	Delete Restrict AD_Table_ID/Record_ID (Requests, ..)
			String errorMsg = PO_Record.exists(AD_Table_ID, Record_ID, m_trxName);
			if (errorMsg != null)
			{
				log.saveError("CannotDelete", errorMsg);
				if (localTrx != null) 
				{
					localTrx.rollback();
				}
				else if (savepoint != null)
				{
					try {
						trx.rollback(savepoint);
					} catch (SQLException e) {}
					savepoint = null;
				}
				return false;
			}
			// Call ModelValidators TYPE_DELETE
			errorMsg = ModelValidationEngine.get().fireModelChange
				(this, isReplication() ? ModelValidator.TYPE_BEFORE_DELETE_REPLICATION : ModelValidator.TYPE_DELETE);
			setReplication(false); // @Trifon
			if (errorMsg != null)
			{
				log.saveError("Error", errorMsg);
				if (localTrx != null) 
				{
					localTrx.rollback();
				}
				else if (savepoint != null)
				{
					try {
						trx.rollback(savepoint);
					} catch (SQLException e) {}
					savepoint = null;
				}
				return false;
			}

			try 
			{
				//
				deleteTranslations(localTrxName);
				//	Delete Cascade AD_Table_ID/Record_ID (Attachments, ..)
				PO_Record.deleteCascade(AD_Table_ID, Record_ID, localTrxName);
		
				//	The Delete Statement
				StringBuilder sql = new StringBuilder ("DELETE FROM ") //jz why no FROM??
					.append(p_info.getTableName())
					.append(" WHERE ")
					.append(get_WhereClause(true));
				int no = 0;
				if (isUseTimeoutForUpdate())
					no = DB.executeUpdateEx(sql.toString(), localTrxName, QUERY_TIME_OUT);
				else
					no = DB.executeUpdate(sql.toString(), localTrxName);
				success = no == 1;
			}
			catch (Exception e)
			{
				String msg = DBException.getDefaultDBExceptionMessage(e);
				log.saveError(msg != null ? msg : e.getLocalizedMessage(), e);
				success = false;
			}
	
			//	Save ID
			m_idOld = get_ID();
			//
			if (!success)
			{
				log.warning("Not deleted");
				if (localTrx != null) 
				{
					localTrx.rollback();
				}
				else if (savepoint != null)
				{
					try {
						trx.rollback(savepoint);
					} catch (SQLException e) {}
					savepoint = null;
				}
			}
			else
			{
				if (success)
				{
					if( p_info.isChangeLog())
					{
						//	Change Log
						MSession session = MSession.get (p_ctx, false);
						if (session == null)
							log.fine("No Session found");
						else if (m_IDs.length == 1)
						{
							int AD_ChangeLog_ID = 0;
							int size = get_ColumnCount();
							for (int i = 0; i < size; i++)
							{
								Object value = m_oldValues[i];
								if (value != null
									&& p_info.isAllowLogging(i)		//	logging allowed
									&& !p_info.isEncrypted(i)		//	not encrypted
									&& !p_info.isVirtualColumn(i)	//	no virtual column
									&& !"Password".equals(p_info.getColumnName(i))
									)
								{
									// change log on delete
									MChangeLog cLog = session.changeLog (
										m_trxName != null ? m_trxName : localTrxName, AD_ChangeLog_ID,
										AD_Table_ID, p_info.getColumn(i).AD_Column_ID,
										Record_ID, getAD_Client_ID(), getAD_Org_ID(), value, null, MChangeLog.EVENTCHANGELOG_Delete);
									if (cLog != null)
										AD_ChangeLog_ID = cLog.getAD_ChangeLog_ID();
								}
							}	//   for all fields
						}
	
						//	Housekeeping
						m_IDs[0] = I_ZERO;
						if (m_trxName == null)
							log.fine("complete");
						else
							if (log.isLoggable(Level.FINE)) log.fine("[" + m_trxName + "] - complete");
						m_attachment = null;
					}
				}
				else
				{
					log.warning("Not deleted");
				}
			}
	
			try
			{
				success = afterDelete (success);
			}
			catch (Exception e)
			{
				log.log(Level.WARNING, "afterDelete", e);
				String msg = DBException.getDefaultDBExceptionMessage(e);
				log.saveError(msg != null ? msg : "Error", e, false);
				success = false;
			//	throw new DBException(e);
			}
	
			// Call ModelValidators TYPE_AFTER_DELETE - teo_sarca [ 1675490 ]
			if (success) {
				errorMsg = ModelValidationEngine.get().fireModelChange(this, ModelValidator.TYPE_AFTER_DELETE);
				if (errorMsg != null) {
					log.saveError("Error", errorMsg);
					success = false;
				}
			}

			if (!success)
			{
				if (localTrx != null) 
				{
					localTrx.rollback();
				}
				else if (savepoint != null)
				{
					try {
						trx.rollback(savepoint);
					} catch (SQLException e) {}
					savepoint = null;
				}
			}
			else
			{
				if (localTrx != null)
				{
					try {
						localTrx.commit(true);
					} catch (SQLException e) {
						String msg = DBException.getDefaultDBExceptionMessage(e);
						log.saveError(msg != null ? msg : "Error", e);
						success = false;
					}
				}
			}

			//	Reset
			if (success)
			{
				//osgi event handler
				Event event = EventManager.newEvent(IEventTopics.PO_POST_DELETE, this);
				EventManager.getInstance().postEvent(event);
	
				m_idOld = 0;
				int size = p_info.getColumnCount();
				m_oldValues = new Object[size];
				m_newValues = new Object[size];
				CacheMgt.get().reset(p_info.getTableName());
			}
		}
		finally
		{
			if (localTrx != null)
			{
				localTrx.close();
				m_trxName = null;
			}
			else
			{
				if (savepoint != null)
				{
					try {
						trx.releaseSavepoint(savepoint);
					} catch (SQLException e) {
						e.printStackTrace();
					}
				}
				savepoint = null;
				trx = null;
			}
		}
		return success;
	}	//	delete

	/**
	 * Delete Current Record
	 * @param force delete also processed records
	 * @throws AdempiereException
	 * @see #delete(boolean)
	 */
	public void deleteEx(boolean force) throws AdempiereException
	{
		if (!delete(force)) {
			String msg = null;
			ValueNamePair err = CLogger.retrieveError();
			if (err != null)
				msg = err.getName();
			if (msg == null || msg.length() == 0)
				msg = "DeleteError";
			throw new AdempiereException(msg);
		}
	}

	/**
	 * 	Delete Current Record
	 * 	@param force delete also processed records
	 *	@param trxName transaction
	 *	@return true if deleted
	 */
	public boolean delete (boolean force, String trxName)
	{
		set_TrxName(trxName);
		return delete (force);
	}	//	delete

	/**
	 * Delete Current Record
	 * @param force delete also processed records
	 * @param trxName transaction
	 * @throws AdempiereException
	 * @see {@link #deleteEx(boolean)}
	 */
	public void deleteEx(boolean force, String trxName) throws AdempiereException
	{
		set_TrxName(trxName);
		deleteEx(force);
	}

	/**
	 * 	Executed before Delete operation.
	 *	@return true if record can be deleted
	 */
	protected boolean beforeDelete ()
	{
	//	log.saveError("Error", Msg.getMsg(getCtx(), "CannotDelete"));
		return true;
	} 	//	beforeDelete

	/**
	 * 	Executed after Delete operation.
	 * 	@param success true if record deleted
	 *	@return true if delete is a success
	 */
	protected boolean afterDelete (boolean success)
	{
		return success;
	} 	//	afterDelete


	/**
	 * 	Insert (missing) Translation Records
	 * 	@return false if error (true if no translation or success)
	 */
	private boolean insertTranslations()
	{
		//	Not a translation table
		if (m_IDs.length > 1
			|| m_IDs[0].equals(I_ZERO)
			|| !(m_IDs[0] instanceof Integer)
			|| !p_info.isTranslated())
			return true;
		//
		StringBuilder iColumns = new StringBuilder();
		StringBuilder sColumns = new StringBuilder();
		for (int i = 0; i < p_info.getColumnCount(); i++)
		{
			if (p_info.isColumnTranslated(i))
			{
				iColumns.append(p_info.getColumnName(i))
					.append(",");
				sColumns.append("t.")
					.append(p_info.getColumnName(i))
					.append(",");
			}
		}
		if (iColumns.length() == 0)
			return true;

		String tableName = p_info.getTableName();
		String keyColumn = m_KeyColumns[0];

		//check whether db have working generate_uuid function.
		boolean uuidFunction = DB.isGenerateUUIDSupported();

		//uuid column
		int uuidColumnId = DB.getSQLValue(get_TrxName(), "SELECT col.AD_Column_ID FROM AD_Column col INNER JOIN AD_Table tbl ON col.AD_Table_ID = tbl.AD_Table_ID WHERE tbl.TableName=? AND col.ColumnName=?",
					tableName+"_Trl", PO.getUUIDColumnName(tableName+"_Trl"));

		StringBuilder sql = new StringBuilder ("INSERT INTO ")
			.append(tableName).append("_Trl (AD_Language,")
			.append(keyColumn).append(", ")
			.append(iColumns)
			.append(" IsTranslated,AD_Client_ID,AD_Org_ID,Created,Createdby,Updated,UpdatedBy");
		if (uuidColumnId > 0 && uuidFunction)
			sql.append(",").append(PO.getUUIDColumnName(tableName+"_Trl")).append(" ) ");
		else
			sql.append(" ) ");
		sql.append("SELECT l.AD_Language,t.")
			.append(keyColumn).append(", ")
			.append(sColumns)
			.append(" 'N',t.AD_Client_ID,t.AD_Org_ID,t.Created,t.Createdby,t.Updated,t.UpdatedBy");
		if (uuidColumnId > 0 && uuidFunction)
			sql.append(",Generate_UUID() ");
		else
			sql.append(" ");
		sql.append("FROM AD_Language l, ").append(tableName).append(" t ")
			.append("WHERE l.IsActive='Y' AND l.IsSystemLanguage='Y' AND l.IsBaseLanguage='N' AND t.")
			.append(keyColumn).append("=").append(get_ID())
			.append(" AND NOT EXISTS (SELECT * FROM ").append(tableName)
			.append("_Trl tt WHERE tt.AD_Language=l.AD_Language AND tt.")
			.append(keyColumn).append("=t.").append(keyColumn).append(")");
		int no = DB.executeUpdate(sql.toString(), m_trxName);
		if (uuidColumnId > 0 && !uuidFunction) {
			MColumn column = new MColumn(getCtx(), uuidColumnId, get_TrxName());
			UUIDGenerator.updateUUID(column, get_TrxName());
		}
		if (log.isLoggable(Level.FINE)) log.fine("#" + no);
		return no > 0;
	}	//	insertTranslations

	/**
	 * 	Update Translations.
	 * 	@return false if error (true if no translation or success)
	 */
	private boolean updateTranslations()
	{
		//	Not a translation table
		if (m_IDs.length > 1
			|| m_IDs[0].equals(I_ZERO)
			|| !(m_IDs[0] instanceof Integer)
			|| !p_info.isTranslated())
			return true;

		String tableName = p_info.getTableName();
		if (tableName.startsWith("AD") && getAD_Client_ID() == 0)
			return true;

		//
		boolean trlColumnChanged = false;
		for (int i = 0; i < p_info.getColumnCount(); i++)
		{
			if (p_info.isColumnTranslated(i)
				&& is_ValueChanged(p_info.getColumnName(i)))
			{
				trlColumnChanged = true;
				break;
			}
		}
		if (!trlColumnChanged)
			return true;
		//
		MClient client = MClient.get(getCtx());
		//
		String keyColumn = m_KeyColumns[0];
		StringBuilder sqlupdate = new StringBuilder("UPDATE ")
			.append(tableName).append("_Trl SET ");

		//
		StringBuilder sqlcols = new StringBuilder();
		for (int i = 0; i < p_info.getColumnCount(); i++)
		{
			String columnName = p_info.getColumnName(i);
			if (p_info.isColumnTranslated(i)
				&& is_ValueChanged(columnName))
			{
				sqlcols.append(columnName).append("=");
				Object value = get_Value(columnName);
				if (value == null)
					sqlcols.append("NULL");
				else if (value instanceof String)
					sqlcols.append(DB.TO_STRING((String)value));
				else if (value instanceof Boolean)
					sqlcols.append(((Boolean)value).booleanValue() ? "'Y'" : "'N'");
				else if (value instanceof Timestamp)
					sqlcols.append(DB.TO_DATE((Timestamp)value));
				else
					sqlcols.append(value.toString());
				sqlcols.append(",");
			}
		}
		StringBuilder whereid = new StringBuilder(" WHERE ").append(keyColumn).append("=").append(get_ID());
		StringBuilder andlang = new StringBuilder(" AND AD_Language=").append(DB.TO_STRING(client.getAD_Language()));
		StringBuilder andnotlang = new StringBuilder(" AND AD_Language!=").append(DB.TO_STRING(client.getAD_Language()));
		int no = -1;

		if (client.isMultiLingualDocument()) {
			String baselang = Language.getBaseAD_Language();
			if (client.getAD_Language().equals(baselang)) {
				// tenant language = base language
				// set all translations as untranslated
				StringBuilder sqlexec = new StringBuilder()
					.append(sqlupdate)
					.append("IsTranslated='N'")
					.append(whereid);
				no = DB.executeUpdate(sqlexec.toString(), m_trxName);
				if (log.isLoggable(Level.FINE)) log.fine("#" + no);
			} else {
				// tenant language <> base language
				// auto update translation for tenant language
				StringBuilder sqlexec = new StringBuilder()
					.append(sqlupdate)
					.append(sqlcols)
					.append("IsTranslated='Y'")
					.append(whereid)
					.append(andlang);
				no = DB.executeUpdate(sqlexec.toString(), m_trxName);
				if (log.isLoggable(Level.FINE)) log.fine("#" + no);
				if (no >= 0) {
					// set other translations as untranslated
					sqlexec = new StringBuilder()
						.append(sqlupdate)
						.append("IsTranslated='N'")
						.append(whereid)
						.append(andnotlang);
					no = DB.executeUpdate(sqlexec.toString(), m_trxName);
					if (log.isLoggable(Level.FINE)) log.fine("#" + no);
				}
			}
			
		} else {
			// auto update all translations
			StringBuilder sqlexec = new StringBuilder()
				.append(sqlupdate)
				.append(sqlcols)
				.append("IsTranslated='Y'")
				.append(whereid);
			no = DB.executeUpdate(sqlexec.toString(), m_trxName);
			if (log.isLoggable(Level.FINE)) log.fine("#" + no);
		}
		return no >= 0;
	}	//	updateTranslations

	/**
	 * 	Delete Translation Records
	 * 	@param trxName transaction
	 * 	@return false if error (true if no translation or success)
	 */
	private boolean deleteTranslations(String trxName)
	{
		//	Not a translation table
		if (m_IDs.length > 1
			|| m_IDs[0].equals(I_ZERO)
			|| !(m_IDs[0] instanceof Integer)
			|| !p_info.isTranslated())
			return true;
		//
		String tableName = p_info.getTableName();
		String keyColumn = m_KeyColumns[0];
		StringBuilder sql = new StringBuilder ("DELETE  FROM  ")
			.append(tableName).append("_Trl WHERE ")
			.append(keyColumn).append("=").append(get_ID());
		int no = DB.executeUpdate(sql.toString(), trxName);
		if (log.isLoggable(Level.FINE)) log.fine("#" + no);
		return no >= 0;
	}	//	deleteTranslations

	/**
	 * 	Insert Accounting Records
	 *	@param acctTable accounting sub table
	 *	@param acctBaseTable acct table to get data from
	 *	@param whereClause optional where clause with alias "p" for acctBaseTable
	 *	@return true if records inserted
	 */
	protected boolean insert_Accounting (String acctTable,
		String acctBaseTable, String whereClause)
	{
		if (s_acctColumns == null	//	cannot cache C_BP_*_Acct as there are 3
			|| acctTable.startsWith("C_BP_"))
		{
			s_acctColumns = new ArrayList<String>();
			String sql = "SELECT c.ColumnName "
				+ "FROM AD_Column c INNER JOIN AD_Table t ON (c.AD_Table_ID=t.AD_Table_ID) "
				+ "WHERE t.TableName=? AND c.IsActive='Y' AND c.AD_Reference_ID=25 ORDER BY c.ColumnName";
			PreparedStatement pstmt = null;
			ResultSet rs = null;
			try
			{
				pstmt = DB.prepareStatement (sql, null);
				pstmt.setString (1, acctTable);
				rs = pstmt.executeQuery ();
				while (rs.next ())
					s_acctColumns.add (rs.getString(1));
			}
			catch (Exception e)
			{
				log.log(Level.SEVERE, acctTable, e);
			}
			finally {
				DB.close(rs, pstmt);
				rs = null; pstmt = null;
			}
			if (s_acctColumns.size() == 0)
			{
				log.severe ("No Columns for " + acctTable);
				return false;
			}
		}

		//	Create SQL Statement - INSERT
		StringBuilder sb = new StringBuilder("INSERT INTO ")
			.append(acctTable)
			.append(" (").append(get_TableName())
			.append("_ID, C_AcctSchema_ID, AD_Client_ID,AD_Org_ID,IsActive, Created,CreatedBy,Updated,UpdatedBy ");
		for (int i = 0; i < s_acctColumns.size(); i++)
			sb.append(",").append(s_acctColumns.get(i));

		//check whether db have working generate_uuid function.
		boolean uuidFunction = DB.isGenerateUUIDSupported();

		//uuid column
		int uuidColumnId = DB.getSQLValue(get_TrxName(), "SELECT col.AD_Column_ID FROM AD_Column col INNER JOIN AD_Table tbl ON col.AD_Table_ID = tbl.AD_Table_ID WHERE tbl.TableName=? AND col.ColumnName=?",
				acctTable, PO.getUUIDColumnName(acctTable));
		if (uuidColumnId > 0 && uuidFunction)
			sb.append(",").append(PO.getUUIDColumnName(acctTable));
		//	..	SELECT
		sb.append(") SELECT ").append(get_ID())
			.append(", p.C_AcctSchema_ID, p.AD_Client_ID,0,'Y', SysDate,")
			.append(getUpdatedBy()).append(",SysDate,").append(getUpdatedBy());
		for (int i = 0; i < s_acctColumns.size(); i++)
			sb.append(",p.").append(s_acctColumns.get(i));
		//uuid column
		if (uuidColumnId > 0 && uuidFunction)
			sb.append(",generate_uuid()");
		//	.. 	FROM
		sb.append(" FROM ").append(acctBaseTable)
			.append(" p WHERE p.AD_Client_ID=").append(getAD_Client_ID());
		if (whereClause != null && whereClause.length() > 0)
			sb.append (" AND ").append(whereClause);
		sb.append(" AND NOT EXISTS (SELECT * FROM ").append(acctTable)
			.append(" e WHERE e.C_AcctSchema_ID=p.C_AcctSchema_ID AND e.")
			.append(get_TableName()).append("_ID=").append(get_ID()).append(")");
		//
		int no = DB.executeUpdate(sb.toString(), get_TrxName());
		if (no > 0) {
			if (log.isLoggable(Level.FINE)) log.fine("#" + no);
		} else {
			log.warning("#" + no
					+ " - Table=" + acctTable + " from " + acctBaseTable);
		}

		//fall back to the slow java client update code
		if (uuidColumnId > 0 && !uuidFunction) {
			MColumn column = new MColumn(getCtx(), uuidColumnId, get_TrxName());
			UUIDGenerator.updateUUID(column, get_TrxName());
		}
		return no > 0;
	}	//	insert_Accounting

	/**
	 * 	Delete Accounting records.
	 * 	NOP - done by database constraints
	 *	@param acctTable accounting sub table
	 *	@return true
	 */
	protected boolean delete_Accounting(String acctTable)
	{
		return true;
	}	//	delete_Accounting


	/**
	 * 	Insert id data into Tree
	 * 	@param treeType MTree TREETYPE_*
	 *	@return true if inserted
	 */
	protected boolean insert_Tree (String treeType)
	{
		return insert_Tree (treeType, 0);
	}	//	insert_Tree

	/**
	 * 	Insert id data into Tree
	 * 	@param treeType MTree TREETYPE_*
	 * 	@param C_Element_ID element for accounting element values
	 *	@return true if inserted
	 */
	protected boolean insert_Tree (String treeType, int C_Element_ID)
	{
		String tableName = MTree_Base.getNodeTableName(treeType);

		//check whether db have working generate_uuid function.
		boolean uuidFunction = DB.isGenerateUUIDSupported();

		//uuid column
		int uuidColumnId = DB.getSQLValue(get_TrxName(), "SELECT col.AD_Column_ID FROM AD_Column col INNER JOIN AD_Table tbl ON col.AD_Table_ID = tbl.AD_Table_ID WHERE tbl.TableName=? AND col.ColumnName=?",
				tableName, PO.getUUIDColumnName(tableName));

		StringBuilder sb = new StringBuilder ("INSERT INTO ")
			.append(tableName)
			.append(" (AD_Client_ID,AD_Org_ID, IsActive,Created,CreatedBy,Updated,UpdatedBy, "
				+ "AD_Tree_ID, Node_ID, Parent_ID, SeqNo");
		if (uuidColumnId > 0 && uuidFunction)
			sb.append(", ").append(PO.getUUIDColumnName(tableName)).append(") ");
		else
			sb.append(") ");
		sb.append("SELECT t.AD_Client_ID, 0, 'Y', SysDate, "+getUpdatedBy()+", SysDate, "+getUpdatedBy()+","
				+ "t.AD_Tree_ID, ").append(get_ID()).append(", 0, 999");
		if (uuidColumnId > 0 && uuidFunction)
			sb.append(", Generate_UUID() ");
		else
			sb.append(" ");
		sb.append("FROM AD_Tree t "
				+ "WHERE t.AD_Client_ID=").append(getAD_Client_ID()).append(" AND t.IsActive='Y'");
		//	Account Element Value handling
		if (C_Element_ID != 0)
			sb.append(" AND EXISTS (SELECT * FROM C_Element ae WHERE ae.C_Element_ID=")
				.append(C_Element_ID).append(" AND t.AD_Tree_ID=ae.AD_Tree_ID)");
		else	//	std trees
			sb.append(" AND t.IsAllNodes='Y' AND t.TreeType='").append(treeType).append("'");
		//	Duplicate Check
		sb.append(" AND NOT EXISTS (SELECT * FROM " + MTree_Base.getNodeTableName(treeType) + " e "
				+ "WHERE e.AD_Tree_ID=t.AD_Tree_ID AND Node_ID=").append(get_ID()).append(")");
		int no = DB.executeUpdate(sb.toString(), get_TrxName());
		if (no > 0) {
			if (log.isLoggable(Level.FINE)) log.fine("#" + no + " - TreeType=" + treeType);
		} else {
			log.warning("#" + no + " - TreeType=" + treeType);
		}

		if (uuidColumnId > 0 && !uuidFunction )
		{
			MColumn column = new MColumn(getCtx(), uuidColumnId, get_TrxName());
			UUIDGenerator.updateUUID(column, get_TrxName());
		}
		return no > 0;
	}	//	insert_Tree

	/**
	 * 	Delete ID Tree Nodes
	 *	@param treeType MTree TREETYPE_*
	 *	@return true if deleted
	 */
	protected boolean delete_Tree (String treeType)
	{
		int id = get_ID();
		if (id == 0)
			id = get_IDOld();
		StringBuilder sb = new StringBuilder ("DELETE FROM ")
			.append(MTree_Base.getNodeTableName(treeType))
			.append(" n WHERE Node_ID=").append(id)
			.append(" AND EXISTS (SELECT * FROM AD_Tree t "
				+ "WHERE t.AD_Tree_ID=n.AD_Tree_ID AND t.TreeType='")
			.append(treeType).append("')");
		int no = DB.executeUpdate(sb.toString(), get_TrxName());
		if (no > 0) {
			if (log.isLoggable(Level.FINE)) log.fine("#" + no + " - TreeType=" + treeType);
		} else {
			log.warning("#" + no + " - TreeType=" + treeType);
		}
		return no > 0;
	}	//	delete_Tree

	/**************************************************************************
	 * 	Lock it.
	 * 	@return true if locked
	 */
	public boolean lock()
	{
		int index = get_ProcessingIndex();
		if (index != -1)
		{
			m_newValues[index] = Boolean.TRUE;		//	direct
			String sql = "UPDATE " + p_info.getTableName()
				+ " SET Processing='Y' WHERE (Processing='N' OR Processing IS NULL) AND "
				+ get_WhereClause(true);
			boolean success = false;
			if (isUseTimeoutForUpdate())
				success = DB.executeUpdateEx(sql, null, QUERY_TIME_OUT) == 1;	//	outside trx
			else
				success = DB.executeUpdate(sql, null) == 1;	//	outside trx
			if (success)
				log.fine("success");
			else
				log.log(Level.WARNING, "failed");
			return success;
		}
		return false;
	}	//	lock

	/**
	 * 	Get the Column Processing index
	 * 	@return index or -1
	 */
	private int get_ProcessingIndex()
	{
		return p_info.getColumnIndex("Processing");
	}	//	getProcessingIndex

	/**
	 * 	UnLock it
	 * 	@param trxName transaction
	 * 	@return true if unlocked (false only if unlock fails)
	 */
	public boolean unlock (String trxName)
	{
	//	log.warning(trxName);
		int index = get_ProcessingIndex();
		if (index != -1)
		{
			m_newValues[index] = Boolean.FALSE;		//	direct
			String sql = "UPDATE " + p_info.getTableName()
				+ " SET Processing='N' WHERE " + get_WhereClause(true);
			boolean success = false;
			if (isUseTimeoutForUpdate())
				success = DB.executeUpdateEx(sql, trxName, QUERY_TIME_OUT) == 1;
			else
				success = DB.executeUpdate(sql, trxName) == 1;
			if (success) {
				if (log.isLoggable(Level.FINE)) log.fine("success" + (trxName == null ? "" : "[" + trxName + "]"));
			} else {
				log.log(Level.WARNING, "failed" + (trxName == null ? "" : " [" + trxName + "]"));
			}
			return success;
		}
		return true;
	}	//	unlock

	/**	Optional Transaction		*/
	private String			m_trxName = null;

	/**
	 * 	Set Trx
	 *	@param trxName transaction
	 */
	public void set_TrxName (String trxName)
	{
		m_trxName = trxName;
	}	//	setTrx

	/**
	 * 	Get Trx
	 *	@return transaction
	 */
	public String get_TrxName()
	{
		return m_trxName;
	}	//	getTrx


	/**************************************************************************
	 * 	Get Attachments.
	 * 	An attachment may have multiple entries
	 *	@return Attachment or null
	 */
	public MAttachment getAttachment ()
	{
		return getAttachment(false);
	}	//	getAttachment

	/**
	 * 	Get Attachments
	 * 	@param requery requery
	 *	@return Attachment or null
	 */
	public MAttachment getAttachment (boolean requery)
	{
		if (m_attachment == null || requery)
			m_attachment = MAttachment.get (getCtx(), p_info.getAD_Table_ID(), get_ID());
		return m_attachment;
	}	//	getAttachment

	/**
	 * 	Create/return Attachment for PO.
	 * 	If not exist, create new
	 *	@return attachment
	 */
	public MAttachment createAttachment()
	{
		getAttachment (false);
		if (m_attachment == null)
			m_attachment = new MAttachment (getCtx(), p_info.getAD_Table_ID(), get_ID(), null);
		return m_attachment;
	}	//	createAttachment


	/**
	 * 	Do we have a Attachment of type
	 * 	@param extension extension e.g. .pdf
	 * 	@return true if there is a attachment of type
	 */
	public boolean isAttachment (String extension)
	{
		getAttachment (false);
		if (m_attachment == null)
			return false;
		for (int i = 0; i < m_attachment.getEntryCount(); i++)
		{
			if (m_attachment.getEntryName(i).endsWith(extension))
			{
				if (log.isLoggable(Level.FINE)) log.fine("#" + i + ": " + m_attachment.getEntryName(i));
				return true;
			}
		}
		return false;
	}	//	isAttachment

	/**
	 * 	Get Attachment Data of type
	 * 	@param extension extension e.g. .pdf
	 *	@return data or null
	 */
	public byte[] getAttachmentData (String extension)
	{
		getAttachment(false);
		if (m_attachment == null)
			return null;
		for (int i = 0; i < m_attachment.getEntryCount(); i++)
		{
			if (m_attachment.getEntryName(i).endsWith(extension))
			{
				if (log.isLoggable(Level.FINE)) log.fine("#" + i + ": " + m_attachment.getEntryName(i));
				return m_attachment.getEntryData(i);
			}
		}
		return null;
	}	//	getAttachmentData

	/**
	 * 	Do we have a PDF Attachment
	 * 	@return true if there is a PDF attachment
	 */
	public boolean isPdfAttachment()
	{
		return isAttachment(".pdf");
	}	//	isPdfAttachment

	/**
	 * 	Get PDF Attachment Data
	 *	@return data or null
	 */
	public byte[] getPdfAttachment()
	{
		return getAttachmentData(".pdf");
	}	//	getPDFAttachment


	/**************************************************************************
	 *  Dump Record
	 */
	public void dump ()
	{
		if (CLogMgt.isLevelFinest())
		{
			log.finer(get_WhereClause (true));
			for (int i = 0; i < get_ColumnCount (); i++)
				dump (i);
		}
	}   //  dump

	/**
	 *  Dump column
	 *  @param index index
	 */
	public void dump (int index)
	{
		StringBuilder sb = new StringBuilder(" ").append(index);
		if (index < 0 || index >= get_ColumnCount())
		{
			if (log.isLoggable(Level.FINEST)) log.finest(sb.append(": invalid").toString());
			return;
		}
		sb.append(": ").append(get_ColumnName(index))
			.append(" = ").append(m_oldValues[index])
			.append(" (").append(m_newValues[index]).append(")");
		if (log.isLoggable(Level.FINEST)) log.finest(sb.toString());
	}   //  dump


	/*************************************************************************
	 * 	Get All IDs of Table.
	 * 	Used for listing all Entities
	 * 	<code>
	 	int[] IDs = PO.getAllIDs ("AD_PrintFont", null);
		for (int i = 0; i < IDs.length; i++)
		{
			pf = new MPrintFont(Env.getCtx(), IDs[i]);
			System.out.println(IDs[i] + " = " + pf.getFont());
		}
	 *	</code>
	 * 	@param TableName table name (key column with _ID)
	 * 	@param WhereClause optional where clause
	 * 	@return array of IDs or null
	 * 	@param trxName transaction
	 */
	public static int[] getAllIDs (String TableName, String WhereClause, String trxName)
	{
		ArrayList<Integer> list = new ArrayList<Integer>();
		StringBuilder sql = new StringBuilder("SELECT ");
		sql.append(TableName).append("_ID FROM ").append(TableName);
		if (WhereClause != null && WhereClause.length() > 0)
			sql.append(" WHERE ").append(WhereClause);
		PreparedStatement pstmt = null;
		ResultSet rs = null;
		try
		{
			pstmt = DB.prepareStatement(sql.toString(), trxName);
			rs = pstmt.executeQuery();
			while (rs.next())
				list.add(new Integer(rs.getInt(1)));
		}
		catch (SQLException e)
		{
			s_log.log(Level.SEVERE, sql.toString(), e);
			return null;
		}
		finally {
			DB.close(rs, pstmt);
			rs = null; pstmt = null;
		}
		//	Convert to array
		int[] retValue = new int[list.size()];
		for (int i = 0; i < retValue.length; i++)
			retValue[i] = ((Integer)list.get(i)).intValue();
		return retValue;
	}	//	getAllIDs


	/**
	 * 	Get Find parameter.
	 * 	Convert to upper case and add % at the end
	 *	@param query in string
	 *	@return out string
	 */
	protected static String getFindParameter (String query)
	{
		if (query == null)
			return null;
		if (query.length() == 0 || query.equals("%"))
			return null;
		if (!query.endsWith("%"))
			query += "%";
		return query.toUpperCase();
	}	//	getFindParameter


	/**************************************************************************
	 * 	Load LOB
	 * 	@param value LOB
	 * 	@return object
	 */
	private Object get_LOB (Object value)
	{
		if (log.isLoggable(Level.FINE)) log.fine("Value=" + value);
		if (value == null)
			return null;
		//
		Object retValue = null;

		long length = -99;
		try
		{
			//[ 1643996 ] Chat not working in postgres port
			if (value instanceof String ||
				value instanceof byte[])
				retValue = value;
			else if (value instanceof Clob)		//	returns String
			{
				Clob clob = (Clob)value;
				length = clob.length();
				retValue = clob.getSubString(1, (int)length);
			}
			else if (value instanceof Blob)	//	returns byte[]
			{
				Blob blob = (Blob)value;
				length = blob.length();
				int index = 1;	//	correct
				if (blob.getClass().getName().equals("oracle.jdbc.rowset.OracleSerialBlob"))
					index = 0;	//	Oracle Bug Invalid Arguments
								//	at oracle.jdbc.rowset.OracleSerialBlob.getBytes(OracleSerialBlob.java:130)
				retValue = blob.getBytes(index, (int)length);
			}
			else
				log.log(Level.SEVERE, "Unknown: " + value);
		}
		catch (Exception e)
		{
			log.log(Level.SEVERE, "Length=" + length, e);
		}
		return retValue;
	}	//	getLOB

	/**	LOB Info				*/
	private ArrayList<PO_LOB>	m_lobInfo = null;

	/**
	 * 	Reset LOB info
	 */
	private void lobReset()
	{
		m_lobInfo = null;
	}	//	resetLOB

	/**
	 * 	Prepare LOB save
	 *	@param value value
	 *	@param index index
	 *	@param displayType display type
	 */
	private void lobAdd (Object value, int index, int displayType)
	{
		if (log.isLoggable(Level.FINEST)) log.finest("Value=" + value);
		PO_LOB lob = new PO_LOB (p_info.getTableName(), get_ColumnName(index),
			get_WhereClause(true), displayType, value);
		if (m_lobInfo == null)
			m_lobInfo = new ArrayList<PO_LOB>();
		m_lobInfo.add(lob);
	}	//	lobAdd

	/**
	 * 	Save LOB
	 * 	@return true if saved or ok
	 */
	private boolean lobSave ()
	{
		if (m_lobInfo == null)
			return true;
		boolean retValue = true;
		for (int i = 0; i < m_lobInfo.size(); i++)
		{
			PO_LOB lob = (PO_LOB)m_lobInfo.get(i);
			if (!lob.save(get_TrxName()))
			{
				retValue = false;
				break;
			}
		}	//	for all LOBs
		lobReset();
		return retValue;
	}	//	saveLOB

	/**
	 * 	Get Object xml representation as string
	 *	@param xml optional string buffer
	 *	@return updated/new string buffer header is only added once
	 */
	public StringBuffer get_xmlString (StringBuffer xml)
	{
		if (xml == null)
			xml = new StringBuffer();
		else
			xml.append(Env.NL);
		//
		try
		{
			StringWriter writer = new StringWriter();
			StreamResult result = new StreamResult(writer);
			DOMSource source = new DOMSource(get_xmlDocument(xml.length()!=0));
			TransformerFactory tFactory = TransformerFactory.newInstance();
			Transformer transformer = tFactory.newTransformer();
			transformer.setOutputProperty(javax.xml.transform.OutputKeys.INDENT, "yes");
			transformer.transform (source, result);
			StringBuffer newXML = writer.getBuffer();
			//
			if (xml.length() != 0)
			{	//	//	<?xml version="1.0" encoding="UTF-8"?>
				int tagIndex = newXML.indexOf("?>");
				if (tagIndex != -1)
					xml.append(newXML.substring(tagIndex+2));
				else
					xml.append(newXML);
			}
			else
				xml.append(newXML);
		}
		catch (Exception e)
		{
			log.log(Level.SEVERE, "", e);
		}
		return xml;
	}	//	get_xmlString

	/** Table ID Attribute		*/
	protected final static String 	XML_ATTRIBUTE_AD_Table_ID = "AD_Table_ID";
	/** Record ID Attribute		*/
	protected final static String 	XML_ATTRIBUTE_Record_ID = "Record_ID";

	/**
	 * 	Get XML Document representation
	 * 	@param noComment do not add comment
	 * 	@return XML document
	 */
	public Document get_xmlDocument(boolean noComment)
	{
		Document document = null;
		try
		{
			DocumentBuilderFactory factory = DocumentBuilderFactory.newInstance();
			DocumentBuilder builder = factory.newDocumentBuilder();
			document = builder.newDocument();
			if (!noComment)
				document.appendChild(document.createComment(Adempiere.getSummaryAscii()));
		}
		catch (Exception e)
		{
			log.log(Level.SEVERE, "", e);
		}
		//	Root
		Element root = document.createElement(get_TableName());
		root.setAttribute(XML_ATTRIBUTE_AD_Table_ID, String.valueOf(get_Table_ID()));
		root.setAttribute(XML_ATTRIBUTE_Record_ID, String.valueOf(get_ID()));
		document.appendChild(root);
		//	Columns
		int size = get_ColumnCount();
		for (int i = 0; i < size; i++)
		{
			if (p_info.isVirtualColumn(i))
				continue;

			Element col = document.createElement(p_info.getColumnName(i));
			//
			Object value = get_Value(i);
			//	Display Type
			int dt = p_info.getColumnDisplayType(i);
			//  Based on class of definition, not class of value
			Class<?> c = p_info.getColumnClass(i);
			if (value == null || value.equals (Null.NULL))
				;
			else if (c == Object.class)
				col.appendChild(document.createCDATASection(value.toString()));
			else if (value instanceof Integer || value instanceof BigDecimal)
				col.appendChild(document.createTextNode(value.toString()));
			else if (c == Boolean.class)
			{
				boolean bValue = false;
				if (value instanceof Boolean)
					bValue = ((Boolean)value).booleanValue();
				else
					bValue = "Y".equals(value);
				col.appendChild(document.createTextNode(bValue ? "Y" : "N"));
			}
			else if (value instanceof Timestamp)
				col.appendChild(document.createTextNode(value.toString()));
			else if (c == String.class)
				col.appendChild(document.createCDATASection((String)value));
			else if (DisplayType.isLOB(dt))
				col.appendChild(document.createCDATASection(value.toString()));
			else
				col.appendChild(document.createCDATASection(value.toString()));
			//
			root.appendChild(col);
		}
		//	Custom Columns
		if (m_custom != null)
		{
			Iterator<String> it = m_custom.keySet().iterator();
			while (it.hasNext())
			{
				String columnName = (String)it.next();
//				int index = p_info.getColumnIndex(columnName);
				String value = (String)m_custom.get(columnName);
				//
				Element col = document.createElement(columnName);
				if (value != null)
					col.appendChild(document.createTextNode(value));
				root.appendChild(col);
			}
			m_custom = null;
		}
		return document;
	}	//	getDocument

	/* Doc - To be used on ModelValidator to get the corresponding Doc from the PO */
	private Doc m_doc;

	/**
	 *      Set the accounting document associated to the PO - for use in POST ModelValidator
	 *      @param doc Document
	 */
	public void setDoc(Doc doc) {
		m_doc = doc;
	}

	public void setReplication(boolean isFromReplication)
	{
		m_isReplication = isFromReplication;
	}

	public boolean isReplication()
	{
		return m_isReplication;
	}

	/**
	 *      Set the accounting document associated to the PO - for use in POST ModelValidator
	 *      @return Doc Document
	 */
	public Doc getDoc() {
		return m_doc;
	}

	/**
	 *  PO.setTrxName - set given trxName to an array of POs
	 *  As suggested by teo in [ 1854603 ]
	 */
	public static void set_TrxName(PO[] lines, String trxName) {
		for (PO line : lines)
			line.set_TrxName(trxName);
	}

	/**
	 * Get Integer Value
	 * @param columnName
	 * @return int value
	 */
	public int get_ValueAsInt (String columnName)
	{
		int idx = get_ColumnIndex(columnName);
		if (idx < 0)
		{
			return 0;
		}
		return get_ValueAsInt(idx);
	}

	/**
	 * Get value as Boolean
	 * @param columnName
	 * @return boolean value
	 */
	public boolean get_ValueAsBoolean(String columnName)
	{
		Object oo = get_Value(columnName);
		if (oo != null)
		{
			 if (oo instanceof Boolean)
				 return ((Boolean)oo).booleanValue();
			return "Y".equals(oo);
		}
		return false;
	}

	 /**
	 * @return uuid column name
	 */
	public String getUUIDColumnName() {
		return PO.getUUIDColumnName(get_TableName());
	}

	/**
	 * 
	 * @param tableName
	 * @return uuid column name
	 */
	public static String getUUIDColumnName(String tableName) {
		String columnName = tableName + "_UU";
		if (columnName.length() > 30) {
			int i = columnName.length() - 30;
			columnName = tableName.substring(0, tableName.length() - i) + "_UU";
		}
		return columnName;
	}
	
	@Override
	protected Object clone() throws CloneNotSupportedException {
		PO clone = (PO) super.clone();
		clone.m_trxName = null;
		if (m_custom != null)
		{
			clone.m_custom = new HashMap<String, String>();
			clone.m_custom.putAll(m_custom);
		}
		if (m_newValues != null)
		{
			clone.m_newValues = new Object[m_newValues.length];
			for(int i = 0; i < m_newValues.length; i++)
			{
				clone.m_newValues[i] = m_newValues[i];
			}
		}
		if (m_oldValues != null)
		{
			clone.m_oldValues = new Object[m_oldValues.length];
			for(int i = 0; i < m_oldValues.length; i++)
			{
				clone.m_oldValues[i] = m_oldValues[i];
			}
		}
		if (m_IDs != null)
		{
			clone.m_IDs = new Object[m_IDs.length];
			for(int i = 0; i < m_IDs.length; i++)
			{
				clone.m_IDs[i] = m_IDs[i];
			}
		}
		clone.p_ctx = Env.getCtx();
		clone.m_doc = null;
		clone.m_lobInfo = null;
		clone.m_attachment = null;
		clone.m_isReplication = false;
		return clone;
	}

	private void readObject(ObjectInputStream ois)
			throws ClassNotFoundException, IOException {
	    // default deserialization
	    ois.defaultReadObject();
	    log = CLogger.getCLogger(getClass());
	}
	
<<<<<<< HEAD
	private void validateUniqueIndex()
	{
		ValueNamePair ppE = CLogger.retrieveError();
		if (ppE != null)
		{
			String msg = ppE.getValue();
			String info = ppE.getName();
			if ("DBExecuteError".equals(msg))
				info = "DBExecuteError:" + info;
			//	Unique Constraint
			Exception e = CLogger.retrieveException();
			if (DBException.isUniqueContraintError(e))
			{
				boolean found = false;
				String dbIndexName = DB.getDatabase().getNameOfUniqueConstraintError(e);
				if (log.isLoggable(Level.FINE)) log.fine("dbIndexName=" + dbIndexName);
				MTableIndex[] indexes = MTableIndex.get(MTable.get(getCtx(), get_Table_ID()));
				for (MTableIndex index : indexes)
				{
					if (dbIndexName.equalsIgnoreCase(index.getName()))
					{
						if (index.getAD_Message_ID() > 0)
						{
							MMessage message = MMessage.get(getCtx(), index.getAD_Message_ID());
							log.saveError("SaveError", Msg.getMsg(getCtx(), message.getValue()));
							found = true;
						}
						break;
					}
				}
				
				if (!found)
					log.saveError(msg, info);
			}
			else
				log.saveError(msg, info);
		}
=======
	public void set_Attribute(String columnName, Object value) {
		if (m_attributes == null)
			m_attributes = new HashMap<String, Object>();
		m_attributes.put(columnName, value);
	}
	
	public Object get_Attribute(String columnName) {
		if (m_attributes != null)
			return m_attributes.get(columnName);
		return null;
	}
	
	public HashMap<String,Object> get_Attributes() {
		return m_attributes;
>>>>>>> ccb801ef
	}
}   //  PO<|MERGE_RESOLUTION|>--- conflicted
+++ resolved
@@ -105,11 +105,7 @@
 	/**
 	 * 
 	 */
-<<<<<<< HEAD
-	private static final long serialVersionUID = -6478927681032558734L;
-=======
-	private static final long serialVersionUID = -341748204028700040L;
->>>>>>> ccb801ef
+	private static final long serialVersionUID = -591429462738850345L;
 
 	public static final String LOCAL_TRX_PREFIX = "POSave";
 
@@ -257,7 +253,7 @@
 	private HashMap<String,String>	m_custom = null;
 	/** Attributes	 				*/
 	private HashMap<String,Object>	m_attributes = null;
-	
+
 	/** Zero Integer				*/
 	protected static final Integer I_ZERO = new Integer(0);
 	/** Accounting Columns			*/
@@ -4524,45 +4520,6 @@
 	    log = CLogger.getCLogger(getClass());
 	}
 	
-<<<<<<< HEAD
-	private void validateUniqueIndex()
-	{
-		ValueNamePair ppE = CLogger.retrieveError();
-		if (ppE != null)
-		{
-			String msg = ppE.getValue();
-			String info = ppE.getName();
-			if ("DBExecuteError".equals(msg))
-				info = "DBExecuteError:" + info;
-			//	Unique Constraint
-			Exception e = CLogger.retrieveException();
-			if (DBException.isUniqueContraintError(e))
-			{
-				boolean found = false;
-				String dbIndexName = DB.getDatabase().getNameOfUniqueConstraintError(e);
-				if (log.isLoggable(Level.FINE)) log.fine("dbIndexName=" + dbIndexName);
-				MTableIndex[] indexes = MTableIndex.get(MTable.get(getCtx(), get_Table_ID()));
-				for (MTableIndex index : indexes)
-				{
-					if (dbIndexName.equalsIgnoreCase(index.getName()))
-					{
-						if (index.getAD_Message_ID() > 0)
-						{
-							MMessage message = MMessage.get(getCtx(), index.getAD_Message_ID());
-							log.saveError("SaveError", Msg.getMsg(getCtx(), message.getValue()));
-							found = true;
-						}
-						break;
-					}
-				}
-				
-				if (!found)
-					log.saveError(msg, info);
-			}
-			else
-				log.saveError(msg, info);
-		}
-=======
 	public void set_Attribute(String columnName, Object value) {
 		if (m_attributes == null)
 			m_attributes = new HashMap<String, Object>();
@@ -4577,6 +4534,44 @@
 	
 	public HashMap<String,Object> get_Attributes() {
 		return m_attributes;
->>>>>>> ccb801ef
+	}
+
+	private void validateUniqueIndex()
+	{
+		ValueNamePair ppE = CLogger.retrieveError();
+		if (ppE != null)
+		{
+			String msg = ppE.getValue();
+			String info = ppE.getName();
+			if ("DBExecuteError".equals(msg))
+				info = "DBExecuteError:" + info;
+			//	Unique Constraint
+			Exception e = CLogger.retrieveException();
+			if (DBException.isUniqueContraintError(e))
+			{
+				boolean found = false;
+				String dbIndexName = DB.getDatabase().getNameOfUniqueConstraintError(e);
+				if (log.isLoggable(Level.FINE)) log.fine("dbIndexName=" + dbIndexName);
+				MTableIndex[] indexes = MTableIndex.get(MTable.get(getCtx(), get_Table_ID()));
+				for (MTableIndex index : indexes)
+				{
+					if (dbIndexName.equalsIgnoreCase(index.getName()))
+					{
+						if (index.getAD_Message_ID() > 0)
+						{
+							MMessage message = MMessage.get(getCtx(), index.getAD_Message_ID());
+							log.saveError("SaveError", Msg.getMsg(getCtx(), message.getValue()));
+							found = true;
+						}
+						break;
+					}
+				}
+				
+				if (!found)
+					log.saveError(msg, info);
+			}
+			else
+				log.saveError(msg, info);
+		}
 	}
 }   //  PO