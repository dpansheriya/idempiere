/******************************************************************************
 * Product: iDempiere ERP & CRM Smart Business Solution                       *
 * Copyright (C) 1999-2012 ComPiere, Inc. All Rights Reserved.                *
 * This program is free software, you can redistribute it and/or modify it    *
 * under the terms version 2 of the GNU General Public License as published   *
 * by the Free Software Foundation. This program is distributed in the hope   *
 * that it will be useful, but WITHOUT ANY WARRANTY, without even the implied *
 * warranty of MERCHANTABILITY or FITNESS FOR A PARTICULAR PURPOSE.           *
 * See the GNU General Public License for more details.                       *
 * You should have received a copy of the GNU General Public License along    *
 * with this program, if not, write to the Free Software Foundation, Inc.,    *
 * 59 Temple Place, Suite 330, Boston, MA 02111-1307 USA.                     *
 * For the text or an alternative of this public license, you may reach us    *
 * ComPiere, Inc., 2620 Augustine Dr. #245, Santa Clara, CA 95054, USA        *
 * or via info@compiere.org or http://www.compiere.org/license.html           *
 *****************************************************************************/
/** Generated Model - DO NOT CHANGE */
package org.compiere.model;

import java.sql.ResultSet;
import java.util.Properties;
import org.compiere.util.KeyNamePair;

/** Generated Model for AD_InfoColumn
 *  @author iDempiere (generated) 
 *  @version Release 5.1 - $Id$ */
public class X_AD_InfoColumn extends PO implements I_AD_InfoColumn, I_Persistent 
{

	/**
	 *
	 */
<<<<<<< HEAD
	private static final long serialVersionUID = 20180217L;
=======
	private static final long serialVersionUID = 20180719L;
>>>>>>> ea215169

    /** Standard Constructor */
    public X_AD_InfoColumn (Properties ctx, int AD_InfoColumn_ID, String trxName)
    {
      super (ctx, AD_InfoColumn_ID, trxName);
      /** if (AD_InfoColumn_ID == 0)
        {
			setAD_InfoColumn_ID (0);
			setAD_InfoWindow_ID (0);
			setAD_Reference_ID (0);
			setColumnName (null);
			setEntityType (null);
// @SQL=select get_sysconfig('DEFAULT_ENTITYTYPE','U',0,0) from dual
			setIsCentrallyMaintained (true);
// Y
			setIsDisplayed (true);
// Y
			setIsIdentifier (false);
// N
			setIsMandatory (false);
// N
			setIsQueryCriteria (false);
			setName (null);
			setSelectClause (null);
			setSeqNo (0);
// @SQL=SELECT NVL(MAX(SeqNo),0)+10 AS DefaultValue FROM AD_InfoColumn WHERE AD_InfoWindow_ID=@AD_InfoWindow_ID@
        } */
    }

    /** Load Constructor */
    public X_AD_InfoColumn (Properties ctx, ResultSet rs, String trxName)
    {
      super (ctx, rs, trxName);
    }

    /** AccessLevel
      * @return 4 - System 
      */
    protected int get_AccessLevel()
    {
      return accessLevel.intValue();
    }

    /** Load Meta Data */
    protected POInfo initPO (Properties ctx)
    {
      POInfo poi = POInfo.getPOInfo (ctx, Table_ID, get_TrxName());
      return poi;
    }

    public String toString()
    {
      StringBuffer sb = new StringBuffer ("X_AD_InfoColumn[")
        .append(get_ID()).append("]");
      return sb.toString();
    }

	public org.compiere.model.I_AD_Element getAD_Element() throws RuntimeException
    {
		return (org.compiere.model.I_AD_Element)MTable.get(getCtx(), org.compiere.model.I_AD_Element.Table_Name)
			.getPO(getAD_Element_ID(), get_TrxName());	}

	/** Set System Element.
		@param AD_Element_ID 
		System Element enables the central maintenance of column description and help.
	  */
	public void setAD_Element_ID (int AD_Element_ID)
	{
		if (AD_Element_ID < 1) 
			set_Value (COLUMNNAME_AD_Element_ID, null);
		else 
			set_Value (COLUMNNAME_AD_Element_ID, Integer.valueOf(AD_Element_ID));
	}

	/** Get System Element.
		@return System Element enables the central maintenance of column description and help.
	  */
	public int getAD_Element_ID () 
	{
		Integer ii = (Integer)get_Value(COLUMNNAME_AD_Element_ID);
		if (ii == null)
			 return 0;
		return ii.intValue();
	}

	/** Set Info Column.
		@param AD_InfoColumn_ID 
		Info Window Column
	  */
	public void setAD_InfoColumn_ID (int AD_InfoColumn_ID)
	{
		if (AD_InfoColumn_ID < 1) 
			set_ValueNoCheck (COLUMNNAME_AD_InfoColumn_ID, null);
		else 
			set_ValueNoCheck (COLUMNNAME_AD_InfoColumn_ID, Integer.valueOf(AD_InfoColumn_ID));
	}

	/** Get Info Column.
		@return Info Window Column
	  */
	public int getAD_InfoColumn_ID () 
	{
		Integer ii = (Integer)get_Value(COLUMNNAME_AD_InfoColumn_ID);
		if (ii == null)
			 return 0;
		return ii.intValue();
	}

	/** Set AD_InfoColumn_UU.
		@param AD_InfoColumn_UU AD_InfoColumn_UU	  */
	public void setAD_InfoColumn_UU (String AD_InfoColumn_UU)
	{
		set_Value (COLUMNNAME_AD_InfoColumn_UU, AD_InfoColumn_UU);
	}

	/** Get AD_InfoColumn_UU.
		@return AD_InfoColumn_UU	  */
	public String getAD_InfoColumn_UU () 
	{
		return (String)get_Value(COLUMNNAME_AD_InfoColumn_UU);
	}

	public org.compiere.model.I_AD_InfoWindow getAD_InfoWindow() throws RuntimeException
    {
		return (org.compiere.model.I_AD_InfoWindow)MTable.get(getCtx(), org.compiere.model.I_AD_InfoWindow.Table_Name)
			.getPO(getAD_InfoWindow_ID(), get_TrxName());	}

	/** Set Info Window.
		@param AD_InfoWindow_ID 
		Info and search/select Window
	  */
	public void setAD_InfoWindow_ID (int AD_InfoWindow_ID)
	{
		if (AD_InfoWindow_ID < 1) 
			set_ValueNoCheck (COLUMNNAME_AD_InfoWindow_ID, null);
		else 
			set_ValueNoCheck (COLUMNNAME_AD_InfoWindow_ID, Integer.valueOf(AD_InfoWindow_ID));
	}

	/** Get Info Window.
		@return Info and search/select Window
	  */
	public int getAD_InfoWindow_ID () 
	{
		Integer ii = (Integer)get_Value(COLUMNNAME_AD_InfoWindow_ID);
		if (ii == null)
			 return 0;
		return ii.intValue();
	}

	public org.compiere.model.I_AD_Reference getAD_Reference() throws RuntimeException
    {
		return (org.compiere.model.I_AD_Reference)MTable.get(getCtx(), org.compiere.model.I_AD_Reference.Table_Name)
			.getPO(getAD_Reference_ID(), get_TrxName());	}

	/** Set Reference.
		@param AD_Reference_ID 
		System Reference and Validation
	  */
	public void setAD_Reference_ID (int AD_Reference_ID)
	{
		if (AD_Reference_ID < 1) 
			set_Value (COLUMNNAME_AD_Reference_ID, null);
		else 
			set_Value (COLUMNNAME_AD_Reference_ID, Integer.valueOf(AD_Reference_ID));
	}

	/** Get Reference.
		@return System Reference and Validation
	  */
	public int getAD_Reference_ID () 
	{
		Integer ii = (Integer)get_Value(COLUMNNAME_AD_Reference_ID);
		if (ii == null)
			 return 0;
		return ii.intValue();
	}

	public org.compiere.model.I_AD_Reference getAD_Reference_Value() throws RuntimeException
    {
		return (org.compiere.model.I_AD_Reference)MTable.get(getCtx(), org.compiere.model.I_AD_Reference.Table_Name)
			.getPO(getAD_Reference_Value_ID(), get_TrxName());	}

	/** Set Reference Key.
		@param AD_Reference_Value_ID 
		Required to specify, if data type is Table or List
	  */
	public void setAD_Reference_Value_ID (int AD_Reference_Value_ID)
	{
		if (AD_Reference_Value_ID < 1) 
			set_Value (COLUMNNAME_AD_Reference_Value_ID, null);
		else 
			set_Value (COLUMNNAME_AD_Reference_Value_ID, Integer.valueOf(AD_Reference_Value_ID));
	}

	/** Get Reference Key.
		@return Required to specify, if data type is Table or List
	  */
	public int getAD_Reference_Value_ID () 
	{
		Integer ii = (Integer)get_Value(COLUMNNAME_AD_Reference_Value_ID);
		if (ii == null)
			 return 0;
		return ii.intValue();
	}

	public org.compiere.model.I_AD_Val_Rule getAD_Val_Rule() throws RuntimeException
    {
		return (org.compiere.model.I_AD_Val_Rule)MTable.get(getCtx(), org.compiere.model.I_AD_Val_Rule.Table_Name)
			.getPO(getAD_Val_Rule_ID(), get_TrxName());	}

	/** Set Dynamic Validation.
		@param AD_Val_Rule_ID 
		Dynamic Validation Rule
	  */
	public void setAD_Val_Rule_ID (int AD_Val_Rule_ID)
	{
		if (AD_Val_Rule_ID < 1) 
			set_Value (COLUMNNAME_AD_Val_Rule_ID, null);
		else 
			set_Value (COLUMNNAME_AD_Val_Rule_ID, Integer.valueOf(AD_Val_Rule_ID));
	}

	/** Get Dynamic Validation.
		@return Dynamic Validation Rule
	  */
	public int getAD_Val_Rule_ID () 
	{
		Integer ii = (Integer)get_Value(COLUMNNAME_AD_Val_Rule_ID);
		if (ii == null)
			 return 0;
		return ii.intValue();
	}

	/** Set DB Column Name.
		@param ColumnName 
		Name of the column in the database
	  */
	public void setColumnName (String ColumnName)
	{
		set_Value (COLUMNNAME_ColumnName, ColumnName);
	}

	/** Get DB Column Name.
		@return Name of the column in the database
	  */
	public String getColumnName () 
	{
		return (String)get_Value(COLUMNNAME_ColumnName);
	}

	/** Set Default Logic.
		@param DefaultValue 
		Default value hierarchy, separated by ;
	  */
	public void setDefaultValue (String DefaultValue)
	{
		set_Value (COLUMNNAME_DefaultValue, DefaultValue);
	}

	/** Get Default Logic.
		@return Default value hierarchy, separated by ;
	  */
	public String getDefaultValue () 
	{
		return (String)get_Value(COLUMNNAME_DefaultValue);
	}

	/** Set Description.
		@param Description 
		Optional short description of the record
	  */
	public void setDescription (String Description)
	{
		set_Value (COLUMNNAME_Description, Description);
	}

	/** Get Description.
		@return Optional short description of the record
	  */
	public String getDescription () 
	{
		return (String)get_Value(COLUMNNAME_Description);
	}

	/** Set Display Logic.
		@param DisplayLogic 
		If the Field is displayed, the result determines if the field is actually displayed
	  */
	public void setDisplayLogic (String DisplayLogic)
	{
		set_Value (COLUMNNAME_DisplayLogic, DisplayLogic);
	}

	/** Get Display Logic.
		@return If the Field is displayed, the result determines if the field is actually displayed
	  */
	public String getDisplayLogic () 
	{
		return (String)get_Value(COLUMNNAME_DisplayLogic);
	}

	/** EntityType AD_Reference_ID=389 */
	public static final int ENTITYTYPE_AD_Reference_ID=389;
	/** Set Entity Type.
		@param EntityType 
		Dictionary Entity Type; Determines ownership and synchronization
	  */
	public void setEntityType (String EntityType)
	{

		set_Value (COLUMNNAME_EntityType, EntityType);
	}

	/** Get Entity Type.
		@return Dictionary Entity Type; Determines ownership and synchronization
	  */
	public String getEntityType () 
	{
		return (String)get_Value(COLUMNNAME_EntityType);
	}

	/** Set Comment/Help.
		@param Help 
		Comment or Hint
	  */
	public void setHelp (String Help)
	{
		set_Value (COLUMNNAME_Help, Help);
	}

	/** Get Comment/Help.
		@return Comment or Hint
	  */
	public String getHelp () 
	{
		return (String)get_Value(COLUMNNAME_Help);
	}

	/** Set Centrally maintained.
		@param IsCentrallyMaintained 
		Information maintained in System Element table
	  */
	public void setIsCentrallyMaintained (boolean IsCentrallyMaintained)
	{
		set_Value (COLUMNNAME_IsCentrallyMaintained, Boolean.valueOf(IsCentrallyMaintained));
	}

	/** Get Centrally maintained.
		@return Information maintained in System Element table
	  */
	public boolean isCentrallyMaintained () 
	{
		Object oo = get_Value(COLUMNNAME_IsCentrallyMaintained);
		if (oo != null) 
		{
			 if (oo instanceof Boolean) 
				 return ((Boolean)oo).booleanValue(); 
			return "Y".equals(oo);
		}
		return false;
	}

	/** Set Displayed.
		@param IsDisplayed 
		Determines, if this field is displayed
	  */
	public void setIsDisplayed (boolean IsDisplayed)
	{
		set_Value (COLUMNNAME_IsDisplayed, Boolean.valueOf(IsDisplayed));
	}

	/** Get Displayed.
		@return Determines, if this field is displayed
	  */
	public boolean isDisplayed () 
	{
		Object oo = get_Value(COLUMNNAME_IsDisplayed);
		if (oo != null) 
		{
			 if (oo instanceof Boolean) 
				 return ((Boolean)oo).booleanValue(); 
			return "Y".equals(oo);
		}
		return false;
	}

	/** Set Identifier.
		@param IsIdentifier 
		This column is part of the record identifier
	  */
	public void setIsIdentifier (boolean IsIdentifier)
	{
		set_Value (COLUMNNAME_IsIdentifier, Boolean.valueOf(IsIdentifier));
	}

	/** Get Identifier.
		@return This column is part of the record identifier
	  */
	public boolean isIdentifier () 
	{
		Object oo = get_Value(COLUMNNAME_IsIdentifier);
		if (oo != null) 
		{
			 if (oo instanceof Boolean) 
				 return ((Boolean)oo).booleanValue(); 
			return "Y".equals(oo);
		}
		return false;
	}

	/** Set Key column.
		@param IsKey 
		This column is the key in this table
	  */
	public void setIsKey (boolean IsKey)
	{
		set_Value (COLUMNNAME_IsKey, Boolean.valueOf(IsKey));
	}

	/** Get Key column.
		@return This column is the key in this table
	  */
	public boolean isKey () 
	{
		Object oo = get_Value(COLUMNNAME_IsKey);
		if (oo != null) 
		{
			 if (oo instanceof Boolean) 
				 return ((Boolean)oo).booleanValue(); 
			return "Y".equals(oo);
		}
		return false;
	}

	/** Set Mandatory.
		@param IsMandatory 
		Data entry is required in this column
	  */
	public void setIsMandatory (boolean IsMandatory)
	{
		set_Value (COLUMNNAME_IsMandatory, Boolean.valueOf(IsMandatory));
	}

	/** Get Mandatory.
		@return Data entry is required in this column
	  */
	public boolean isMandatory () 
	{
		Object oo = get_Value(COLUMNNAME_IsMandatory);
		if (oo != null) 
		{
			 if (oo instanceof Boolean) 
				 return ((Boolean)oo).booleanValue(); 
			return "Y".equals(oo);
		}
		return false;
	}

	/** Set Query Criteria.
		@param IsQueryCriteria 
		The column is also used as a query criteria
	  */
	public void setIsQueryCriteria (boolean IsQueryCriteria)
	{
		set_Value (COLUMNNAME_IsQueryCriteria, Boolean.valueOf(IsQueryCriteria));
	}

	/** Get Query Criteria.
		@return The column is also used as a query criteria
	  */
	public boolean isQueryCriteria () 
	{
		Object oo = get_Value(COLUMNNAME_IsQueryCriteria);
		if (oo != null) 
		{
			 if (oo instanceof Boolean) 
				 return ((Boolean)oo).booleanValue(); 
			return "Y".equals(oo);
		}
		return false;
	}

	/** Set Name.
		@param Name 
		Alphanumeric identifier of the entity
	  */
	public void setName (String Name)
	{
		set_Value (COLUMNNAME_Name, Name);
	}

	/** Get Name.
		@return Alphanumeric identifier of the entity
	  */
	public String getName () 
	{
		return (String)get_Value(COLUMNNAME_Name);
	}

    /** Get Record ID/ColumnName
        @return ID/ColumnName pair
      */
    public KeyNamePair getKeyNamePair() 
    {
        return new KeyNamePair(get_ID(), getName());
    }

	/** Set Placeholder.
		@param Placeholder Placeholder	  */
	public void setPlaceholder (String Placeholder)
	{
		set_Value (COLUMNNAME_Placeholder, Placeholder);
	}

	/** Get Placeholder.
		@return Placeholder	  */
	public String getPlaceholder () 
	{
		return (String)get_Value(COLUMNNAME_Placeholder);
	}

	/** Set Query Function.
		@param QueryFunction 
		Database function for query
	  */
	public void setQueryFunction (String QueryFunction)
	{
		set_Value (COLUMNNAME_QueryFunction, QueryFunction);
	}

	/** Get Query Function.
		@return Database function for query
	  */
	public String getQueryFunction () 
	{
		return (String)get_Value(COLUMNNAME_QueryFunction);
	}

	/** QueryOperator AD_Reference_ID=200061 */
	public static final int QUERYOPERATOR_AD_Reference_ID=200061;
	/** Like = Like */
	public static final String QUERYOPERATOR_Like = "Like";
	/** = = = */
	public static final String QUERYOPERATOR_Eq = "=";
	/** > = > */
	public static final String QUERYOPERATOR_Gt = ">";
	/** >= = >= */
	public static final String QUERYOPERATOR_GtEq = ">=";
	/** < = < */
	public static final String QUERYOPERATOR_Le = "<";
	/** <= = <= */
	public static final String QUERYOPERATOR_LeEq = "<=";
	/** != = != */
	public static final String QUERYOPERATOR_NotEq = "!=";
	/** Full Like = LIKE */
	public static final String QUERYOPERATOR_FullLike = "LIKE";
	/** Set Query Operator.
		@param QueryOperator 
		Operator for database query
	  */
	public void setQueryOperator (String QueryOperator)
	{

		set_Value (COLUMNNAME_QueryOperator, QueryOperator);
	}

	/** Get Query Operator.
		@return Operator for database query
	  */
	public String getQueryOperator () 
	{
		return (String)get_Value(COLUMNNAME_QueryOperator);
	}

	/** Set Sql SELECT.
		@param SelectClause 
		SQL SELECT clause
	  */
	public void setSelectClause (String SelectClause)
	{
		set_Value (COLUMNNAME_SelectClause, SelectClause);
	}

	/** Get Sql SELECT.
		@return SQL SELECT clause
	  */
	public String getSelectClause () 
	{
		return (String)get_Value(COLUMNNAME_SelectClause);
	}

	/** Set Sequence.
		@param SeqNo 
		Method of ordering records; lowest number comes first
	  */
	public void setSeqNo (int SeqNo)
	{
		set_Value (COLUMNNAME_SeqNo, Integer.valueOf(SeqNo));
	}

	/** Get Sequence.
		@return Method of ordering records; lowest number comes first
	  */
	public int getSeqNo () 
	{
		Integer ii = (Integer)get_Value(COLUMNNAME_SeqNo);
		if (ii == null)
			 return 0;
		return ii.intValue();
	}

	/** Set Selection Column Sequence.
		@param SeqNoSelection 
		Selection Column Sequence
	  */
	public void setSeqNoSelection (int SeqNoSelection)
	{
		set_Value (COLUMNNAME_SeqNoSelection, Integer.valueOf(SeqNoSelection));
	}

	/** Get Selection Column Sequence.
		@return Selection Column Sequence
	  */
	public int getSeqNoSelection () 
	{
		Integer ii = (Integer)get_Value(COLUMNNAME_SeqNoSelection);
		if (ii == null)
			 return 0;
		return ii.intValue();
	}
}<|MERGE_RESOLUTION|>--- conflicted
+++ resolved
@@ -30,11 +30,7 @@
 	/**
 	 *
 	 */
-<<<<<<< HEAD
-	private static final long serialVersionUID = 20180217L;
-=======
 	private static final long serialVersionUID = 20180719L;
->>>>>>> ea215169
 
     /** Standard Constructor */
     public X_AD_InfoColumn (Properties ctx, int AD_InfoColumn_ID, String trxName)
