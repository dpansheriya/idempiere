/******************************************************************************
 * Product: iDempiere ERP & CRM Smart Business Solution                       *
 * Copyright (C) 1999-2012 ComPiere, Inc. All Rights Reserved.                *
 * This program is free software, you can redistribute it and/or modify it    *
 * under the terms version 2 of the GNU General Public License as published   *
 * by the Free Software Foundation. This program is distributed in the hope   *
 * that it will be useful, but WITHOUT ANY WARRANTY, without even the implied *
 * warranty of MERCHANTABILITY or FITNESS FOR A PARTICULAR PURPOSE.           *
 * See the GNU General Public License for more details.                       *
 * You should have received a copy of the GNU General Public License along    *
 * with this program, if not, write to the Free Software Foundation, Inc.,    *
 * 59 Temple Place, Suite 330, Boston, MA 02111-1307 USA.                     *
 * For the text or an alternative of this public license, you may reach us    *
 * ComPiere, Inc., 2620 Augustine Dr. #245, Santa Clara, CA 95054, USA        *
 * or via info@compiere.org or http://www.compiere.org/license.html           *
 *****************************************************************************/
/** Generated Model - DO NOT CHANGE */
package org.compiere.model;

import java.sql.ResultSet;
import java.util.Properties;
import org.compiere.util.ValueNamePair;

/** Generated Model for AD_Ref_Table
 *  @author iDempiere (generated)
 *  @version Release 12 - $Id$ */
@org.adempiere.base.Model(table="AD_Ref_Table")
public class X_AD_Ref_Table extends PO implements I_AD_Ref_Table, I_Persistent
{

	/**
	 *
	 */
<<<<<<< HEAD
	private static final long serialVersionUID = 20240521L;
=======
	private static final long serialVersionUID = 20241222L;
>>>>>>> 59245ec6

    /** Standard Constructor */
    public X_AD_Ref_Table (Properties ctx, int AD_Ref_Table_ID, String trxName)
    {
      super (ctx, AD_Ref_Table_ID, trxName);
      /** if (AD_Ref_Table_ID == 0)
        {
			setAD_Display (0);
			setAD_Key (0);
			setAD_Reference_ID (0);
			setAD_Table_ID (0);
			setEntityType (null);
// @SQL=SELECT CASE WHEN '@P|AdempiereSys:N@'='Y' THEN 'D' ELSE get_sysconfig('DEFAULT_ENTITYTYPE','U',0,0) END FROM Dual
			setIsDisplayIdentifier (false);
// N
			setIsValueDisplayed (false);
        } */
    }

    /** Standard Constructor */
    public X_AD_Ref_Table (Properties ctx, int AD_Ref_Table_ID, String trxName, String ... virtualColumns)
    {
      super (ctx, AD_Ref_Table_ID, trxName, virtualColumns);
      /** if (AD_Ref_Table_ID == 0)
        {
			setAD_Display (0);
			setAD_Key (0);
			setAD_Reference_ID (0);
			setAD_Table_ID (0);
			setEntityType (null);
// @SQL=SELECT CASE WHEN '@P|AdempiereSys:N@'='Y' THEN 'D' ELSE get_sysconfig('DEFAULT_ENTITYTYPE','U',0,0) END FROM Dual
			setIsDisplayIdentifier (false);
// N
			setIsValueDisplayed (false);
        } */
    }

    /** Standard Constructor */
    public X_AD_Ref_Table (Properties ctx, String AD_Ref_Table_UU, String trxName)
    {
      super (ctx, AD_Ref_Table_UU, trxName);
      /** if (AD_Ref_Table_UU == null)
        {
			setAD_Display (0);
			setAD_Key (0);
			setAD_Reference_ID (0);
			setAD_Table_ID (0);
			setEntityType (null);
// @SQL=SELECT CASE WHEN '@P|AdempiereSys:N@'='Y' THEN 'D' ELSE get_sysconfig('DEFAULT_ENTITYTYPE','U',0,0) END FROM Dual
			setIsDisplayIdentifier (false);
// N
			setIsValueDisplayed (false);
        } */
    }

    /** Standard Constructor */
    public X_AD_Ref_Table (Properties ctx, String AD_Ref_Table_UU, String trxName, String ... virtualColumns)
    {
      super (ctx, AD_Ref_Table_UU, trxName, virtualColumns);
      /** if (AD_Ref_Table_UU == null)
        {
			setAD_Display (0);
			setAD_Key (0);
			setAD_Reference_ID (0);
			setAD_Table_ID (0);
			setEntityType (null);
// @SQL=SELECT CASE WHEN '@P|AdempiereSys:N@'='Y' THEN 'D' ELSE get_sysconfig('DEFAULT_ENTITYTYPE','U',0,0) END FROM Dual
			setIsDisplayIdentifier (false);
// N
			setIsValueDisplayed (false);
        } */
    }

    /** Load Constructor */
    public X_AD_Ref_Table (Properties ctx, ResultSet rs, String trxName)
    {
      super (ctx, rs, trxName);
    }

    /** AccessLevel
      * @return 4 - System
      */
    protected int get_AccessLevel()
    {
      return accessLevel.intValue();
    }

    /** Load Meta Data */
    protected POInfo initPO (Properties ctx)
    {
      POInfo poi = POInfo.getPOInfo (ctx, Table_ID, get_TrxName());
      return poi;
    }

    public String toString()
    {
      StringBuilder sb = new StringBuilder ("X_AD_Ref_Table[")
        .append(get_UUID()).append("]");
      return sb.toString();
    }

	public org.compiere.model.I_AD_Column getAD_Disp() throws RuntimeException
	{
		return (org.compiere.model.I_AD_Column)MTable.get(getCtx(), org.compiere.model.I_AD_Column.Table_ID)
			.getPO(getAD_Display(), get_TrxName());
	}

	/** Set Display column.
		@param AD_Display Column that will display
	*/
	public void setAD_Display (int AD_Display)
	{
		set_Value (COLUMNNAME_AD_Display, Integer.valueOf(AD_Display));
	}

	/** Get Display column.
		@return Column that will display
	  */
	public int getAD_Display()
	{
		Integer ii = (Integer)get_Value(COLUMNNAME_AD_Display);
		if (ii == null)
			 return 0;
		return ii.intValue();
	}

	public org.compiere.model.I_AD_InfoWindow getAD_InfoWindow() throws RuntimeException
	{
		return (org.compiere.model.I_AD_InfoWindow)MTable.get(getCtx(), org.compiere.model.I_AD_InfoWindow.Table_ID)
			.getPO(getAD_InfoWindow_ID(), get_TrxName());
	}

	/** Set Info Window.
		@param AD_InfoWindow_ID Info and search/select Window
	*/
	public void setAD_InfoWindow_ID (int AD_InfoWindow_ID)
	{
		if (AD_InfoWindow_ID < 1)
			set_Value (COLUMNNAME_AD_InfoWindow_ID, null);
		else
			set_Value (COLUMNNAME_AD_InfoWindow_ID, Integer.valueOf(AD_InfoWindow_ID));
	}

	/** Get Info Window.
		@return Info and search/select Window
	  */
	public int getAD_InfoWindow_ID()
	{
		Integer ii = (Integer)get_Value(COLUMNNAME_AD_InfoWindow_ID);
		if (ii == null)
			 return 0;
		return ii.intValue();
	}

	public org.compiere.model.I_AD_Column getAD_() throws RuntimeException
	{
		return (org.compiere.model.I_AD_Column)MTable.get(getCtx(), org.compiere.model.I_AD_Column.Table_ID)
			.getPO(getAD_Key(), get_TrxName());
	}

	/** Set Key column.
		@param AD_Key Unique identifier of a record
	*/
	public void setAD_Key (int AD_Key)
	{
		set_Value (COLUMNNAME_AD_Key, Integer.valueOf(AD_Key));
	}

	/** Get Key column.
		@return Unique identifier of a record
	  */
	public int getAD_Key()
	{
		Integer ii = (Integer)get_Value(COLUMNNAME_AD_Key);
		if (ii == null)
			 return 0;
		return ii.intValue();
	}

	/** Set AD_Ref_Table_UU.
		@param AD_Ref_Table_UU AD_Ref_Table_UU
	*/
	public void setAD_Ref_Table_UU (String AD_Ref_Table_UU)
	{
		set_Value (COLUMNNAME_AD_Ref_Table_UU, AD_Ref_Table_UU);
	}

	/** Get AD_Ref_Table_UU.
		@return AD_Ref_Table_UU	  */
	public String getAD_Ref_Table_UU()
	{
		return (String)get_Value(COLUMNNAME_AD_Ref_Table_UU);
	}

	public org.compiere.model.I_AD_Reference getAD_Reference() throws RuntimeException
	{
		return (org.compiere.model.I_AD_Reference)MTable.get(getCtx(), org.compiere.model.I_AD_Reference.Table_ID)
			.getPO(getAD_Reference_ID(), get_TrxName());
	}

	/** Set Reference.
		@param AD_Reference_ID System Reference and Validation
	*/
	public void setAD_Reference_ID (int AD_Reference_ID)
	{
		if (AD_Reference_ID < 1)
			set_ValueNoCheck (COLUMNNAME_AD_Reference_ID, null);
		else
			set_ValueNoCheck (COLUMNNAME_AD_Reference_ID, Integer.valueOf(AD_Reference_ID));
	}

	/** Get Reference.
		@return System Reference and Validation
	  */
	public int getAD_Reference_ID()
	{
		Integer ii = (Integer)get_Value(COLUMNNAME_AD_Reference_ID);
		if (ii == null)
			 return 0;
		return ii.intValue();
	}

    /** Get Record UU/ColumnName
        @return UU/ColumnName pair
      */
    public ValueNamePair getValueNamePair()
    {
        return new ValueNamePair(get_UUID(), String.valueOf(getAD_Reference_ID()));
    }

	public org.compiere.model.I_AD_Table getAD_Table() throws RuntimeException
	{
		return (org.compiere.model.I_AD_Table)MTable.get(getCtx(), org.compiere.model.I_AD_Table.Table_ID)
			.getPO(getAD_Table_ID(), get_TrxName());
	}

	/** Set Table.
		@param AD_Table_ID Database Table information
	*/
	public void setAD_Table_ID (int AD_Table_ID)
	{
		if (AD_Table_ID < 1)
			set_Value (COLUMNNAME_AD_Table_ID, null);
		else
			set_Value (COLUMNNAME_AD_Table_ID, Integer.valueOf(AD_Table_ID));
	}

	/** Get Table.
		@return Database Table information
	  */
	public int getAD_Table_ID()
	{
		Integer ii = (Integer)get_Value(COLUMNNAME_AD_Table_ID);
		if (ii == null)
			 return 0;
		return ii.intValue();
	}

	public org.compiere.model.I_AD_Window getAD_Window() throws RuntimeException
	{
		return (org.compiere.model.I_AD_Window)MTable.get(getCtx(), org.compiere.model.I_AD_Window.Table_ID)
			.getPO(getAD_Window_ID(), get_TrxName());
	}

	/** Set Window.
		@param AD_Window_ID Data entry or display window
	*/
	public void setAD_Window_ID (int AD_Window_ID)
	{
		if (AD_Window_ID < 1)
			set_Value (COLUMNNAME_AD_Window_ID, null);
		else
			set_Value (COLUMNNAME_AD_Window_ID, Integer.valueOf(AD_Window_ID));
	}

	/** Get Window.
		@return Data entry or display window
	  */
	public int getAD_Window_ID()
	{
		Integer ii = (Integer)get_Value(COLUMNNAME_AD_Window_ID);
		if (ii == null)
			 return 0;
		return ii.intValue();
	}

	/** Set Display SQL.
		@param DisplaySQL SQL for display of lookup value
	*/
	public void setDisplaySQL (String DisplaySQL)
	{
		set_Value (COLUMNNAME_DisplaySQL, DisplaySQL);
	}

	/** Get Display SQL.
		@return SQL for display of lookup value
	  */
	public String getDisplaySQL()
	{
		return (String)get_Value(COLUMNNAME_DisplaySQL);
	}

	/** EntityType AD_Reference_ID=389 */
	public static final int ENTITYTYPE_AD_Reference_ID=389;
	/** Set Entity Type.
		@param EntityType Dictionary Entity Type; Determines ownership and synchronization
	*/
	public void setEntityType (String EntityType)
	{

		set_Value (COLUMNNAME_EntityType, EntityType);
	}

	/** Get Entity Type.
		@return Dictionary Entity Type; Determines ownership and synchronization
	  */
	public String getEntityType()
	{
		return (String)get_Value(COLUMNNAME_EntityType);
	}

	/** Set Display Identifier.
		@param IsDisplayIdentifier Display the record identifier
	*/
	public void setIsDisplayIdentifier (boolean IsDisplayIdentifier)
	{
		set_Value (COLUMNNAME_IsDisplayIdentifier, Boolean.valueOf(IsDisplayIdentifier));
	}

	/** Get Display Identifier.
		@return Display the record identifier
	  */
	public boolean isDisplayIdentifier()
	{
		Object oo = get_Value(COLUMNNAME_IsDisplayIdentifier);
		if (oo != null)
		{
			 if (oo instanceof Boolean)
				 return ((Boolean)oo).booleanValue();
			return "Y".equals(oo);
		}
		return false;
	}

	/** Set Display Value.
		@param IsValueDisplayed Displays Value column with the Display column
	*/
	public void setIsValueDisplayed (boolean IsValueDisplayed)
	{
		set_Value (COLUMNNAME_IsValueDisplayed, Boolean.valueOf(IsValueDisplayed));
	}

	/** Get Display Value.
		@return Displays Value column with the Display column
	  */
	public boolean isValueDisplayed()
	{
		Object oo = get_Value(COLUMNNAME_IsValueDisplayed);
		if (oo != null)
		{
			 if (oo instanceof Boolean)
				 return ((Boolean)oo).booleanValue();
			return "Y".equals(oo);
		}
		return false;
	}

	/** Set Sql ORDER BY.
		@param OrderByClause Fully qualified ORDER BY clause
	*/
	public void setOrderByClause (String OrderByClause)
	{
		set_Value (COLUMNNAME_OrderByClause, OrderByClause);
	}

	/** Get Sql ORDER BY.
		@return Fully qualified ORDER BY clause
	  */
	public String getOrderByClause()
	{
		return (String)get_Value(COLUMNNAME_OrderByClause);
	}

	/** Set Sql WHERE.
		@param WhereClause Fully qualified SQL WHERE clause
	*/
	public void setWhereClause (String WhereClause)
	{
		set_Value (COLUMNNAME_WhereClause, WhereClause);
	}

	/** Get Sql WHERE.
		@return Fully qualified SQL WHERE clause
	  */
	public String getWhereClause()
	{
		return (String)get_Value(COLUMNNAME_WhereClause);
	}
}<|MERGE_RESOLUTION|>--- conflicted
+++ resolved
@@ -31,11 +31,8 @@
 	/**
 	 *
 	 */
-<<<<<<< HEAD
-	private static final long serialVersionUID = 20240521L;
-=======
+
 	private static final long serialVersionUID = 20241222L;
->>>>>>> 59245ec6
 
     /** Standard Constructor */
     public X_AD_Ref_Table (Properties ctx, int AD_Ref_Table_ID, String trxName)
