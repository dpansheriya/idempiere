/******************************************************************************
 * Product: iDempiere ERP & CRM Smart Business Solution                       *
 * Copyright (C) 1999-2012 ComPiere, Inc. All Rights Reserved.                *
 * This program is free software, you can redistribute it and/or modify it    *
 * under the terms version 2 of the GNU General Public License as published   *
 * by the Free Software Foundation. This program is distributed in the hope   *
 * that it will be useful, but WITHOUT ANY WARRANTY, without even the implied *
 * warranty of MERCHANTABILITY or FITNESS FOR A PARTICULAR PURPOSE.           *
 * See the GNU General Public License for more details.                       *
 * You should have received a copy of the GNU General Public License along    *
 * with this program, if not, write to the Free Software Foundation, Inc.,    *
 * 59 Temple Place, Suite 330, Boston, MA 02111-1307 USA.                     *
 * For the text or an alternative of this public license, you may reach us    *
 * ComPiere, Inc., 2620 Augustine Dr. #245, Santa Clara, CA 95054, USA        *
 * or via info@compiere.org or http://www.compiere.org/license.html           *
 *****************************************************************************/
/** Generated Model - DO NOT CHANGE */
package org.compiere.model;

import java.sql.ResultSet;
import java.util.Properties;
import org.compiere.util.ValueNamePair;

/** Generated Model for AD_Ref_Table
 *  @author iDempiere (generated)
 *  @version Release 13 - $Id$ */
@org.adempiere.base.Model(table="AD_Ref_Table")
public class X_AD_Ref_Table extends PO implements I_AD_Ref_Table, I_Persistent
{

	/**
	 *
	 */
<<<<<<< HEAD
	private static final long serialVersionUID = 20250212L;
=======
	private static final long serialVersionUID = 20250805L;
>>>>>>> f9572315

    /** Standard Constructor */
    public X_AD_Ref_Table (Properties ctx, int AD_Ref_Table_ID, String trxName)
    {
      super (ctx, AD_Ref_Table_ID, trxName);
      /** if (AD_Ref_Table_ID == 0)
        {
			setAD_Display (0);
			setAD_Key (0);
			setAD_Reference_ID (0);
			setAD_Table_ID (0);
			setEntityType (null);
// @SQL=SELECT CASE WHEN '@P|AdempiereSys:N@'='Y' THEN 'D' ELSE get_sysconfig('DEFAULT_ENTITYTYPE','U',0,0) END FROM Dual
			setIsDisplayIdentifier (false);
// N
			setIsValueDisplayed (false);
        } */
    }

    /** Standard Constructor */
    public X_AD_Ref_Table (Properties ctx, int AD_Ref_Table_ID, String trxName, String ... virtualColumns)
    {
      super (ctx, AD_Ref_Table_ID, trxName, virtualColumns);
      /** if (AD_Ref_Table_ID == 0)
        {
			setAD_Display (0);
			setAD_Key (0);
			setAD_Reference_ID (0);
			setAD_Table_ID (0);
			setEntityType (null);
// @SQL=SELECT CASE WHEN '@P|AdempiereSys:N@'='Y' THEN 'D' ELSE get_sysconfig('DEFAULT_ENTITYTYPE','U',0,0) END FROM Dual
			setIsDisplayIdentifier (false);
// N
			setIsValueDisplayed (false);
        } */
    }

    /** Standard Constructor */
    public X_AD_Ref_Table (Properties ctx, String AD_Ref_Table_UU, String trxName)
    {
      super (ctx, AD_Ref_Table_UU, trxName);
      /** if (AD_Ref_Table_UU == null)
        {
			setAD_Display (0);
			setAD_Key (0);
			setAD_Reference_ID (0);
			setAD_Table_ID (0);
			setEntityType (null);
// @SQL=SELECT CASE WHEN '@P|AdempiereSys:N@'='Y' THEN 'D' ELSE get_sysconfig('DEFAULT_ENTITYTYPE','U',0,0) END FROM Dual
			setIsDisplayIdentifier (false);
// N
			setIsValueDisplayed (false);
        } */
    }

    /** Standard Constructor */
    public X_AD_Ref_Table (Properties ctx, String AD_Ref_Table_UU, String trxName, String ... virtualColumns)
    {
      super (ctx, AD_Ref_Table_UU, trxName, virtualColumns);
      /** if (AD_Ref_Table_UU == null)
        {
			setAD_Display (0);
			setAD_Key (0);
			setAD_Reference_ID (0);
			setAD_Table_ID (0);
			setEntityType (null);
// @SQL=SELECT CASE WHEN '@P|AdempiereSys:N@'='Y' THEN 'D' ELSE get_sysconfig('DEFAULT_ENTITYTYPE','U',0,0) END FROM Dual
			setIsDisplayIdentifier (false);
// N
			setIsValueDisplayed (false);
        } */
    }

    /** Load Constructor */
    public X_AD_Ref_Table (Properties ctx, ResultSet rs, String trxName)
    {
      super (ctx, rs, trxName);
    }

    /** AccessLevel
      * @return 4 - System
      */
    protected int get_AccessLevel()
    {
      return accessLevel.intValue();
    }

    /** Load Meta Data */
    protected POInfo initPO (Properties ctx)
    {
      POInfo poi = POInfo.getPOInfo (ctx, Table_ID, get_TrxName());
      return poi;
    }

    public String toString()
    {
      StringBuilder sb = new StringBuilder ("X_AD_Ref_Table[")
        .append(get_UUID()).append("]");
      return sb.toString();
    }

	@Deprecated(since="13") // use better methods with cache
	public org.compiere.model.I_AD_Column getAD_Disp() throws RuntimeException
	{
		return (org.compiere.model.I_AD_Column)MTable.get(getCtx(), org.compiere.model.I_AD_Column.Table_ID)
			.getPO(getAD_Display(), get_TrxName());
	}

	/** Set Display column.
		@param AD_Display Column that will display
	*/
	public void setAD_Display (int AD_Display)
	{
		set_Value (COLUMNNAME_AD_Display, Integer.valueOf(AD_Display));
	}

	/** Get Display column.
		@return Column that will display
	  */
	public int getAD_Display()
	{
		Integer ii = (Integer)get_Value(COLUMNNAME_AD_Display);
		if (ii == null)
			 return 0;
		return ii.intValue();
	}

	@Deprecated(since="13") // use better methods with cache
	public org.compiere.model.I_AD_InfoWindow getAD_InfoWindow() throws RuntimeException
	{
		return (org.compiere.model.I_AD_InfoWindow)MTable.get(getCtx(), org.compiere.model.I_AD_InfoWindow.Table_ID)
			.getPO(getAD_InfoWindow_ID(), get_TrxName());
	}

	/** Set Info Window.
		@param AD_InfoWindow_ID Info and search/select Window
	*/
	public void setAD_InfoWindow_ID (int AD_InfoWindow_ID)
	{
		if (AD_InfoWindow_ID < 1)
			set_Value (COLUMNNAME_AD_InfoWindow_ID, null);
		else
			set_Value (COLUMNNAME_AD_InfoWindow_ID, Integer.valueOf(AD_InfoWindow_ID));
	}

	/** Get Info Window.
		@return Info and search/select Window
	  */
	public int getAD_InfoWindow_ID()
	{
		Integer ii = (Integer)get_Value(COLUMNNAME_AD_InfoWindow_ID);
		if (ii == null)
			 return 0;
		return ii.intValue();
	}

	@Deprecated(since="13") // use better methods with cache
	public org.compiere.model.I_AD_Column getAD_() throws RuntimeException
	{
		return (org.compiere.model.I_AD_Column)MTable.get(getCtx(), org.compiere.model.I_AD_Column.Table_ID)
			.getPO(getAD_Key(), get_TrxName());
	}

	/** Set Key column.
		@param AD_Key Unique identifier of a record
	*/
	public void setAD_Key (int AD_Key)
	{
		set_Value (COLUMNNAME_AD_Key, Integer.valueOf(AD_Key));
	}

	/** Get Key column.
		@return Unique identifier of a record
	  */
	public int getAD_Key()
	{
		Integer ii = (Integer)get_Value(COLUMNNAME_AD_Key);
		if (ii == null)
			 return 0;
		return ii.intValue();
	}

	/** Set AD_Ref_Table_UU.
		@param AD_Ref_Table_UU AD_Ref_Table_UU
	*/
	public void setAD_Ref_Table_UU (String AD_Ref_Table_UU)
	{
		set_Value (COLUMNNAME_AD_Ref_Table_UU, AD_Ref_Table_UU);
	}

	/** Get AD_Ref_Table_UU.
		@return AD_Ref_Table_UU	  */
	public String getAD_Ref_Table_UU()
	{
		return (String)get_Value(COLUMNNAME_AD_Ref_Table_UU);
	}

	@Deprecated(since="13") // use better methods with cache
	public org.compiere.model.I_AD_Reference getAD_Reference() throws RuntimeException
	{
		return (org.compiere.model.I_AD_Reference)MTable.get(getCtx(), org.compiere.model.I_AD_Reference.Table_ID)
			.getPO(getAD_Reference_ID(), get_TrxName());
	}

	/** Set Reference.
		@param AD_Reference_ID System Reference and Validation
	*/
	public void setAD_Reference_ID (int AD_Reference_ID)
	{
		if (AD_Reference_ID < 1)
			set_ValueNoCheck (COLUMNNAME_AD_Reference_ID, null);
		else
			set_ValueNoCheck (COLUMNNAME_AD_Reference_ID, Integer.valueOf(AD_Reference_ID));
	}

	/** Get Reference.
		@return System Reference and Validation
	  */
	public int getAD_Reference_ID()
	{
		Integer ii = (Integer)get_Value(COLUMNNAME_AD_Reference_ID);
		if (ii == null)
			 return 0;
		return ii.intValue();
	}

    /** Get Record UU/ColumnName
        @return UU/ColumnName pair
      */
    public ValueNamePair getValueNamePair()
    {
        return new ValueNamePair(get_UUID(), String.valueOf(getAD_Reference_ID()));
    }

	@Deprecated(since="13") // use better methods with cache
	public org.compiere.model.I_AD_Table getAD_Table() throws RuntimeException
	{
		return (org.compiere.model.I_AD_Table)MTable.get(getCtx(), org.compiere.model.I_AD_Table.Table_ID)
			.getPO(getAD_Table_ID(), get_TrxName());
	}

	/** Set Table.
		@param AD_Table_ID Database Table information
	*/
	public void setAD_Table_ID (int AD_Table_ID)
	{
		if (AD_Table_ID < 1)
			set_Value (COLUMNNAME_AD_Table_ID, null);
		else
			set_Value (COLUMNNAME_AD_Table_ID, Integer.valueOf(AD_Table_ID));
	}

	/** Get Table.
		@return Database Table information
	  */
	public int getAD_Table_ID()
	{
		Integer ii = (Integer)get_Value(COLUMNNAME_AD_Table_ID);
		if (ii == null)
			 return 0;
		return ii.intValue();
	}

	@Deprecated(since="13") // use better methods with cache
	public org.compiere.model.I_AD_Window getAD_Window() throws RuntimeException
	{
		return (org.compiere.model.I_AD_Window)MTable.get(getCtx(), org.compiere.model.I_AD_Window.Table_ID)
			.getPO(getAD_Window_ID(), get_TrxName());
	}

	/** Set Window.
		@param AD_Window_ID Data entry or display window
	*/
	public void setAD_Window_ID (int AD_Window_ID)
	{
		if (AD_Window_ID < 1)
			set_Value (COLUMNNAME_AD_Window_ID, null);
		else
			set_Value (COLUMNNAME_AD_Window_ID, Integer.valueOf(AD_Window_ID));
	}

	/** Get Window.
		@return Data entry or display window
	  */
	public int getAD_Window_ID()
	{
		Integer ii = (Integer)get_Value(COLUMNNAME_AD_Window_ID);
		if (ii == null)
			 return 0;
		return ii.intValue();
	}

	/** Set Display SQL.
		@param DisplaySQL SQL for display of lookup value
	*/
	public void setDisplaySQL (String DisplaySQL)
	{
		set_Value (COLUMNNAME_DisplaySQL, DisplaySQL);
	}

	/** Get Display SQL.
		@return SQL for display of lookup value
	  */
	public String getDisplaySQL()
	{
		return (String)get_Value(COLUMNNAME_DisplaySQL);
	}

	/** EntityType AD_Reference_ID=389 */
	public static final int ENTITYTYPE_AD_Reference_ID=389;
	/** Set Entity Type.
		@param EntityType Dictionary Entity Type; Determines ownership and synchronization
	*/
	public void setEntityType (String EntityType)
	{

		set_Value (COLUMNNAME_EntityType, EntityType);
	}

	/** Get Entity Type.
		@return Dictionary Entity Type; Determines ownership and synchronization
	  */
	public String getEntityType()
	{
		return (String)get_Value(COLUMNNAME_EntityType);
	}

	/** Set Display Identifier.
		@param IsDisplayIdentifier Display the record identifier
	*/
	public void setIsDisplayIdentifier (boolean IsDisplayIdentifier)
	{
		set_Value (COLUMNNAME_IsDisplayIdentifier, Boolean.valueOf(IsDisplayIdentifier));
	}

	/** Get Display Identifier.
		@return Display the record identifier
	  */
	public boolean isDisplayIdentifier()
	{
		Object oo = get_Value(COLUMNNAME_IsDisplayIdentifier);
		if (oo != null)
		{
			 if (oo instanceof Boolean)
				 return ((Boolean)oo).booleanValue();
			return "Y".equals(oo);
		}
		return false;
	}

	/** Set Display Value.
		@param IsValueDisplayed Displays Value column with the Display column
	*/
	public void setIsValueDisplayed (boolean IsValueDisplayed)
	{
		set_Value (COLUMNNAME_IsValueDisplayed, Boolean.valueOf(IsValueDisplayed));
	}

	/** Get Display Value.
		@return Displays Value column with the Display column
	  */
	public boolean isValueDisplayed()
	{
		Object oo = get_Value(COLUMNNAME_IsValueDisplayed);
		if (oo != null)
		{
			 if (oo instanceof Boolean)
				 return ((Boolean)oo).booleanValue();
			return "Y".equals(oo);
		}
		return false;
	}

	/** Set Sql ORDER BY.
		@param OrderByClause Fully qualified ORDER BY clause
	*/
	public void setOrderByClause (String OrderByClause)
	{
		set_Value (COLUMNNAME_OrderByClause, OrderByClause);
	}

	/** Get Sql ORDER BY.
		@return Fully qualified ORDER BY clause
	  */
	public String getOrderByClause()
	{
		return (String)get_Value(COLUMNNAME_OrderByClause);
	}

	/** Set Sql WHERE.
		@param WhereClause Fully qualified SQL WHERE clause
	*/
	public void setWhereClause (String WhereClause)
	{
		set_Value (COLUMNNAME_WhereClause, WhereClause);
	}

	/** Get Sql WHERE.
		@return Fully qualified SQL WHERE clause
	  */
	public String getWhereClause()
	{
		return (String)get_Value(COLUMNNAME_WhereClause);
	}
}<|MERGE_RESOLUTION|>--- conflicted
+++ resolved
@@ -31,11 +31,7 @@
 	/**
 	 *
 	 */
-<<<<<<< HEAD
 	private static final long serialVersionUID = 20250212L;
-=======
-	private static final long serialVersionUID = 20250805L;
->>>>>>> f9572315
 
     /** Standard Constructor */
     public X_AD_Ref_Table (Properties ctx, int AD_Ref_Table_ID, String trxName)
