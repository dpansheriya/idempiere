/******************************************************************************
 * Product: iDempiere ERP & CRM Smart Business Solution                       *
 * Copyright (C) 1999-2012 ComPiere, Inc. All Rights Reserved.                *
 * This program is free software, you can redistribute it and/or modify it    *
 * under the terms version 2 of the GNU General Public License as published   *
 * by the Free Software Foundation. This program is distributed in the hope   *
 * that it will be useful, but WITHOUT ANY WARRANTY, without even the implied *
 * warranty of MERCHANTABILITY or FITNESS FOR A PARTICULAR PURPOSE.           *
 * See the GNU General Public License for more details.                       *
 * You should have received a copy of the GNU General Public License along    *
 * with this program, if not, write to the Free Software Foundation, Inc.,    *
 * 59 Temple Place, Suite 330, Boston, MA 02111-1307 USA.                     *
 * For the text or an alternative of this public license, you may reach us    *
 * ComPiere, Inc., 2620 Augustine Dr. #245, Santa Clara, CA 95054, USA        *
 * or via info@compiere.org or http://www.compiere.org/license.html           *
 *****************************************************************************/
/** Generated Model - DO NOT CHANGE */
package org.compiere.model;

import java.sql.ResultSet;
import java.util.Properties;
import org.compiere.util.KeyNamePair;

/** Generated Model for AD_WF_Responsible
 *  @author iDempiere (generated)
 *  @version Release 13 - $Id$ */
@org.adempiere.base.Model(table="AD_WF_Responsible")
public class X_AD_WF_Responsible extends PO implements I_AD_WF_Responsible, I_Persistent
{

	/**
	 *
	 */
<<<<<<< HEAD
	private static final long serialVersionUID = 20250422L;
=======
	private static final long serialVersionUID = 20241121L;
>>>>>>> 34e4f5cc

    /** Standard Constructor */
    public X_AD_WF_Responsible (Properties ctx, int AD_WF_Responsible_ID, String trxName)
    {
      super (ctx, AD_WF_Responsible_ID, trxName);
      /** if (AD_WF_Responsible_ID == 0)
        {
			setAD_Role_ID (0);
			setAD_WF_Responsible_ID (0);
			setEntityType (null);
// @SQL=SELECT CASE WHEN '@P|AdempiereSys:N@'='Y' THEN 'D' ELSE get_sysconfig('DEFAULT_ENTITYTYPE','U',0,0) END FROM Dual
			setName (null);
			setResponsibleType (null);
        } */
    }

    /** Standard Constructor */
    public X_AD_WF_Responsible (Properties ctx, int AD_WF_Responsible_ID, String trxName, String ... virtualColumns)
    {
      super (ctx, AD_WF_Responsible_ID, trxName, virtualColumns);
      /** if (AD_WF_Responsible_ID == 0)
        {
			setAD_Role_ID (0);
			setAD_WF_Responsible_ID (0);
			setEntityType (null);
// @SQL=SELECT CASE WHEN '@P|AdempiereSys:N@'='Y' THEN 'D' ELSE get_sysconfig('DEFAULT_ENTITYTYPE','U',0,0) END FROM Dual
			setName (null);
			setResponsibleType (null);
        } */
    }

    /** Standard Constructor */
    public X_AD_WF_Responsible (Properties ctx, String AD_WF_Responsible_UU, String trxName)
    {
      super (ctx, AD_WF_Responsible_UU, trxName);
      /** if (AD_WF_Responsible_UU == null)
        {
			setAD_Role_ID (0);
			setAD_WF_Responsible_ID (0);
			setEntityType (null);
// @SQL=SELECT CASE WHEN '@P|AdempiereSys:N@'='Y' THEN 'D' ELSE get_sysconfig('DEFAULT_ENTITYTYPE','U',0,0) END FROM Dual
			setName (null);
			setResponsibleType (null);
        } */
    }

    /** Standard Constructor */
    public X_AD_WF_Responsible (Properties ctx, String AD_WF_Responsible_UU, String trxName, String ... virtualColumns)
    {
      super (ctx, AD_WF_Responsible_UU, trxName, virtualColumns);
      /** if (AD_WF_Responsible_UU == null)
        {
			setAD_Role_ID (0);
			setAD_WF_Responsible_ID (0);
			setEntityType (null);
// @SQL=SELECT CASE WHEN '@P|AdempiereSys:N@'='Y' THEN 'D' ELSE get_sysconfig('DEFAULT_ENTITYTYPE','U',0,0) END FROM Dual
			setName (null);
			setResponsibleType (null);
        } */
    }

    /** Load Constructor */
    public X_AD_WF_Responsible (Properties ctx, ResultSet rs, String trxName)
    {
      super (ctx, rs, trxName);
    }

    /** AccessLevel
      * @return 6 - System - Client
      */
    protected int get_AccessLevel()
    {
      return accessLevel.intValue();
    }

    /** Load Meta Data */
    protected POInfo initPO (Properties ctx)
    {
      POInfo poi = POInfo.getPOInfo (ctx, Table_ID, get_TrxName());
      return poi;
    }

    public String toString()
    {
      StringBuilder sb = new StringBuilder ("X_AD_WF_Responsible[")
        .append(get_ID()).append(",Name=").append(getName()).append("]");
      return sb.toString();
    }

	public org.compiere.model.I_AD_Role getAD_Role() throws RuntimeException
	{
		return (org.compiere.model.I_AD_Role)MTable.get(getCtx(), org.compiere.model.I_AD_Role.Table_ID)
			.getPO(getAD_Role_ID(), get_TrxName());
	}

	/** Set Role.
		@param AD_Role_ID Responsibility Role
	*/
	public void setAD_Role_ID (int AD_Role_ID)
	{
		if (AD_Role_ID < 0)
			set_Value (COLUMNNAME_AD_Role_ID, null);
		else
			set_Value (COLUMNNAME_AD_Role_ID, Integer.valueOf(AD_Role_ID));
	}

	/** Get Role.
		@return Responsibility Role
	  */
	public int getAD_Role_ID()
	{
		Integer ii = (Integer)get_Value(COLUMNNAME_AD_Role_ID);
		if (ii == null)
			 return 0;
		return ii.intValue();
	}

	public org.compiere.model.I_AD_User getAD_User() throws RuntimeException
	{
		return (org.compiere.model.I_AD_User)MTable.get(getCtx(), org.compiere.model.I_AD_User.Table_ID)
			.getPO(getAD_User_ID(), get_TrxName());
	}

	/** Set User/Contact.
		@param AD_User_ID User within the system - Internal or Business Partner Contact
	*/
	public void setAD_User_ID (int AD_User_ID)
	{
		if (AD_User_ID < 1)
			set_Value (COLUMNNAME_AD_User_ID, null);
		else
			set_Value (COLUMNNAME_AD_User_ID, Integer.valueOf(AD_User_ID));
	}

	/** Get User/Contact.
		@return User within the system - Internal or Business Partner Contact
	  */
	public int getAD_User_ID()
	{
		Integer ii = (Integer)get_Value(COLUMNNAME_AD_User_ID);
		if (ii == null)
			 return 0;
		return ii.intValue();
	}

	/** Set Workflow Responsible.
		@param AD_WF_Responsible_ID Responsible for Workflow Execution
	*/
	public void setAD_WF_Responsible_ID (int AD_WF_Responsible_ID)
	{
		if (AD_WF_Responsible_ID < 1)
			set_ValueNoCheck (COLUMNNAME_AD_WF_Responsible_ID, null);
		else
			set_ValueNoCheck (COLUMNNAME_AD_WF_Responsible_ID, Integer.valueOf(AD_WF_Responsible_ID));
	}

	/** Get Workflow Responsible.
		@return Responsible for Workflow Execution
	  */
	public int getAD_WF_Responsible_ID()
	{
		Integer ii = (Integer)get_Value(COLUMNNAME_AD_WF_Responsible_ID);
		if (ii == null)
			 return 0;
		return ii.intValue();
	}

	/** Set AD_WF_Responsible_UU.
		@param AD_WF_Responsible_UU AD_WF_Responsible_UU
	*/
	public void setAD_WF_Responsible_UU (String AD_WF_Responsible_UU)
	{
		set_Value (COLUMNNAME_AD_WF_Responsible_UU, AD_WF_Responsible_UU);
	}

	/** Get AD_WF_Responsible_UU.
		@return AD_WF_Responsible_UU	  */
	public String getAD_WF_Responsible_UU()
	{
		return (String)get_Value(COLUMNNAME_AD_WF_Responsible_UU);
	}

	/** Set Description.
		@param Description Optional short description of the record
	*/
	public void setDescription (String Description)
	{
		set_Value (COLUMNNAME_Description, Description);
	}

	/** Get Description.
		@return Optional short description of the record
	  */
	public String getDescription()
	{
		return (String)get_Value(COLUMNNAME_Description);
	}

	/** EntityType AD_Reference_ID=389 */
	public static final int ENTITYTYPE_AD_Reference_ID=389;
	/** Set Entity Type.
		@param EntityType Dictionary Entity Type; Determines ownership and synchronization
	*/
	public void setEntityType (String EntityType)
	{

		set_Value (COLUMNNAME_EntityType, EntityType);
	}

	/** Get Entity Type.
		@return Dictionary Entity Type; Determines ownership and synchronization
	  */
	public String getEntityType()
	{
		return (String)get_Value(COLUMNNAME_EntityType);
	}

	/** Set Name.
		@param Name Alphanumeric identifier of the entity
	*/
	public void setName (String Name)
	{
		set_Value (COLUMNNAME_Name, Name);
	}

	/** Get Name.
		@return Alphanumeric identifier of the entity
	  */
	public String getName()
	{
		return (String)get_Value(COLUMNNAME_Name);
	}

    /** Get Record ID/ColumnName
        @return ID/ColumnName pair
      */
    public KeyNamePair getKeyNamePair()
    {
        return new KeyNamePair(get_ID(), getName());
    }

	public org.compiere.model.I_AD_WF_Responsible getOverride() throws RuntimeException
	{
		return (org.compiere.model.I_AD_WF_Responsible)MTable.get(getCtx(), org.compiere.model.I_AD_WF_Responsible.Table_ID)
			.getPO(getOverride_ID(), get_TrxName());
	}

	/** Set Overridden WF Responsible.
		@param Override_ID Overridden WF Responsible
	*/
	public void setOverride_ID (int Override_ID)
	{
		if (Override_ID < 1)
			set_Value (COLUMNNAME_Override_ID, null);
		else
			set_Value (COLUMNNAME_Override_ID, Integer.valueOf(Override_ID));
	}

	/** Get Overridden WF Responsible.
		@return Overridden WF Responsible	  */
	public int getOverride_ID()
	{
		Integer ii = (Integer)get_Value(COLUMNNAME_Override_ID);
		if (ii == null)
			 return 0;
		return ii.intValue();
	}

	/** ResponsibleType AD_Reference_ID=304 */
	public static final int RESPONSIBLETYPE_AD_Reference_ID=304;
	/** Human = H */
	public static final String RESPONSIBLETYPE_Human = "H";
	/** Initiator = I */
	public static final String RESPONSIBLETYPE_Initiator = "I";
	/** Manual = M */
	public static final String RESPONSIBLETYPE_Manual = "M";
	/** Organization = O */
	public static final String RESPONSIBLETYPE_Organization = "O";
	/** Role = R */
	public static final String RESPONSIBLETYPE_Role = "R";
	/** System Resource = S */
	public static final String RESPONSIBLETYPE_SystemResource = "S";
	/** Supervisor = SV */
	public static final String RESPONSIBLETYPE_Supervisor = "SV";
	/** Set Responsible Type.
		@param ResponsibleType Type of the Responsibility for a workflow
	*/
	public void setResponsibleType (String ResponsibleType)
	{

		set_Value (COLUMNNAME_ResponsibleType, ResponsibleType);
	}

	/** Get Responsible Type.
		@return Type of the Responsibility for a workflow
	  */
	public String getResponsibleType()
	{
		return (String)get_Value(COLUMNNAME_ResponsibleType);
	}
}<|MERGE_RESOLUTION|>--- conflicted
+++ resolved
@@ -31,11 +31,7 @@
 	/**
 	 *
 	 */
-<<<<<<< HEAD
 	private static final long serialVersionUID = 20250422L;
-=======
-	private static final long serialVersionUID = 20241121L;
->>>>>>> 34e4f5cc
 
     /** Standard Constructor */
     public X_AD_WF_Responsible (Properties ctx, int AD_WF_Responsible_ID, String trxName)
