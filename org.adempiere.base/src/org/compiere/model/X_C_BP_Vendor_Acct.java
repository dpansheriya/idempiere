/******************************************************************************
 * Product: iDempiere ERP & CRM Smart Business Solution                       *
 * Copyright (C) 1999-2012 ComPiere, Inc. All Rights Reserved.                *
 * This program is free software, you can redistribute it and/or modify it    *
 * under the terms version 2 of the GNU General Public License as published   *
 * by the Free Software Foundation. This program is distributed in the hope   *
 * that it will be useful, but WITHOUT ANY WARRANTY, without even the implied *
 * warranty of MERCHANTABILITY or FITNESS FOR A PARTICULAR PURPOSE.           *
 * See the GNU General Public License for more details.                       *
 * You should have received a copy of the GNU General Public License along    *
 * with this program, if not, write to the Free Software Foundation, Inc.,    *
 * 59 Temple Place, Suite 330, Boston, MA 02111-1307 USA.                     *
 * For the text or an alternative of this public license, you may reach us    *
 * ComPiere, Inc., 2620 Augustine Dr. #245, Santa Clara, CA 95054, USA        *
 * or via info@compiere.org or http://www.compiere.org/license.html           *
 *****************************************************************************/
/** Generated Model - DO NOT CHANGE */
package org.compiere.model;

import java.sql.ResultSet;
import java.util.Properties;

/** Generated Model for C_BP_Vendor_Acct
 *  @author iDempiere (generated)
 *  @version Release 13 - $Id$ */
@org.adempiere.base.Model(table="C_BP_Vendor_Acct")
public class X_C_BP_Vendor_Acct extends PO implements I_C_BP_Vendor_Acct, I_Persistent
{

	/**
	 *
	 */
	private static final long serialVersionUID = 20250805L;

    /** Standard Constructor */
    public X_C_BP_Vendor_Acct (Properties ctx, int C_BP_Vendor_Acct_ID, String trxName)
    {
      super (ctx, C_BP_Vendor_Acct_ID, trxName);
      /** if (C_BP_Vendor_Acct_ID == 0)
        {
			setB_PaymentSelect_Acct (0);
			setC_AcctSchema_ID (0);
			setC_BPartner_ID (0);
			setV_Liability_Acct (0);
			setV_Prepayment_Acct (0);
        } */
    }

    /** Standard Constructor */
    public X_C_BP_Vendor_Acct (Properties ctx, int C_BP_Vendor_Acct_ID, String trxName, String ... virtualColumns)
    {
      super (ctx, C_BP_Vendor_Acct_ID, trxName, virtualColumns);
      /** if (C_BP_Vendor_Acct_ID == 0)
        {
			setC_AcctSchema_ID (0);
			setC_BPartner_ID (0);
			setV_Liability_Acct (0);
			setV_Prepayment_Acct (0);
        } */
    }

    /** Standard Constructor */
    public X_C_BP_Vendor_Acct (Properties ctx, String C_BP_Vendor_Acct_UU, String trxName)
    {
      super (ctx, C_BP_Vendor_Acct_UU, trxName);
      /** if (C_BP_Vendor_Acct_UU == null)
        {
			setC_AcctSchema_ID (0);
			setC_BPartner_ID (0);
			setV_Liability_Acct (0);
			setV_Prepayment_Acct (0);
        } */
    }

    /** Standard Constructor */
    public X_C_BP_Vendor_Acct (Properties ctx, String C_BP_Vendor_Acct_UU, String trxName, String ... virtualColumns)
    {
      super (ctx, C_BP_Vendor_Acct_UU, trxName, virtualColumns);
      /** if (C_BP_Vendor_Acct_UU == null)
        {
			setC_AcctSchema_ID (0);
			setC_BPartner_ID (0);
			setV_Liability_Acct (0);
			setV_Prepayment_Acct (0);
        } */
    }

    /** Load Constructor */
    public X_C_BP_Vendor_Acct (Properties ctx, ResultSet rs, String trxName)
    {
      super (ctx, rs, trxName);
    }

    /** AccessLevel
      * @return 3 - Client - Org
      */
    protected int get_AccessLevel()
    {
      return accessLevel.intValue();
    }

    /** Load Meta Data */
    protected POInfo initPO (Properties ctx)
    {
      POInfo poi = POInfo.getPOInfo (ctx, Table_ID, get_TrxName());
      return poi;
    }

    public String toString()
    {
      StringBuilder sb = new StringBuilder ("X_C_BP_Vendor_Acct[")
        .append(get_UUID()).append("]");
      return sb.toString();
    }

<<<<<<< HEAD
	public I_C_ValidCombination getB_PaymentSelect_A() throws RuntimeException
    {
		return (I_C_ValidCombination)MTable.get(getCtx(), I_C_ValidCombination.Table_Name)
			.getPO(getB_PaymentSelect_Acct(), get_TrxName());	}

	/** Set Payment Selection.
		@param B_PaymentSelect_Acct 
		AP Payment Selection Clearing Account
	  */
	public void setB_PaymentSelect_Acct (int B_PaymentSelect_Acct)
	{
		set_Value (COLUMNNAME_B_PaymentSelect_Acct, Integer.valueOf(B_PaymentSelect_Acct));
	}

	/** Get Payment Selection.
		@return AP Payment Selection Clearing Account
	  */
	public int getB_PaymentSelect_Acct () 
	{
		Integer ii = (Integer)get_Value(COLUMNNAME_B_PaymentSelect_Acct);
		if (ii == null)
			 return 0;
		return ii.intValue();
	}

=======
	@Deprecated(since="13") // use better methods with cache
>>>>>>> e4b5dde1
	public org.compiere.model.I_C_AcctSchema getC_AcctSchema() throws RuntimeException
	{
		return (org.compiere.model.I_C_AcctSchema)MTable.get(getCtx(), org.compiere.model.I_C_AcctSchema.Table_ID)
			.getPO(getC_AcctSchema_ID(), get_TrxName());
	}

	/** Set Accounting Schema.
		@param C_AcctSchema_ID Rules for accounting
	*/
	public void setC_AcctSchema_ID (int C_AcctSchema_ID)
	{
		if (C_AcctSchema_ID < 1)
			set_ValueNoCheck (COLUMNNAME_C_AcctSchema_ID, null);
		else
			set_ValueNoCheck (COLUMNNAME_C_AcctSchema_ID, Integer.valueOf(C_AcctSchema_ID));
	}

	/** Get Accounting Schema.
		@return Rules for accounting
	  */
	public int getC_AcctSchema_ID()
	{
		Integer ii = (Integer)get_Value(COLUMNNAME_C_AcctSchema_ID);
		if (ii == null)
			 return 0;
		return ii.intValue();
	}

	/** Set C_BP_Vendor_Acct_UU.
		@param C_BP_Vendor_Acct_UU C_BP_Vendor_Acct_UU
	*/
	public void setC_BP_Vendor_Acct_UU (String C_BP_Vendor_Acct_UU)
	{
		set_Value (COLUMNNAME_C_BP_Vendor_Acct_UU, C_BP_Vendor_Acct_UU);
	}

	/** Get C_BP_Vendor_Acct_UU.
		@return C_BP_Vendor_Acct_UU	  */
	public String getC_BP_Vendor_Acct_UU()
	{
		return (String)get_Value(COLUMNNAME_C_BP_Vendor_Acct_UU);
	}

	@Deprecated(since="13") // use better methods with cache
	public org.compiere.model.I_C_BPartner getC_BPartner() throws RuntimeException
	{
		return (org.compiere.model.I_C_BPartner)MTable.get(getCtx(), org.compiere.model.I_C_BPartner.Table_ID)
			.getPO(getC_BPartner_ID(), get_TrxName());
	}

	/** Set Business Partner.
		@param C_BPartner_ID Identifies a Business Partner
	*/
	public void setC_BPartner_ID (int C_BPartner_ID)
	{
		if (C_BPartner_ID < 1)
			set_ValueNoCheck (COLUMNNAME_C_BPartner_ID, null);
		else
			set_ValueNoCheck (COLUMNNAME_C_BPartner_ID, Integer.valueOf(C_BPartner_ID));
	}

	/** Get Business Partner.
		@return Identifies a Business Partner
	  */
	public int getC_BPartner_ID()
	{
		Integer ii = (Integer)get_Value(COLUMNNAME_C_BPartner_ID);
		if (ii == null)
			 return 0;
		return ii.intValue();
	}

	@Deprecated(since="13") // use better methods with cache
	public I_C_ValidCombination getV_Liability_A() throws RuntimeException
	{
		return (I_C_ValidCombination)MTable.get(getCtx(), I_C_ValidCombination.Table_ID)
			.getPO(getV_Liability_Acct(), get_TrxName());
	}

	/** Set Vendor Liability.
		@param V_Liability_Acct Account for Vendor Liability
	*/
	public void setV_Liability_Acct (int V_Liability_Acct)
	{
		set_Value (COLUMNNAME_V_Liability_Acct, Integer.valueOf(V_Liability_Acct));
	}

	/** Get Vendor Liability.
		@return Account for Vendor Liability
	  */
	public int getV_Liability_Acct()
	{
		Integer ii = (Integer)get_Value(COLUMNNAME_V_Liability_Acct);
		if (ii == null)
			 return 0;
		return ii.intValue();
	}

	@Deprecated(since="13") // use better methods with cache
	public I_C_ValidCombination getV_Liability_Services_A() throws RuntimeException
	{
		return (I_C_ValidCombination)MTable.get(getCtx(), I_C_ValidCombination.Table_ID)
			.getPO(getV_Liability_Services_Acct(), get_TrxName());
	}

	/** Set Vendor Service Liability.
		@param V_Liability_Services_Acct Account for Vendor Service Liability
	*/
	public void setV_Liability_Services_Acct (int V_Liability_Services_Acct)
	{
		set_Value (COLUMNNAME_V_Liability_Services_Acct, Integer.valueOf(V_Liability_Services_Acct));
	}

	/** Get Vendor Service Liability.
		@return Account for Vendor Service Liability
	  */
	public int getV_Liability_Services_Acct()
	{
		Integer ii = (Integer)get_Value(COLUMNNAME_V_Liability_Services_Acct);
		if (ii == null)
			 return 0;
		return ii.intValue();
	}

	@Deprecated(since="13") // use better methods with cache
	public I_C_ValidCombination getV_Prepayment_A() throws RuntimeException
	{
		return (I_C_ValidCombination)MTable.get(getCtx(), I_C_ValidCombination.Table_ID)
			.getPO(getV_Prepayment_Acct(), get_TrxName());
	}

	/** Set Vendor Prepayment.
		@param V_Prepayment_Acct Account for Vendor Prepayments
	*/
	public void setV_Prepayment_Acct (int V_Prepayment_Acct)
	{
		set_Value (COLUMNNAME_V_Prepayment_Acct, Integer.valueOf(V_Prepayment_Acct));
	}

	/** Get Vendor Prepayment.
		@return Account for Vendor Prepayments
	  */
	public int getV_Prepayment_Acct()
	{
		Integer ii = (Integer)get_Value(COLUMNNAME_V_Prepayment_Acct);
		if (ii == null)
			 return 0;
		return ii.intValue();
	}
}<|MERGE_RESOLUTION|>--- conflicted
+++ resolved
@@ -113,7 +113,6 @@
       return sb.toString();
     }
 
-<<<<<<< HEAD
 	public I_C_ValidCombination getB_PaymentSelect_A() throws RuntimeException
     {
 		return (I_C_ValidCombination)MTable.get(getCtx(), I_C_ValidCombination.Table_Name)
@@ -139,9 +138,7 @@
 		return ii.intValue();
 	}
 
-=======
-	@Deprecated(since="13") // use better methods with cache
->>>>>>> e4b5dde1
+	@Deprecated(since="13") // use better methods with cache
 	public org.compiere.model.I_C_AcctSchema getC_AcctSchema() throws RuntimeException
 	{
 		return (org.compiere.model.I_C_AcctSchema)MTable.get(getCtx(), org.compiere.model.I_C_AcctSchema.Table_ID)
