/******************************************************************************
 * Product: iDempiere ERP & CRM Smart Business Solution                       *
 * Copyright (C) 1999-2012 ComPiere, Inc. All Rights Reserved.                *
 * This program is free software, you can redistribute it and/or modify it    *
 * under the terms version 2 of the GNU General Public License as published   *
 * by the Free Software Foundation. This program is distributed in the hope   *
 * that it will be useful, but WITHOUT ANY WARRANTY, without even the implied *
 * warranty of MERCHANTABILITY or FITNESS FOR A PARTICULAR PURPOSE.           *
 * See the GNU General Public License for more details.                       *
 * You should have received a copy of the GNU General Public License along    *
 * with this program, if not, write to the Free Software Foundation, Inc.,    *
 * 59 Temple Place, Suite 330, Boston, MA 02111-1307 USA.                     *
 * For the text or an alternative of this public license, you may reach us    *
 * ComPiere, Inc., 2620 Augustine Dr. #245, Santa Clara, CA 95054, USA        *
 * or via info@compiere.org or http://www.compiere.org/license.html           *
 *****************************************************************************/
/** Generated Model - DO NOT CHANGE */
package org.compiere.model;

import java.math.BigDecimal;
import java.sql.ResultSet;
import java.util.Properties;
import org.compiere.util.Env;
import org.compiere.util.KeyNamePair;

/** Generated Model for M_InOutLine
 *  @author iDempiere (generated) 
 *  @version Release 2.0 - $Id$ */
public class X_M_InOutLine extends PO implements I_M_InOutLine, I_Persistent 
{

	/**
	 *
	 */
<<<<<<< HEAD
	private static final long serialVersionUID = 20131031L;
=======
	private static final long serialVersionUID = 20131113L;
>>>>>>> d421ce00

    /** Standard Constructor */
    public X_M_InOutLine (Properties ctx, int M_InOutLine_ID, String trxName)
    {
      super (ctx, M_InOutLine_ID, trxName);
      /** if (M_InOutLine_ID == 0)
        {
			setC_UOM_ID (0);
// @#C_UOM_ID@
			setIsDescription (false);
// N
			setIsInvoiced (false);
			setLine (0);
// @SQL=SELECT NVL(MAX(Line),0)+10 AS DefaultValue FROM M_InOutLine WHERE M_InOut_ID=@M_InOut_ID@
			setM_AttributeSetInstance_ID (0);
			setM_InOut_ID (0);
			setM_InOutLine_ID (0);
			setMovementQty (Env.ZERO);
// 1
			setProcessed (false);
			setQtyEntered (Env.ZERO);
// 1
        } */
    }

    /** Load Constructor */
    public X_M_InOutLine (Properties ctx, ResultSet rs, String trxName)
    {
      super (ctx, rs, trxName);
    }

    /** AccessLevel
      * @return 1 - Org 
      */
    protected int get_AccessLevel()
    {
      return accessLevel.intValue();
    }

    /** Load Meta Data */
    protected POInfo initPO (Properties ctx)
    {
      POInfo poi = POInfo.getPOInfo (ctx, Table_ID, get_TrxName());
      return poi;
    }

    public String toString()
    {
      StringBuffer sb = new StringBuffer ("X_M_InOutLine[")
        .append(get_ID()).append("]");
      return sb.toString();
    }

	/** Set Trx Organization.
		@param AD_OrgTrx_ID 
		Performing or initiating organization
	  */
	public void setAD_OrgTrx_ID (int AD_OrgTrx_ID)
	{
		if (AD_OrgTrx_ID < 1) 
			set_Value (COLUMNNAME_AD_OrgTrx_ID, null);
		else 
			set_Value (COLUMNNAME_AD_OrgTrx_ID, Integer.valueOf(AD_OrgTrx_ID));
	}

	/** Get Trx Organization.
		@return Performing or initiating organization
	  */
	public int getAD_OrgTrx_ID () 
	{
		Integer ii = (Integer)get_Value(COLUMNNAME_AD_OrgTrx_ID);
		if (ii == null)
			 return 0;
		return ii.intValue();
	}

	public org.compiere.model.I_C_Activity getC_Activity() throws RuntimeException
    {
		return (org.compiere.model.I_C_Activity)MTable.get(getCtx(), org.compiere.model.I_C_Activity.Table_Name)
			.getPO(getC_Activity_ID(), get_TrxName());	}

	/** Set Activity.
		@param C_Activity_ID 
		Business Activity
	  */
	public void setC_Activity_ID (int C_Activity_ID)
	{
		if (C_Activity_ID < 1) 
			set_Value (COLUMNNAME_C_Activity_ID, null);
		else 
			set_Value (COLUMNNAME_C_Activity_ID, Integer.valueOf(C_Activity_ID));
	}

	/** Get Activity.
		@return Business Activity
	  */
	public int getC_Activity_ID () 
	{
		Integer ii = (Integer)get_Value(COLUMNNAME_C_Activity_ID);
		if (ii == null)
			 return 0;
		return ii.intValue();
	}

	public org.compiere.model.I_C_Campaign getC_Campaign() throws RuntimeException
    {
		return (org.compiere.model.I_C_Campaign)MTable.get(getCtx(), org.compiere.model.I_C_Campaign.Table_Name)
			.getPO(getC_Campaign_ID(), get_TrxName());	}

	/** Set Campaign.
		@param C_Campaign_ID 
		Marketing Campaign
	  */
	public void setC_Campaign_ID (int C_Campaign_ID)
	{
		if (C_Campaign_ID < 1) 
			set_Value (COLUMNNAME_C_Campaign_ID, null);
		else 
			set_Value (COLUMNNAME_C_Campaign_ID, Integer.valueOf(C_Campaign_ID));
	}

	/** Get Campaign.
		@return Marketing Campaign
	  */
	public int getC_Campaign_ID () 
	{
		Integer ii = (Integer)get_Value(COLUMNNAME_C_Campaign_ID);
		if (ii == null)
			 return 0;
		return ii.intValue();
	}

	public org.compiere.model.I_C_Charge getC_Charge() throws RuntimeException
    {
		return (org.compiere.model.I_C_Charge)MTable.get(getCtx(), org.compiere.model.I_C_Charge.Table_Name)
			.getPO(getC_Charge_ID(), get_TrxName());	}

	/** Set Charge.
		@param C_Charge_ID 
		Additional document charges
	  */
	public void setC_Charge_ID (int C_Charge_ID)
	{
		if (C_Charge_ID < 1) 
			set_Value (COLUMNNAME_C_Charge_ID, null);
		else 
			set_Value (COLUMNNAME_C_Charge_ID, Integer.valueOf(C_Charge_ID));
	}

	/** Get Charge.
		@return Additional document charges
	  */
	public int getC_Charge_ID () 
	{
		Integer ii = (Integer)get_Value(COLUMNNAME_C_Charge_ID);
		if (ii == null)
			 return 0;
		return ii.intValue();
	}

	/** Set Confirmed Quantity.
		@param ConfirmedQty 
		Confirmation of a received quantity
	  */
	public void setConfirmedQty (BigDecimal ConfirmedQty)
	{
		set_Value (COLUMNNAME_ConfirmedQty, ConfirmedQty);
	}

	/** Get Confirmed Quantity.
		@return Confirmation of a received quantity
	  */
	public BigDecimal getConfirmedQty () 
	{
		BigDecimal bd = (BigDecimal)get_Value(COLUMNNAME_ConfirmedQty);
		if (bd == null)
			 return Env.ZERO;
		return bd;
	}

	public org.compiere.model.I_C_OrderLine getC_OrderLine() throws RuntimeException
    {
		return (org.compiere.model.I_C_OrderLine)MTable.get(getCtx(), org.compiere.model.I_C_OrderLine.Table_Name)
			.getPO(getC_OrderLine_ID(), get_TrxName());	}

	/** Set Sales Order Line.
		@param C_OrderLine_ID 
		Sales Order Line
	  */
	public void setC_OrderLine_ID (int C_OrderLine_ID)
	{
		if (C_OrderLine_ID < 1) 
			set_ValueNoCheck (COLUMNNAME_C_OrderLine_ID, null);
		else 
			set_ValueNoCheck (COLUMNNAME_C_OrderLine_ID, Integer.valueOf(C_OrderLine_ID));
	}

	/** Get Sales Order Line.
		@return Sales Order Line
	  */
	public int getC_OrderLine_ID () 
	{
		Integer ii = (Integer)get_Value(COLUMNNAME_C_OrderLine_ID);
		if (ii == null)
			 return 0;
		return ii.intValue();
	}

	public org.compiere.model.I_C_Project getC_Project() throws RuntimeException
    {
		return (org.compiere.model.I_C_Project)MTable.get(getCtx(), org.compiere.model.I_C_Project.Table_Name)
			.getPO(getC_Project_ID(), get_TrxName());	}

	/** Set Project.
		@param C_Project_ID 
		Financial Project
	  */
	public void setC_Project_ID (int C_Project_ID)
	{
		if (C_Project_ID < 1) 
			set_Value (COLUMNNAME_C_Project_ID, null);
		else 
			set_Value (COLUMNNAME_C_Project_ID, Integer.valueOf(C_Project_ID));
	}

	/** Get Project.
		@return Financial Project
	  */
	public int getC_Project_ID () 
	{
		Integer ii = (Integer)get_Value(COLUMNNAME_C_Project_ID);
		if (ii == null)
			 return 0;
		return ii.intValue();
	}

	public org.compiere.model.I_C_ProjectPhase getC_ProjectPhase() throws RuntimeException
    {
		return (org.compiere.model.I_C_ProjectPhase)MTable.get(getCtx(), org.compiere.model.I_C_ProjectPhase.Table_Name)
			.getPO(getC_ProjectPhase_ID(), get_TrxName());	}

	/** Set Project Phase.
		@param C_ProjectPhase_ID 
		Phase of a Project
	  */
	public void setC_ProjectPhase_ID (int C_ProjectPhase_ID)
	{
		if (C_ProjectPhase_ID < 1) 
			set_Value (COLUMNNAME_C_ProjectPhase_ID, null);
		else 
			set_Value (COLUMNNAME_C_ProjectPhase_ID, Integer.valueOf(C_ProjectPhase_ID));
	}

	/** Get Project Phase.
		@return Phase of a Project
	  */
	public int getC_ProjectPhase_ID () 
	{
		Integer ii = (Integer)get_Value(COLUMNNAME_C_ProjectPhase_ID);
		if (ii == null)
			 return 0;
		return ii.intValue();
	}

	public org.compiere.model.I_C_ProjectTask getC_ProjectTask() throws RuntimeException
    {
		return (org.compiere.model.I_C_ProjectTask)MTable.get(getCtx(), org.compiere.model.I_C_ProjectTask.Table_Name)
			.getPO(getC_ProjectTask_ID(), get_TrxName());	}

	/** Set Project Task.
		@param C_ProjectTask_ID 
		Actual Project Task in a Phase
	  */
	public void setC_ProjectTask_ID (int C_ProjectTask_ID)
	{
		if (C_ProjectTask_ID < 1) 
			set_Value (COLUMNNAME_C_ProjectTask_ID, null);
		else 
			set_Value (COLUMNNAME_C_ProjectTask_ID, Integer.valueOf(C_ProjectTask_ID));
	}

	/** Get Project Task.
		@return Actual Project Task in a Phase
	  */
	public int getC_ProjectTask_ID () 
	{
		Integer ii = (Integer)get_Value(COLUMNNAME_C_ProjectTask_ID);
		if (ii == null)
			 return 0;
		return ii.intValue();
	}

	public org.compiere.model.I_C_UOM getC_UOM() throws RuntimeException
    {
		return (org.compiere.model.I_C_UOM)MTable.get(getCtx(), org.compiere.model.I_C_UOM.Table_Name)
			.getPO(getC_UOM_ID(), get_TrxName());	}

	/** Set UOM.
		@param C_UOM_ID 
		Unit of Measure
	  */
	public void setC_UOM_ID (int C_UOM_ID)
	{
		if (C_UOM_ID < 1) 
			set_ValueNoCheck (COLUMNNAME_C_UOM_ID, null);
		else 
			set_ValueNoCheck (COLUMNNAME_C_UOM_ID, Integer.valueOf(C_UOM_ID));
	}

	/** Get UOM.
		@return Unit of Measure
	  */
	public int getC_UOM_ID () 
	{
		Integer ii = (Integer)get_Value(COLUMNNAME_C_UOM_ID);
		if (ii == null)
			 return 0;
		return ii.intValue();
	}

	/** Set Description.
		@param Description 
		Optional short description of the record
	  */
	public void setDescription (String Description)
	{
		set_Value (COLUMNNAME_Description, Description);
	}

	/** Get Description.
		@return Optional short description of the record
	  */
	public String getDescription () 
	{
		return (String)get_Value(COLUMNNAME_Description);
	}

	/** Set Description Only.
		@param IsDescription 
		if true, the line is just description and no transaction
	  */
	public void setIsDescription (boolean IsDescription)
	{
		set_Value (COLUMNNAME_IsDescription, Boolean.valueOf(IsDescription));
	}

	/** Get Description Only.
		@return if true, the line is just description and no transaction
	  */
	public boolean isDescription () 
	{
		Object oo = get_Value(COLUMNNAME_IsDescription);
		if (oo != null) 
		{
			 if (oo instanceof Boolean) 
				 return ((Boolean)oo).booleanValue(); 
			return "Y".equals(oo);
		}
		return false;
	}

	/** Set Invoiced.
		@param IsInvoiced 
		Is this invoiced?
	  */
	public void setIsInvoiced (boolean IsInvoiced)
	{
		set_Value (COLUMNNAME_IsInvoiced, Boolean.valueOf(IsInvoiced));
	}

	/** Get Invoiced.
		@return Is this invoiced?
	  */
	public boolean isInvoiced () 
	{
		Object oo = get_Value(COLUMNNAME_IsInvoiced);
		if (oo != null) 
		{
			 if (oo instanceof Boolean) 
				 return ((Boolean)oo).booleanValue(); 
			return "Y".equals(oo);
		}
		return false;
	}

	/** Set Line No.
		@param Line 
		Unique line for this document
	  */
	public void setLine (int Line)
	{
		set_Value (COLUMNNAME_Line, Integer.valueOf(Line));
	}

	/** Get Line No.
		@return Unique line for this document
	  */
	public int getLine () 
	{
		Integer ii = (Integer)get_Value(COLUMNNAME_Line);
		if (ii == null)
			 return 0;
		return ii.intValue();
	}

    /** Get Record ID/ColumnName
        @return ID/ColumnName pair
      */
    public KeyNamePair getKeyNamePair() 
    {
        return new KeyNamePair(get_ID(), String.valueOf(getLine()));
    }

	public I_M_AttributeSetInstance getM_AttributeSetInstance() throws RuntimeException
    {
		return (I_M_AttributeSetInstance)MTable.get(getCtx(), I_M_AttributeSetInstance.Table_Name)
			.getPO(getM_AttributeSetInstance_ID(), get_TrxName());	}

	/** Set Attribute Set Instance.
		@param M_AttributeSetInstance_ID 
		Product Attribute Set Instance
	  */
	public void setM_AttributeSetInstance_ID (int M_AttributeSetInstance_ID)
	{
		if (M_AttributeSetInstance_ID < 0) 
			set_Value (COLUMNNAME_M_AttributeSetInstance_ID, null);
		else 
			set_Value (COLUMNNAME_M_AttributeSetInstance_ID, Integer.valueOf(M_AttributeSetInstance_ID));
	}

	/** Get Attribute Set Instance.
		@return Product Attribute Set Instance
	  */
	public int getM_AttributeSetInstance_ID () 
	{
		Integer ii = (Integer)get_Value(COLUMNNAME_M_AttributeSetInstance_ID);
		if (ii == null)
			 return 0;
		return ii.intValue();
	}

	public org.compiere.model.I_M_InOut getM_InOut() throws RuntimeException
    {
		return (org.compiere.model.I_M_InOut)MTable.get(getCtx(), org.compiere.model.I_M_InOut.Table_Name)
			.getPO(getM_InOut_ID(), get_TrxName());	}

	/** Set Shipment/Receipt.
		@param M_InOut_ID 
		Material Shipment Document
	  */
	public void setM_InOut_ID (int M_InOut_ID)
	{
		if (M_InOut_ID < 1) 
			set_ValueNoCheck (COLUMNNAME_M_InOut_ID, null);
		else 
			set_ValueNoCheck (COLUMNNAME_M_InOut_ID, Integer.valueOf(M_InOut_ID));
	}

	/** Get Shipment/Receipt.
		@return Material Shipment Document
	  */
	public int getM_InOut_ID () 
	{
		Integer ii = (Integer)get_Value(COLUMNNAME_M_InOut_ID);
		if (ii == null)
			 return 0;
		return ii.intValue();
	}

	/** Set Shipment/Receipt Line.
		@param M_InOutLine_ID 
		Line on Shipment or Receipt document
	  */
	public void setM_InOutLine_ID (int M_InOutLine_ID)
	{
		if (M_InOutLine_ID < 1) 
			set_ValueNoCheck (COLUMNNAME_M_InOutLine_ID, null);
		else 
			set_ValueNoCheck (COLUMNNAME_M_InOutLine_ID, Integer.valueOf(M_InOutLine_ID));
	}

	/** Get Shipment/Receipt Line.
		@return Line on Shipment or Receipt document
	  */
	public int getM_InOutLine_ID () 
	{
		Integer ii = (Integer)get_Value(COLUMNNAME_M_InOutLine_ID);
		if (ii == null)
			 return 0;
		return ii.intValue();
	}

	/** Set M_InOutLine_UU.
		@param M_InOutLine_UU M_InOutLine_UU	  */
	public void setM_InOutLine_UU (String M_InOutLine_UU)
	{
		set_Value (COLUMNNAME_M_InOutLine_UU, M_InOutLine_UU);
	}

	/** Get M_InOutLine_UU.
		@return M_InOutLine_UU	  */
	public String getM_InOutLine_UU () 
	{
		return (String)get_Value(COLUMNNAME_M_InOutLine_UU);
	}

	public I_M_Locator getM_Locator() throws RuntimeException
    {
		return (I_M_Locator)MTable.get(getCtx(), I_M_Locator.Table_Name)
			.getPO(getM_Locator_ID(), get_TrxName());	}

	/** Set Locator.
		@param M_Locator_ID 
		Warehouse Locator
	  */
	public void setM_Locator_ID (int M_Locator_ID)
	{
		if (M_Locator_ID < 1) 
			set_Value (COLUMNNAME_M_Locator_ID, null);
		else 
			set_Value (COLUMNNAME_M_Locator_ID, Integer.valueOf(M_Locator_ID));
	}

	/** Get Locator.
		@return Warehouse Locator
	  */
	public int getM_Locator_ID () 
	{
		Integer ii = (Integer)get_Value(COLUMNNAME_M_Locator_ID);
		if (ii == null)
			 return 0;
		return ii.intValue();
	}

	/** Set Movement Quantity.
		@param MovementQty 
		Quantity of a product moved.
	  */
	public void setMovementQty (BigDecimal MovementQty)
	{
		set_Value (COLUMNNAME_MovementQty, MovementQty);
	}

	/** Get Movement Quantity.
		@return Quantity of a product moved.
	  */
	public BigDecimal getMovementQty () 
	{
		BigDecimal bd = (BigDecimal)get_Value(COLUMNNAME_MovementQty);
		if (bd == null)
			 return Env.ZERO;
		return bd;
	}

	public org.compiere.model.I_M_Product getM_Product() throws RuntimeException
    {
		return (org.compiere.model.I_M_Product)MTable.get(getCtx(), org.compiere.model.I_M_Product.Table_Name)
			.getPO(getM_Product_ID(), get_TrxName());	}

	/** Set Product.
		@param M_Product_ID 
		Product, Service, Item
	  */
	public void setM_Product_ID (int M_Product_ID)
	{
		if (M_Product_ID < 1) 
			set_Value (COLUMNNAME_M_Product_ID, null);
		else 
			set_Value (COLUMNNAME_M_Product_ID, Integer.valueOf(M_Product_ID));
	}

	/** Get Product.
		@return Product, Service, Item
	  */
	public int getM_Product_ID () 
	{
		Integer ii = (Integer)get_Value(COLUMNNAME_M_Product_ID);
		if (ii == null)
			 return 0;
		return ii.intValue();
	}

	public org.compiere.model.I_M_RMALine getM_RMALine() throws RuntimeException
    {
		return (org.compiere.model.I_M_RMALine)MTable.get(getCtx(), org.compiere.model.I_M_RMALine.Table_Name)
			.getPO(getM_RMALine_ID(), get_TrxName());	}

	/** Set RMA Line.
		@param M_RMALine_ID 
		Return Material Authorization Line
	  */
	public void setM_RMALine_ID (int M_RMALine_ID)
	{
		if (M_RMALine_ID < 1) 
			set_Value (COLUMNNAME_M_RMALine_ID, null);
		else 
			set_Value (COLUMNNAME_M_RMALine_ID, Integer.valueOf(M_RMALine_ID));
	}

	/** Get RMA Line.
		@return Return Material Authorization Line
	  */
	public int getM_RMALine_ID () 
	{
		Integer ii = (Integer)get_Value(COLUMNNAME_M_RMALine_ID);
		if (ii == null)
			 return 0;
		return ii.intValue();
	}

	/** Set Picked Quantity.
		@param PickedQty Picked Quantity	  */
	public void setPickedQty (BigDecimal PickedQty)
	{
		set_Value (COLUMNNAME_PickedQty, PickedQty);
	}

	/** Get Picked Quantity.
		@return Picked Quantity	  */
	public BigDecimal getPickedQty () 
	{
		BigDecimal bd = (BigDecimal)get_Value(COLUMNNAME_PickedQty);
		if (bd == null)
			 return Env.ZERO;
		return bd;
	}

	/** Set Processed.
		@param Processed 
		The document has been processed
	  */
	public void setProcessed (boolean Processed)
	{
		set_Value (COLUMNNAME_Processed, Boolean.valueOf(Processed));
	}

	/** Get Processed.
		@return The document has been processed
	  */
	public boolean isProcessed () 
	{
		Object oo = get_Value(COLUMNNAME_Processed);
		if (oo != null) 
		{
			 if (oo instanceof Boolean) 
				 return ((Boolean)oo).booleanValue(); 
			return "Y".equals(oo);
		}
		return false;
	}

	/** Set Quantity.
		@param QtyEntered 
		The Quantity Entered is based on the selected UoM
	  */
	public void setQtyEntered (BigDecimal QtyEntered)
	{
		set_Value (COLUMNNAME_QtyEntered, QtyEntered);
	}

	/** Get Quantity.
		@return The Quantity Entered is based on the selected UoM
	  */
	public BigDecimal getQtyEntered () 
	{
		BigDecimal bd = (BigDecimal)get_Value(COLUMNNAME_QtyEntered);
		if (bd == null)
			 return Env.ZERO;
		return bd;
	}

	/** Set Over Receipt.
		@param QtyOverReceipt 
		Over Receipt Quantity
	  */
	public void setQtyOverReceipt (BigDecimal QtyOverReceipt)
	{
		set_Value (COLUMNNAME_QtyOverReceipt, QtyOverReceipt);
	}

	/** Get Over Receipt.
		@return Over Receipt Quantity
	  */
	public BigDecimal getQtyOverReceipt () 
	{
		BigDecimal bd = (BigDecimal)get_Value(COLUMNNAME_QtyOverReceipt);
		if (bd == null)
			 return Env.ZERO;
		return bd;
	}

	/** Set Referenced Shipment Line.
		@param Ref_InOutLine_ID Referenced Shipment Line	  */
	public void setRef_InOutLine_ID (int Ref_InOutLine_ID)
	{
		if (Ref_InOutLine_ID < 1) 
			set_Value (COLUMNNAME_Ref_InOutLine_ID, null);
		else 
			set_Value (COLUMNNAME_Ref_InOutLine_ID, Integer.valueOf(Ref_InOutLine_ID));
	}

	/** Get Referenced Shipment Line.
		@return Referenced Shipment Line	  */
	public int getRef_InOutLine_ID () 
	{
		Integer ii = (Integer)get_Value(COLUMNNAME_Ref_InOutLine_ID);
		if (ii == null)
			 return 0;
		return ii.intValue();
	}

	public org.compiere.model.I_M_InOutLine getReversalLine() throws RuntimeException
    {
		return (org.compiere.model.I_M_InOutLine)MTable.get(getCtx(), org.compiere.model.I_M_InOutLine.Table_Name)
			.getPO(getReversalLine_ID(), get_TrxName());	}

	/** Set Reversal Line.
		@param ReversalLine_ID 
		Use to keep the reversal line ID for reversing costing purpose
	  */
	public void setReversalLine_ID (int ReversalLine_ID)
	{
		if (ReversalLine_ID < 1) 
			set_Value (COLUMNNAME_ReversalLine_ID, null);
		else 
			set_Value (COLUMNNAME_ReversalLine_ID, Integer.valueOf(ReversalLine_ID));
	}

	/** Get Reversal Line.
		@return Use to keep the reversal line ID for reversing costing purpose
	  */
	public int getReversalLine_ID () 
	{
		Integer ii = (Integer)get_Value(COLUMNNAME_ReversalLine_ID);
		if (ii == null)
			 return 0;
		return ii.intValue();
	}

	/** Set Scrapped Quantity.
		@param ScrappedQty 
		The Quantity scrapped due to QA issues
	  */
	public void setScrappedQty (BigDecimal ScrappedQty)
	{
		set_Value (COLUMNNAME_ScrappedQty, ScrappedQty);
	}

	/** Get Scrapped Quantity.
		@return The Quantity scrapped due to QA issues
	  */
	public BigDecimal getScrappedQty () 
	{
		BigDecimal bd = (BigDecimal)get_Value(COLUMNNAME_ScrappedQty);
		if (bd == null)
			 return Env.ZERO;
		return bd;
	}

	/** Set Target Quantity.
		@param TargetQty 
		Target Movement Quantity
	  */
	public void setTargetQty (BigDecimal TargetQty)
	{
		set_Value (COLUMNNAME_TargetQty, TargetQty);
	}

	/** Get Target Quantity.
		@return Target Movement Quantity
	  */
	public BigDecimal getTargetQty () 
	{
		BigDecimal bd = (BigDecimal)get_Value(COLUMNNAME_TargetQty);
		if (bd == null)
			 return Env.ZERO;
		return bd;
	}

	public org.compiere.model.I_C_ElementValue getUser1() throws RuntimeException
    {
		return (org.compiere.model.I_C_ElementValue)MTable.get(getCtx(), org.compiere.model.I_C_ElementValue.Table_Name)
			.getPO(getUser1_ID(), get_TrxName());	}

	/** Set User List 1.
		@param User1_ID 
		User defined list element #1
	  */
	public void setUser1_ID (int User1_ID)
	{
		if (User1_ID < 1) 
			set_Value (COLUMNNAME_User1_ID, null);
		else 
			set_Value (COLUMNNAME_User1_ID, Integer.valueOf(User1_ID));
	}

	/** Get User List 1.
		@return User defined list element #1
	  */
	public int getUser1_ID () 
	{
		Integer ii = (Integer)get_Value(COLUMNNAME_User1_ID);
		if (ii == null)
			 return 0;
		return ii.intValue();
	}

	public org.compiere.model.I_C_ElementValue getUser2() throws RuntimeException
    {
		return (org.compiere.model.I_C_ElementValue)MTable.get(getCtx(), org.compiere.model.I_C_ElementValue.Table_Name)
			.getPO(getUser2_ID(), get_TrxName());	}

	/** Set User List 2.
		@param User2_ID 
		User defined list element #2
	  */
	public void setUser2_ID (int User2_ID)
	{
		if (User2_ID < 1) 
			set_Value (COLUMNNAME_User2_ID, null);
		else 
			set_Value (COLUMNNAME_User2_ID, Integer.valueOf(User2_ID));
	}

	/** Get User List 2.
		@return User defined list element #2
	  */
	public int getUser2_ID () 
	{
		Integer ii = (Integer)get_Value(COLUMNNAME_User2_ID);
		if (ii == null)
			 return 0;
		return ii.intValue();
	}
}<|MERGE_RESOLUTION|>--- conflicted
+++ resolved
@@ -32,11 +32,7 @@
 	/**
 	 *
 	 */
-<<<<<<< HEAD
-	private static final long serialVersionUID = 20131031L;
-=======
 	private static final long serialVersionUID = 20131113L;
->>>>>>> d421ce00
 
     /** Standard Constructor */
     public X_M_InOutLine (Properties ctx, int M_InOutLine_ID, String trxName)
