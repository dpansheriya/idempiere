/******************************************************************************
 * Product: iDempiere ERP & CRM Smart Business Solution                       *
 * Copyright (C) 1999-2012 ComPiere, Inc. All Rights Reserved.                *
 * This program is free software, you can redistribute it and/or modify it    *
 * under the terms version 2 of the GNU General Public License as published   *
 * by the Free Software Foundation. This program is distributed in the hope   *
 * that it will be useful, but WITHOUT ANY WARRANTY, without even the implied *
 * warranty of MERCHANTABILITY or FITNESS FOR A PARTICULAR PURPOSE.           *
 * See the GNU General Public License for more details.                       *
 * You should have received a copy of the GNU General Public License along    *
 * with this program, if not, write to the Free Software Foundation, Inc.,    *
 * 59 Temple Place, Suite 330, Boston, MA 02111-1307 USA.                     *
 * For the text or an alternative of this public license, you may reach us    *
 * ComPiere, Inc., 2620 Augustine Dr. #245, Santa Clara, CA 95054, USA        *
 * or via info@compiere.org or http://www.compiere.org/license.html           *
 *****************************************************************************/
/** Generated Model - DO NOT CHANGE */
package org.compiere.model;

import java.math.BigDecimal;
import java.sql.ResultSet;
import java.sql.Timestamp;
import java.util.Properties;
import org.compiere.util.Env;
import org.compiere.util.KeyNamePair;

/** Generated Model for S_TimeExpenseLine
 *  @author iDempiere (generated)
 *  @version Release 11 - $Id$ */
@org.adempiere.base.Model(table="S_TimeExpenseLine")
public class X_S_TimeExpenseLine extends PO implements I_S_TimeExpenseLine, I_Persistent
{

	/**
	 *
	 */
<<<<<<< HEAD
	private static final long serialVersionUID = 20231208L;
=======
	private static final long serialVersionUID = 20231222L;
>>>>>>> 1f26266b

    /** Standard Constructor */
    public X_S_TimeExpenseLine (Properties ctx, int S_TimeExpenseLine_ID, String trxName)
    {
      super (ctx, S_TimeExpenseLine_ID, trxName);
      /** if (S_TimeExpenseLine_ID == 0)
        {
			setDateExpense (new Timestamp( System.currentTimeMillis() ));
// @DateExpense@;@DateReport@
			setIsInvoiced (false);
			setIsTimeReport (false);
			setLine (0);
// @SQL=SELECT NVL(MAX(Line),0)+10 AS DefaultValue FROM S_TimeExpenseLine WHERE S_TimeExpense_ID=@S_TimeExpense_ID@
			setProcessed (false);
			setS_TimeExpense_ID (0);
			setS_TimeExpenseLine_ID (0);
        } */
    }

    /** Standard Constructor */
    public X_S_TimeExpenseLine (Properties ctx, int S_TimeExpenseLine_ID, String trxName, String ... virtualColumns)
    {
      super (ctx, S_TimeExpenseLine_ID, trxName, virtualColumns);
      /** if (S_TimeExpenseLine_ID == 0)
        {
			setDateExpense (new Timestamp( System.currentTimeMillis() ));
// @DateExpense@;@DateReport@
			setIsInvoiced (false);
			setIsTimeReport (false);
			setLine (0);
// @SQL=SELECT NVL(MAX(Line),0)+10 AS DefaultValue FROM S_TimeExpenseLine WHERE S_TimeExpense_ID=@S_TimeExpense_ID@
			setProcessed (false);
			setS_TimeExpense_ID (0);
			setS_TimeExpenseLine_ID (0);
        } */
    }

    /** Standard Constructor */
    public X_S_TimeExpenseLine (Properties ctx, String S_TimeExpenseLine_UU, String trxName)
    {
      super (ctx, S_TimeExpenseLine_UU, trxName);
      /** if (S_TimeExpenseLine_UU == null)
        {
			setDateExpense (new Timestamp( System.currentTimeMillis() ));
// @DateExpense@;@DateReport@
			setIsInvoiced (false);
			setIsTimeReport (false);
			setLine (0);
// @SQL=SELECT NVL(MAX(Line),0)+10 AS DefaultValue FROM S_TimeExpenseLine WHERE S_TimeExpense_ID=@S_TimeExpense_ID@
			setProcessed (false);
			setS_TimeExpense_ID (0);
			setS_TimeExpenseLine_ID (0);
        } */
    }

    /** Standard Constructor */
    public X_S_TimeExpenseLine (Properties ctx, String S_TimeExpenseLine_UU, String trxName, String ... virtualColumns)
    {
      super (ctx, S_TimeExpenseLine_UU, trxName, virtualColumns);
      /** if (S_TimeExpenseLine_UU == null)
        {
			setDateExpense (new Timestamp( System.currentTimeMillis() ));
// @DateExpense@;@DateReport@
			setIsInvoiced (false);
			setIsTimeReport (false);
			setLine (0);
// @SQL=SELECT NVL(MAX(Line),0)+10 AS DefaultValue FROM S_TimeExpenseLine WHERE S_TimeExpense_ID=@S_TimeExpense_ID@
			setProcessed (false);
			setS_TimeExpense_ID (0);
			setS_TimeExpenseLine_ID (0);
        } */
    }

    /** Load Constructor */
    public X_S_TimeExpenseLine (Properties ctx, ResultSet rs, String trxName)
    {
      super (ctx, rs, trxName);
    }

    /** AccessLevel
      * @return 1 - Org
      */
    protected int get_AccessLevel()
    {
      return accessLevel.intValue();
    }

    /** Load Meta Data */
    protected POInfo initPO (Properties ctx)
    {
      POInfo poi = POInfo.getPOInfo (ctx, Table_ID, get_TrxName());
      return poi;
    }

    public String toString()
    {
      StringBuilder sb = new StringBuilder ("X_S_TimeExpenseLine[")
        .append(get_ID()).append("]");
      return sb.toString();
    }

	public org.compiere.model.I_C_Activity getC_Activity() throws RuntimeException
	{
		return (org.compiere.model.I_C_Activity)MTable.get(getCtx(), org.compiere.model.I_C_Activity.Table_ID)
			.getPO(getC_Activity_ID(), get_TrxName());
	}

	/** Set Activity.
		@param C_Activity_ID Business Activity
	*/
	public void setC_Activity_ID (int C_Activity_ID)
	{
		if (C_Activity_ID < 1)
			set_Value (COLUMNNAME_C_Activity_ID, null);
		else
			set_Value (COLUMNNAME_C_Activity_ID, Integer.valueOf(C_Activity_ID));
	}

	/** Get Activity.
		@return Business Activity
	  */
	public int getC_Activity_ID()
	{
		Integer ii = (Integer)get_Value(COLUMNNAME_C_Activity_ID);
		if (ii == null)
			 return 0;
		return ii.intValue();
	}

	public org.compiere.model.I_C_BPartner getC_BPartner() throws RuntimeException
	{
		return (org.compiere.model.I_C_BPartner)MTable.get(getCtx(), org.compiere.model.I_C_BPartner.Table_ID)
			.getPO(getC_BPartner_ID(), get_TrxName());
	}

	/** Set Business Partner.
		@param C_BPartner_ID Identifies a Business Partner
	*/
	public void setC_BPartner_ID (int C_BPartner_ID)
	{
		if (C_BPartner_ID < 1)
			set_Value (COLUMNNAME_C_BPartner_ID, null);
		else
			set_Value (COLUMNNAME_C_BPartner_ID, Integer.valueOf(C_BPartner_ID));
	}

	/** Get Business Partner.
		@return Identifies a Business Partner
	  */
	public int getC_BPartner_ID()
	{
		Integer ii = (Integer)get_Value(COLUMNNAME_C_BPartner_ID);
		if (ii == null)
			 return 0;
		return ii.intValue();
	}

	public org.compiere.model.I_C_Campaign getC_Campaign() throws RuntimeException
	{
		return (org.compiere.model.I_C_Campaign)MTable.get(getCtx(), org.compiere.model.I_C_Campaign.Table_ID)
			.getPO(getC_Campaign_ID(), get_TrxName());
	}

	/** Set Campaign.
		@param C_Campaign_ID Marketing Campaign
	*/
	public void setC_Campaign_ID (int C_Campaign_ID)
	{
		if (C_Campaign_ID < 1)
			set_Value (COLUMNNAME_C_Campaign_ID, null);
		else
			set_Value (COLUMNNAME_C_Campaign_ID, Integer.valueOf(C_Campaign_ID));
	}

	/** Get Campaign.
		@return Marketing Campaign
	  */
	public int getC_Campaign_ID()
	{
		Integer ii = (Integer)get_Value(COLUMNNAME_C_Campaign_ID);
		if (ii == null)
			 return 0;
		return ii.intValue();
	}

	public org.compiere.model.I_C_Currency getC_Currency() throws RuntimeException
	{
		return (org.compiere.model.I_C_Currency)MTable.get(getCtx(), org.compiere.model.I_C_Currency.Table_ID)
			.getPO(getC_Currency_ID(), get_TrxName());
	}

	/** Set Currency.
		@param C_Currency_ID The Currency for this record
	*/
	public void setC_Currency_ID (int C_Currency_ID)
	{
		if (C_Currency_ID < 1)
			set_Value (COLUMNNAME_C_Currency_ID, null);
		else
			set_Value (COLUMNNAME_C_Currency_ID, Integer.valueOf(C_Currency_ID));
	}

	/** Get Currency.
		@return The Currency for this record
	  */
	public int getC_Currency_ID()
	{
		Integer ii = (Integer)get_Value(COLUMNNAME_C_Currency_ID);
		if (ii == null)
			 return 0;
		return ii.intValue();
	}

	public org.compiere.model.I_C_InvoiceLine getC_InvoiceLine() throws RuntimeException
	{
		return (org.compiere.model.I_C_InvoiceLine)MTable.get(getCtx(), org.compiere.model.I_C_InvoiceLine.Table_ID)
			.getPO(getC_InvoiceLine_ID(), get_TrxName());
	}

	/** Set Invoice Line.
		@param C_InvoiceLine_ID Invoice Detail Line
	*/
	public void setC_InvoiceLine_ID (int C_InvoiceLine_ID)
	{
		if (C_InvoiceLine_ID < 1)
			set_ValueNoCheck (COLUMNNAME_C_InvoiceLine_ID, null);
		else
			set_ValueNoCheck (COLUMNNAME_C_InvoiceLine_ID, Integer.valueOf(C_InvoiceLine_ID));
	}

	/** Get Invoice Line.
		@return Invoice Detail Line
	  */
	public int getC_InvoiceLine_ID()
	{
		Integer ii = (Integer)get_Value(COLUMNNAME_C_InvoiceLine_ID);
		if (ii == null)
			 return 0;
		return ii.intValue();
	}

	/** Set Converted Amount.
		@param ConvertedAmt Converted Amount
	*/
	public void setConvertedAmt (BigDecimal ConvertedAmt)
	{
		set_Value (COLUMNNAME_ConvertedAmt, ConvertedAmt);
	}

	/** Get Converted Amount.
		@return Converted Amount
	  */
	public BigDecimal getConvertedAmt()
	{
		BigDecimal bd = (BigDecimal)get_Value(COLUMNNAME_ConvertedAmt);
		if (bd == null)
			 return Env.ZERO;
		return bd;
	}

	public org.compiere.model.I_C_OrderLine getC_OrderLine() throws RuntimeException
	{
		return (org.compiere.model.I_C_OrderLine)MTable.get(getCtx(), org.compiere.model.I_C_OrderLine.Table_ID)
			.getPO(getC_OrderLine_ID(), get_TrxName());
	}

	/** Set Sales Order Line.
		@param C_OrderLine_ID Sales Order Line
	*/
	public void setC_OrderLine_ID (int C_OrderLine_ID)
	{
		if (C_OrderLine_ID < 1)
			set_ValueNoCheck (COLUMNNAME_C_OrderLine_ID, null);
		else
			set_ValueNoCheck (COLUMNNAME_C_OrderLine_ID, Integer.valueOf(C_OrderLine_ID));
	}

	/** Get Sales Order Line.
		@return Sales Order Line
	  */
	public int getC_OrderLine_ID()
	{
		Integer ii = (Integer)get_Value(COLUMNNAME_C_OrderLine_ID);
		if (ii == null)
			 return 0;
		return ii.intValue();
	}

	public org.compiere.model.I_C_Project getC_Project() throws RuntimeException
	{
		return (org.compiere.model.I_C_Project)MTable.get(getCtx(), org.compiere.model.I_C_Project.Table_ID)
			.getPO(getC_Project_ID(), get_TrxName());
	}

	/** Set Project.
		@param C_Project_ID Financial Project
	*/
	public void setC_Project_ID (int C_Project_ID)
	{
		if (C_Project_ID < 1)
			set_Value (COLUMNNAME_C_Project_ID, null);
		else
			set_Value (COLUMNNAME_C_Project_ID, Integer.valueOf(C_Project_ID));
	}

	/** Get Project.
		@return Financial Project
	  */
	public int getC_Project_ID()
	{
		Integer ii = (Integer)get_Value(COLUMNNAME_C_Project_ID);
		if (ii == null)
			 return 0;
		return ii.intValue();
	}

	public org.compiere.model.I_C_ProjectPhase getC_ProjectPhase() throws RuntimeException
	{
		return (org.compiere.model.I_C_ProjectPhase)MTable.get(getCtx(), org.compiere.model.I_C_ProjectPhase.Table_ID)
			.getPO(getC_ProjectPhase_ID(), get_TrxName());
	}

	/** Set Project Phase.
		@param C_ProjectPhase_ID Phase of a Project
	*/
	public void setC_ProjectPhase_ID (int C_ProjectPhase_ID)
	{
		if (C_ProjectPhase_ID < 1)
			set_Value (COLUMNNAME_C_ProjectPhase_ID, null);
		else
			set_Value (COLUMNNAME_C_ProjectPhase_ID, Integer.valueOf(C_ProjectPhase_ID));
	}

	/** Get Project Phase.
		@return Phase of a Project
	  */
	public int getC_ProjectPhase_ID()
	{
		Integer ii = (Integer)get_Value(COLUMNNAME_C_ProjectPhase_ID);
		if (ii == null)
			 return 0;
		return ii.intValue();
	}

	public org.compiere.model.I_C_ProjectTask getC_ProjectTask() throws RuntimeException
	{
		return (org.compiere.model.I_C_ProjectTask)MTable.get(getCtx(), org.compiere.model.I_C_ProjectTask.Table_ID)
			.getPO(getC_ProjectTask_ID(), get_TrxName());
	}

	/** Set Project Task.
		@param C_ProjectTask_ID Actual Project Task in a Phase
	*/
	public void setC_ProjectTask_ID (int C_ProjectTask_ID)
	{
		if (C_ProjectTask_ID < 1)
			set_Value (COLUMNNAME_C_ProjectTask_ID, null);
		else
			set_Value (COLUMNNAME_C_ProjectTask_ID, Integer.valueOf(C_ProjectTask_ID));
	}

	/** Get Project Task.
		@return Actual Project Task in a Phase
	  */
	public int getC_ProjectTask_ID()
	{
		Integer ii = (Integer)get_Value(COLUMNNAME_C_ProjectTask_ID);
		if (ii == null)
			 return 0;
		return ii.intValue();
	}

	public org.compiere.model.I_C_UOM getC_UOM() throws RuntimeException
	{
		return (org.compiere.model.I_C_UOM)MTable.get(getCtx(), org.compiere.model.I_C_UOM.Table_ID)
			.getPO(getC_UOM_ID(), get_TrxName());
	}

	/** Set UOM.
		@param C_UOM_ID Unit of Measure
	*/
	public void setC_UOM_ID (int C_UOM_ID)
	{
		if (C_UOM_ID < 1)
			set_Value (COLUMNNAME_C_UOM_ID, null);
		else
			set_Value (COLUMNNAME_C_UOM_ID, Integer.valueOf(C_UOM_ID));
	}

	/** Get UOM.
		@return Unit of Measure
	  */
	public int getC_UOM_ID()
	{
		Integer ii = (Integer)get_Value(COLUMNNAME_C_UOM_ID);
		if (ii == null)
			 return 0;
		return ii.intValue();
	}

	/** Set Expense Date.
		@param DateExpense Date of expense
	*/
	public void setDateExpense (Timestamp DateExpense)
	{
		set_Value (COLUMNNAME_DateExpense, DateExpense);
	}

	/** Get Expense Date.
		@return Date of expense
	  */
	public Timestamp getDateExpense()
	{
		return (Timestamp)get_Value(COLUMNNAME_DateExpense);
	}

	/** Set Description.
		@param Description Optional short description of the record
	*/
	public void setDescription (String Description)
	{
		set_Value (COLUMNNAME_Description, Description);
	}

	/** Get Description.
		@return Optional short description of the record
	  */
	public String getDescription()
	{
		return (String)get_Value(COLUMNNAME_Description);
	}

	/** Set Expense Amount.
		@param ExpenseAmt Amount for this expense
	*/
	public void setExpenseAmt (BigDecimal ExpenseAmt)
	{
		set_Value (COLUMNNAME_ExpenseAmt, ExpenseAmt);
	}

	/** Get Expense Amount.
		@return Amount for this expense
	  */
	public BigDecimal getExpenseAmt()
	{
		BigDecimal bd = (BigDecimal)get_Value(COLUMNNAME_ExpenseAmt);
		if (bd == null)
			 return Env.ZERO;
		return bd;
	}

	/** Set Invoice Price.
		@param InvoicePrice Unit price to be invoiced or 0 for default price
	*/
	public void setInvoicePrice (BigDecimal InvoicePrice)
	{
		set_Value (COLUMNNAME_InvoicePrice, InvoicePrice);
	}

	/** Get Invoice Price.
		@return Unit price to be invoiced or 0 for default price
	  */
	public BigDecimal getInvoicePrice()
	{
		BigDecimal bd = (BigDecimal)get_Value(COLUMNNAME_InvoicePrice);
		if (bd == null)
			 return Env.ZERO;
		return bd;
	}

	/** Set Invoiced.
		@param IsInvoiced Is this invoiced?
	*/
	public void setIsInvoiced (boolean IsInvoiced)
	{
		set_Value (COLUMNNAME_IsInvoiced, Boolean.valueOf(IsInvoiced));
	}

	/** Get Invoiced.
		@return Is this invoiced?
	  */
	public boolean isInvoiced()
	{
		Object oo = get_Value(COLUMNNAME_IsInvoiced);
		if (oo != null)
		{
			 if (oo instanceof Boolean)
				 return ((Boolean)oo).booleanValue();
			return "Y".equals(oo);
		}
		return false;
	}

	/** Set Time Report.
		@param IsTimeReport Line is a time report only (no expense)
	*/
	public void setIsTimeReport (boolean IsTimeReport)
	{
		set_Value (COLUMNNAME_IsTimeReport, Boolean.valueOf(IsTimeReport));
	}

	/** Get Time Report.
		@return Line is a time report only (no expense)
	  */
	public boolean isTimeReport()
	{
		Object oo = get_Value(COLUMNNAME_IsTimeReport);
		if (oo != null)
		{
			 if (oo instanceof Boolean)
				 return ((Boolean)oo).booleanValue();
			return "Y".equals(oo);
		}
		return false;
	}

	/** Set Line No.
		@param Line Unique line for this document
	*/
	public void setLine (int Line)
	{
		set_Value (COLUMNNAME_Line, Integer.valueOf(Line));
	}

	/** Get Line No.
		@return Unique line for this document
	  */
	public int getLine()
	{
		Integer ii = (Integer)get_Value(COLUMNNAME_Line);
		if (ii == null)
			 return 0;
		return ii.intValue();
	}

    /** Get Record ID/ColumnName
        @return ID/ColumnName pair
      */
    public KeyNamePair getKeyNamePair()
    {
        return new KeyNamePair(get_ID(), String.valueOf(getLine()));
    }

	public org.compiere.model.I_M_Product getM_Product() throws RuntimeException
	{
		return (org.compiere.model.I_M_Product)MTable.get(getCtx(), org.compiere.model.I_M_Product.Table_ID)
			.getPO(getM_Product_ID(), get_TrxName());
	}

	/** Set Product.
		@param M_Product_ID Product, Service, Item
	*/
	public void setM_Product_ID (int M_Product_ID)
	{
		if (M_Product_ID < 1)
			set_Value (COLUMNNAME_M_Product_ID, null);
		else
			set_Value (COLUMNNAME_M_Product_ID, Integer.valueOf(M_Product_ID));
	}

	/** Get Product.
		@return Product, Service, Item
	  */
	public int getM_Product_ID()
	{
		Integer ii = (Integer)get_Value(COLUMNNAME_M_Product_ID);
		if (ii == null)
			 return 0;
		return ii.intValue();
	}

	/** Set Note.
		@param Note Optional additional user defined information
	*/
	public void setNote (String Note)
	{
		set_Value (COLUMNNAME_Note, Note);
	}

	/** Get Note.
		@return Optional additional user defined information
	  */
	public String getNote()
	{
		return (String)get_Value(COLUMNNAME_Note);
	}

	/** Set Line Amount.
		@param LineNetAmt 
		Line Extended Amount (Quantity * Actual Price) without Freight and Charges
	*/
	public void setLineNetAmt (BigDecimal LineNetAmt)
	{
		set_Value (COLUMNNAME_LineNetAmt, LineNetAmt);
	}

	/** Get Line Amount.
		@return Line Extended Amount (Quantity * Actual Price) without Freight and Charges
	  */
	public BigDecimal getLineNetAmt () 
	{
		BigDecimal bd = (BigDecimal)get_Value(COLUMNNAME_LineNetAmt);
		if (bd == null)
			return Env.ZERO;
		return bd;
	}

	/** Set Price Invoiced.
		@param PriceInvoiced The priced invoiced to the customer (in the currency of the customer&#039;s AR price list) - 0 for default price
	*/
	public void setPriceInvoiced (BigDecimal PriceInvoiced)
	{
		set_Value (COLUMNNAME_PriceInvoiced, PriceInvoiced);
	}

	/** Get Price Invoiced.
		@return The priced invoiced to the customer (in the currency of the customer&#039;s AR price list) - 0 for default price
	  */
	public BigDecimal getPriceInvoiced()
	{
		BigDecimal bd = (BigDecimal)get_Value(COLUMNNAME_PriceInvoiced);
		if (bd == null)
			 return Env.ZERO;
		return bd;
	}

	/** Set Price Reimbursed.
		@param PriceReimbursed The reimbursed price (in currency of the employee&#039;s AP price list)
	*/
	public void setPriceReimbursed (BigDecimal PriceReimbursed)
	{
		set_Value (COLUMNNAME_PriceReimbursed, PriceReimbursed);
	}

	/** Get Price Reimbursed.
		@return The reimbursed price (in currency of the employee&#039;s AP price list)
	  */
	public BigDecimal getPriceReimbursed()
	{
		BigDecimal bd = (BigDecimal)get_Value(COLUMNNAME_PriceReimbursed);
		if (bd == null)
			 return Env.ZERO;
		return bd;
	}

	/** Set Processed.
		@param Processed The document has been processed
	*/
	public void setProcessed (boolean Processed)
	{
		set_Value (COLUMNNAME_Processed, Boolean.valueOf(Processed));
	}

	/** Get Processed.
		@return The document has been processed
	  */
	public boolean isProcessed()
	{
		Object oo = get_Value(COLUMNNAME_Processed);
		if (oo != null)
		{
			 if (oo instanceof Boolean)
				 return ((Boolean)oo).booleanValue();
			return "Y".equals(oo);
		}
		return false;
	}

	/** Set Quantity.
		@param Qty Quantity
	*/
	public void setQty (BigDecimal Qty)
	{
		set_Value (COLUMNNAME_Qty, Qty);
	}

	/** Get Quantity.
		@return Quantity
	  */
	public BigDecimal getQty()
	{
		BigDecimal bd = (BigDecimal)get_Value(COLUMNNAME_Qty);
		if (bd == null)
			 return Env.ZERO;
		return bd;
	}

	/** Set Quantity Invoiced.
		@param QtyInvoiced Invoiced Quantity
	*/
	public void setQtyInvoiced (BigDecimal QtyInvoiced)
	{
		set_Value (COLUMNNAME_QtyInvoiced, QtyInvoiced);
	}

	/** Get Quantity Invoiced.
		@return Invoiced Quantity
	  */
	public BigDecimal getQtyInvoiced()
	{
		BigDecimal bd = (BigDecimal)get_Value(COLUMNNAME_QtyInvoiced);
		if (bd == null)
			 return Env.ZERO;
		return bd;
	}

	/** Set Quantity Reimbursed.
		@param QtyReimbursed The reimbursed quantity
	*/
	public void setQtyReimbursed (BigDecimal QtyReimbursed)
	{
		set_Value (COLUMNNAME_QtyReimbursed, QtyReimbursed);
	}

	/** Get Quantity Reimbursed.
		@return The reimbursed quantity
	  */
	public BigDecimal getQtyReimbursed()
	{
		BigDecimal bd = (BigDecimal)get_Value(COLUMNNAME_QtyReimbursed);
		if (bd == null)
			 return Env.ZERO;
		return bd;
	}

	/** Set Resource Assignment.
		@param S_ResourceAssignment_ID Resource Assignment
	*/
	public void setS_ResourceAssignment_ID (int S_ResourceAssignment_ID)
	{
		if (S_ResourceAssignment_ID < 1)
			set_Value (COLUMNNAME_S_ResourceAssignment_ID, null);
		else
			set_Value (COLUMNNAME_S_ResourceAssignment_ID, Integer.valueOf(S_ResourceAssignment_ID));
	}

	/** Get Resource Assignment.
		@return Resource Assignment
	  */
	public int getS_ResourceAssignment_ID()
	{
		Integer ii = (Integer)get_Value(COLUMNNAME_S_ResourceAssignment_ID);
		if (ii == null)
			 return 0;
		return ii.intValue();
	}

	public org.compiere.model.I_S_TimeExpense getS_TimeExpense() throws RuntimeException
	{
		return (org.compiere.model.I_S_TimeExpense)MTable.get(getCtx(), org.compiere.model.I_S_TimeExpense.Table_ID)
			.getPO(getS_TimeExpense_ID(), get_TrxName());
	}

	/** Set Expense Report.
		@param S_TimeExpense_ID Time and Expense Report
	*/
	public void setS_TimeExpense_ID (int S_TimeExpense_ID)
	{
		if (S_TimeExpense_ID < 1)
			set_ValueNoCheck (COLUMNNAME_S_TimeExpense_ID, null);
		else
			set_ValueNoCheck (COLUMNNAME_S_TimeExpense_ID, Integer.valueOf(S_TimeExpense_ID));
	}

	/** Get Expense Report.
		@return Time and Expense Report
	  */
	public int getS_TimeExpense_ID()
	{
		Integer ii = (Integer)get_Value(COLUMNNAME_S_TimeExpense_ID);
		if (ii == null)
			 return 0;
		return ii.intValue();
	}

	/** Set Expense Line.
		@param S_TimeExpenseLine_ID Time and Expense Report Line
	*/
	public void setS_TimeExpenseLine_ID (int S_TimeExpenseLine_ID)
	{
		if (S_TimeExpenseLine_ID < 1)
			set_ValueNoCheck (COLUMNNAME_S_TimeExpenseLine_ID, null);
		else
			set_ValueNoCheck (COLUMNNAME_S_TimeExpenseLine_ID, Integer.valueOf(S_TimeExpenseLine_ID));
	}

	/** Get Expense Line.
		@return Time and Expense Report Line
	  */
	public int getS_TimeExpenseLine_ID()
	{
		Integer ii = (Integer)get_Value(COLUMNNAME_S_TimeExpenseLine_ID);
		if (ii == null)
			 return 0;
		return ii.intValue();
	}

	/** Set S_TimeExpenseLine_UU.
		@param S_TimeExpenseLine_UU S_TimeExpenseLine_UU
	*/
	public void setS_TimeExpenseLine_UU (String S_TimeExpenseLine_UU)
	{
		set_Value (COLUMNNAME_S_TimeExpenseLine_UU, S_TimeExpenseLine_UU);
	}

	/** Get S_TimeExpenseLine_UU.
		@return S_TimeExpenseLine_UU	  */
	public String getS_TimeExpenseLine_UU()
	{
		return (String)get_Value(COLUMNNAME_S_TimeExpenseLine_UU);
	}

	public org.compiere.model.I_S_TimeType getS_TimeType() throws RuntimeException
	{
		return (org.compiere.model.I_S_TimeType)MTable.get(getCtx(), org.compiere.model.I_S_TimeType.Table_ID)
			.getPO(getS_TimeType_ID(), get_TrxName());
	}

	/** Set Time Type.
		@param S_TimeType_ID Type of time recorded
	*/
	public void setS_TimeType_ID (int S_TimeType_ID)
	{
		if (S_TimeType_ID < 1)
			set_Value (COLUMNNAME_S_TimeType_ID, null);
		else
			set_Value (COLUMNNAME_S_TimeType_ID, Integer.valueOf(S_TimeType_ID));
	}

	/** Get Time Type.
		@return Type of time recorded
	  */
	public int getS_TimeType_ID()
	{
		Integer ii = (Integer)get_Value(COLUMNNAME_S_TimeType_ID);
		if (ii == null)
			 return 0;
		return ii.intValue();
	}
}<|MERGE_RESOLUTION|>--- conflicted
+++ resolved
@@ -34,11 +34,7 @@
 	/**
 	 *
 	 */
-<<<<<<< HEAD
-	private static final long serialVersionUID = 20231208L;
-=======
-	private static final long serialVersionUID = 20231222L;
->>>>>>> 1f26266b
+	private static final long serialVersionUID = 20240102L;
 
     /** Standard Constructor */
     public X_S_TimeExpenseLine (Properties ctx, int S_TimeExpenseLine_ID, String trxName)
