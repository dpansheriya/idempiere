--- conflicted
+++ resolved
@@ -1,328 +1,316 @@
-/******************************************************************************
- * Product: Adempiere ERP & CRM Smart Business Solution                       *
- * Copyright (C) 1999-2006 Adempiere, Inc. All Rights Reserved.                *
- * This program is free software; you can redistribute it and/or modify it    *
- * under the terms version 2 of the GNU General Public License as published   *
- * by the Free Software Foundation. This program is distributed in the hope   *
- * that it will be useful, but WITHOUT ANY WARRANTY; without even the implied *
- * warranty of MERCHANTABILITY or FITNESS FOR A PARTICULAR PURPOSE.           *
- * See the GNU General Public License for more details.                       *
- * You should have received a copy of the GNU General Public License along    *
- * with this program; if not, write to the Free Software Foundation, Inc.,    *
- * 59 Temple Place, Suite 330, Boston, MA 02111-1307 USA.                     *
- *
- * Copyright (C) 2005 Robert Klein. robeklein@hotmail.com
- * Contributor(s): Low Heng Sin hengsin@avantz.com
- *****************************************************************************/
-package org.adempiere.pipo2.handler;
-
-import java.sql.PreparedStatement;
-import java.sql.ResultSet;
-import java.util.ArrayList;
-import java.util.List;
-import java.util.logging.Level;
-
-import javax.xml.transform.sax.TransformerHandler;
-
-import org.adempiere.exceptions.AdempiereException;
-import org.adempiere.pipo2.AbstractElementHandler;
-import org.adempiere.pipo2.Element;
-import org.adempiere.pipo2.ElementHandler;
-import org.adempiere.pipo2.PIPOContext;
-import org.adempiere.pipo2.PackIn;
-import org.adempiere.pipo2.PackOut;
-import org.adempiere.pipo2.PoExporter;
-import org.adempiere.pipo2.PoFiller;
-import org.adempiere.pipo2.exception.DatabaseAccessException;
-import org.adempiere.pipo2.exception.POSaveFailedException;
-import org.compiere.model.I_AD_Table;
-import org.compiere.model.MTable;
-import org.compiere.model.MTableIndex;
-import org.compiere.model.MViewComponent;
-import org.compiere.model.X_AD_Column;
-import org.compiere.model.X_AD_Package_Exp_Detail;
-import org.compiere.model.X_AD_Package_Imp_Detail;
-import org.compiere.model.X_AD_Table;
-import org.compiere.process.DatabaseViewValidate;
-import org.compiere.util.DB;
-import org.compiere.util.Env;
-import org.compiere.util.Trx;
-import org.xml.sax.SAXException;
-import org.xml.sax.helpers.AttributesImpl;
-
-public class TableElementHandler extends AbstractElementHandler {
-	private ColumnElementHandler columnHandler = new ColumnElementHandler();
-	private TableIndexElementHandler tableIndexHandler = new TableIndexElementHandler();
-	private ViewComponentElementHandler viewComponentHandler = new ViewComponentElementHandler();
-
-	private List<Integer>tables = new ArrayList<Integer>();
-
-	public void startElement(PIPOContext ctx, Element element) throws SAXException {
-		PackIn packIn = ctx.packIn;
-		List<String> excludes = defaultExcludeList(X_AD_Table.Table_Name);
-
-		String entitytype = getStringValue(element, "EntityType");
-		if (isProcessElement(ctx.ctx, entitytype)) {
-
-			MTable mTable = findPO(ctx, element);
-			if (mTable == null) {
-				int id = 0;
-				String tableName = getStringValue(element, "TableName", excludes);
-				if (!hasUUIDKey(ctx, element)) {
-					id = packIn.getTableId(tableName);
-					if (id <= 0) {
-						id = findIdByColumn(ctx, "AD_Table", "TableName", tableName);
-						if (id > 0)
-							packIn.addTable(tableName, id);
-					}
-					if (id > 0 && isTableProcess(ctx, id)) {
-						return;
-					}
-				}
-
-				mTable = new MTable(ctx.ctx, id > 0 ? id : 0, getTrxName(ctx));
-				mTable.setTableName(tableName);
-			}
-						
-			if (mTable.getAD_Table_ID() == 0 && isOfficialId(element, "AD_Table_ID"))
-			{
-				mTable.setAD_Table_ID(getIntValue(element, "AD_Table_ID"));
-			}
-			
-			PoFiller filler = new PoFiller(ctx, mTable, element, this);
-			List<String> notfounds = filler.autoFill(excludes);
-			if (notfounds.size() > 0) {
-				element.defer = true;
-				element.unresolved = notfounds.toString();
-				return;
-			}
-			
-			if (mTable.is_new() || mTable.is_Changed()) {
-				X_AD_Package_Imp_Detail impDetail = createImportDetail(ctx, element.qName, X_AD_Table.Table_Name,
-						X_AD_Table.Table_ID);
-				String action = null;
-				if (!mTable.is_new()){
-					backupRecord(ctx, impDetail.getAD_Package_Imp_Detail_ID(),X_AD_Table.Table_Name,mTable);
-					action = "Update";
-				}
-				else{
-					action = "New";				
-				}
-				if (mTable.save(getTrxName(ctx)) == true){
-					logImportDetail (ctx, impDetail, 1, mTable.getName(),mTable.get_ID(),action);
-					tables.add(mTable.getAD_Table_ID());
-					packIn.addTable(mTable.getTableName(), mTable.getAD_Table_ID());
-					element.recordId = mTable.getAD_Table_ID();
-				}
-				else{
-					logImportDetail (ctx, impDetail, 0, mTable.getName(), mTable.get_ID(),action);
-					throw new POSaveFailedException("Failed to save Table " + mTable.getName());
-				}
-			}
-		} else {
-			element.skip = true;
-		}
-	}
-
-	public void endElement(PIPOContext ctx, Element element) throws SAXException {
-		MTable mTable = findPO(ctx, element);
-		boolean isValidateView = false;
-		MViewComponent[] m_vcs = mTable.getViewComponent(true);
-		if (m_vcs != null && m_vcs.length > 0)
-			isValidateView = true;
-		
-		if (mTable.isView() && isValidateView) {
-			int success = validateDatabaseView(ctx, mTable);
-			X_AD_Package_Imp_Detail dbDetail = createImportDetail(ctx, "dbView", MTable.Table_Name, MTable.Table_ID);
-			if (success == 1) {
-				logImportDetail(ctx, dbDetail, 1, mTable.getName(), mTable.get_ID(), "Validate");
-			} else {
-				logImportDetail(ctx, dbDetail, 0, mTable.getName(), mTable.get_ID(), "Validate");
-				throw new DatabaseAccessException("Failed to validate view for " + mTable.getName());
-			}
-		}
-	}
-	
-	private int validateDatabaseView(PIPOContext ctx, MTable table) 
-	{
-		Trx trx = Trx.get(getTrxName(ctx), true);
-		if (!trx.commit())
-			return 0;
-
-		try {
-			DatabaseViewValidate.validateDatabaseView(ctx.ctx, table, trx.getTrxName(), null);
-			trx.commit(true);
-		} catch (Exception e) {
-			log.log(Level.SEVERE, e.getLocalizedMessage(), e);
-			trx.rollback();
-			return 0;
-		}
-
-		return 1;
-	}
-
-	public void create(PIPOContext ctx, TransformerHandler document)
-			throws SAXException {
-
-		int AD_Table_ID = Env.getContextAsInt(ctx.ctx, X_AD_Package_Exp_Detail.COLUMNNAME_AD_Table_ID);
-		if (ctx.packOut.isExported(X_AD_Package_Exp_Detail.COLUMNNAME_AD_Table_ID+"|"+AD_Table_ID))
-			return;
-		PackOut packOut = ctx.packOut;
-		AttributesImpl atts = new AttributesImpl();
-		boolean createElement = true;
-		X_AD_Table m_Table = new X_AD_Table (ctx.ctx, AD_Table_ID, null);
-		if (ctx.packOut.getFromDate() != null) {
-			if (m_Table.getUpdated().compareTo(ctx.packOut.getFromDate()) < 0) {
-				createElement = false;
-			}
-		}
-		if (createElement) {
-			addTypeName(atts, "table");
-			document.startElement("","",I_AD_Table.Table_Name,atts);
-			createTableBinding(ctx,document,m_Table);
-		}
-
-		String sql = "SELECT * FROM AD_Column WHERE AD_Table_ID = ? "
-				+ " ORDER BY IsKey DESC, AD_Column_ID";  // Export key column as the first one
-
-		PreparedStatement pstmt = null;
-		ResultSet rs = null;
-
-		try {
-			pstmt = DB.prepareStatement (sql, getTrxName(ctx));
-			pstmt.setInt(1, AD_Table_ID);
-			rs = pstmt.executeQuery();
-
-			while (rs.next()){
-				ElementHandler handler = packOut.getHandler("AD_Element");
-				handler.packOut(packOut,document,null,rs.getInt(X_AD_Column.COLUMNNAME_AD_Element_ID));
-
-				if (rs.getInt(X_AD_Package_Exp_Detail.COLUMNNAME_AD_Reference_ID)>0)
-				{
-					handler = packOut.getHandler("AD_Reference");
-					handler.packOut(packOut,document,null,rs.getInt(X_AD_Package_Exp_Detail.COLUMNNAME_AD_Reference_ID));
-				}
-
-				if (rs.getInt("AD_Reference_Value_ID")>0)
-				{
-					handler = packOut.getHandler("AD_Reference");
-					handler.packOut(packOut,document,null,rs.getInt("AD_Reference_Value_ID"));
-				}
-
-				if (rs.getInt(X_AD_Package_Exp_Detail.COLUMNNAME_AD_Process_ID)>0)
-				{
-					handler = packOut.getHandler("AD_Process");
-					handler.packOut(packOut,document,null,rs.getInt(X_AD_Package_Exp_Detail.COLUMNNAME_AD_Process_ID));
-				}
-
-				if (rs.getInt(X_AD_Package_Exp_Detail.COLUMNNAME_AD_Val_Rule_ID)>0)
-				{
-					handler = packOut.getHandler("AD_Val_Rule");
-					handler.packOut(packOut,document,null,rs.getInt(X_AD_Package_Exp_Detail.COLUMNNAME_AD_Val_Rule_ID));
-				}
-<<<<<<< HEAD
-			} catch (Exception e)	{
-				throw new AdempiereException(e);
-			} finally	{
-				DB.close(rs, pstmt);
-			}
-			
-			sql = "SELECT * FROM AD_TableIndex WHERE AD_Table_ID = ? ORDER BY AD_TableIndex_ID";
-			pstmt = null;
-			rs = null;
-			try {
-				pstmt = DB.prepareStatement (sql, getTrxName(ctx));
-				pstmt.setInt(1, AD_Table_ID);
-				rs = pstmt.executeQuery();
-
-				while (rs.next()) {
-					createTableIndex(ctx, document, rs.getInt(MTableIndex.COLUMNNAME_AD_TableIndex_ID));
-				}
-			} catch (Exception e)	{
-				throw new AdempiereException(e);
-			} finally	{
-				DB.close(rs, pstmt);
-			}
-			
-			sql = "SELECT * FROM AD_ViewComponent WHERE AD_Table_ID = ? ORDER BY SeqNo, AD_ViewComponent_ID";
-			pstmt = null;
-			rs = null;
-			try {
-				pstmt = DB.prepareStatement (sql, getTrxName(ctx));
-				pstmt.setInt(1, AD_Table_ID);
-				rs = pstmt.executeQuery();
-
-				while (rs.next()) {
-					createViewComponent(ctx, document, rs.getInt(MViewComponent.COLUMNNAME_AD_ViewComponent_ID));
-				}
-			} catch (Exception e)	{
-				throw new AdempiereException(e);
-			} finally	{
-				DB.close(rs, pstmt);
-			}
-			
-			if (createElement) {
-				document.endElement("","",X_AD_Table.Table_Name);
-=======
-
-				createColumn(ctx, document, rs.getInt("AD_Column_ID"));
->>>>>>> ef3755aa
-			}
-		} catch (Exception e)	{
-			throw new AdempiereException(e);
-		} finally	{
-			DB.close(rs, pstmt);
-		}
-
-		if (createElement) {
-			document.endElement("","",X_AD_Table.Table_Name);
-		}
-
-	}
-
-	private void createColumn(PIPOContext ctx, TransformerHandler document, int AD_Column_ID) throws SAXException {
-		Env.setContext(ctx.ctx, X_AD_Column.COLUMNNAME_AD_Column_ID, AD_Column_ID);
-		columnHandler.create(ctx, document);
-		ctx.ctx.remove(X_AD_Column.COLUMNNAME_AD_Column_ID);
-	}
-	
-	private void createTableIndex(PIPOContext ctx, TransformerHandler document, int AD_TableIndex_ID) throws SAXException {
-		Env.setContext(ctx.ctx, MTableIndex.COLUMNNAME_AD_TableIndex_ID, AD_TableIndex_ID);
-		tableIndexHandler.create(ctx, document);
-		ctx.ctx.remove(MTableIndex.COLUMNNAME_AD_TableIndex_ID);
-	}
-	
-	private void createViewComponent(PIPOContext ctx, TransformerHandler document, int AD_ViewComponent_ID) throws SAXException {
-		Env.setContext(ctx.ctx, MViewComponent.COLUMNNAME_AD_ViewComponent_ID, AD_ViewComponent_ID);
-		viewComponentHandler.create(ctx, document);
-		ctx.ctx.remove(MViewComponent.COLUMNNAME_AD_ViewComponent_ID);
-	}
-
-	private boolean isTableProcess(PIPOContext ctx, int AD_Table_ID) {
-		if (tables.contains(AD_Table_ID))
-			return true;
-		else {
-			tables.add(AD_Table_ID);
-			return false;
-		}
-	}
-
-	private void createTableBinding(PIPOContext ctx, TransformerHandler document, X_AD_Table m_Table)
-	{
-		PoExporter filler = new PoExporter(ctx, document, m_Table);
-		if (m_Table.getAD_Table_ID() <= PackOut.MAX_OFFICIAL_ID)
-		{
-			filler.add("AD_Table_ID", new AttributesImpl());
-		}
-
-		List<String> excludes = defaultExcludeList(X_AD_Table.Table_Name);		
-		filler.export(excludes);
-	}
-
-	public void packOut(PackOut packout, TransformerHandler packoutHandler, TransformerHandler docHandler,int recordId) throws Exception
-	{
-		Env.setContext(packout.getCtx().ctx, X_AD_Package_Exp_Detail.COLUMNNAME_AD_Table_ID, recordId);
-		this.create(packout.getCtx(), packoutHandler);
-		packout.getCtx().ctx.remove(X_AD_Package_Exp_Detail.COLUMNNAME_AD_Table_ID);
-	}
-}
+/******************************************************************************
+ * Product: Adempiere ERP & CRM Smart Business Solution                       *
+ * Copyright (C) 1999-2006 Adempiere, Inc. All Rights Reserved.                *
+ * This program is free software; you can redistribute it and/or modify it    *
+ * under the terms version 2 of the GNU General Public License as published   *
+ * by the Free Software Foundation. This program is distributed in the hope   *
+ * that it will be useful, but WITHOUT ANY WARRANTY; without even the implied *
+ * warranty of MERCHANTABILITY or FITNESS FOR A PARTICULAR PURPOSE.           *
+ * See the GNU General Public License for more details.                       *
+ * You should have received a copy of the GNU General Public License along    *
+ * with this program; if not, write to the Free Software Foundation, Inc.,    *
+ * 59 Temple Place, Suite 330, Boston, MA 02111-1307 USA.                     *
+ *
+ * Copyright (C) 2005 Robert Klein. robeklein@hotmail.com
+ * Contributor(s): Low Heng Sin hengsin@avantz.com
+ *****************************************************************************/
+package org.adempiere.pipo2.handler;
+
+import java.sql.PreparedStatement;
+import java.sql.ResultSet;
+import java.util.ArrayList;
+import java.util.List;
+import java.util.logging.Level;
+
+import javax.xml.transform.sax.TransformerHandler;
+
+import org.adempiere.exceptions.AdempiereException;
+import org.adempiere.pipo2.AbstractElementHandler;
+import org.adempiere.pipo2.Element;
+import org.adempiere.pipo2.ElementHandler;
+import org.adempiere.pipo2.PIPOContext;
+import org.adempiere.pipo2.PackIn;
+import org.adempiere.pipo2.PackOut;
+import org.adempiere.pipo2.PoExporter;
+import org.adempiere.pipo2.PoFiller;
+import org.adempiere.pipo2.exception.DatabaseAccessException;
+import org.adempiere.pipo2.exception.POSaveFailedException;
+import org.compiere.model.I_AD_Table;
+import org.compiere.model.MTable;
+import org.compiere.model.MTableIndex;
+import org.compiere.model.MViewComponent;
+import org.compiere.model.X_AD_Column;
+import org.compiere.model.X_AD_Package_Exp_Detail;
+import org.compiere.model.X_AD_Package_Imp_Detail;
+import org.compiere.model.X_AD_Table;
+import org.compiere.process.DatabaseViewValidate;
+import org.compiere.util.DB;
+import org.compiere.util.Env;
+import org.compiere.util.Trx;
+import org.xml.sax.SAXException;
+import org.xml.sax.helpers.AttributesImpl;
+
+public class TableElementHandler extends AbstractElementHandler {
+	private ColumnElementHandler columnHandler = new ColumnElementHandler();
+	private TableIndexElementHandler tableIndexHandler = new TableIndexElementHandler();
+	private ViewComponentElementHandler viewComponentHandler = new ViewComponentElementHandler();
+
+	private List<Integer>tables = new ArrayList<Integer>();
+
+	public void startElement(PIPOContext ctx, Element element) throws SAXException {
+		PackIn packIn = ctx.packIn;
+		List<String> excludes = defaultExcludeList(X_AD_Table.Table_Name);
+
+		String entitytype = getStringValue(element, "EntityType");
+		if (isProcessElement(ctx.ctx, entitytype)) {
+
+			MTable mTable = findPO(ctx, element);
+			if (mTable == null) {
+				int id = 0;
+				String tableName = getStringValue(element, "TableName", excludes);
+				if (!hasUUIDKey(ctx, element)) {
+					id = packIn.getTableId(tableName);
+					if (id <= 0) {
+						id = findIdByColumn(ctx, "AD_Table", "TableName", tableName);
+						if (id > 0)
+							packIn.addTable(tableName, id);
+					}
+					if (id > 0 && isTableProcess(ctx, id)) {
+						return;
+					}
+				}
+
+				mTable = new MTable(ctx.ctx, id > 0 ? id : 0, getTrxName(ctx));
+				mTable.setTableName(tableName);
+			}
+						
+			if (mTable.getAD_Table_ID() == 0 && isOfficialId(element, "AD_Table_ID"))
+			{
+				mTable.setAD_Table_ID(getIntValue(element, "AD_Table_ID"));
+			}
+			
+			PoFiller filler = new PoFiller(ctx, mTable, element, this);
+			List<String> notfounds = filler.autoFill(excludes);
+			if (notfounds.size() > 0) {
+				element.defer = true;
+				element.unresolved = notfounds.toString();
+				return;
+			}
+			
+			if (mTable.is_new() || mTable.is_Changed()) {
+				X_AD_Package_Imp_Detail impDetail = createImportDetail(ctx, element.qName, X_AD_Table.Table_Name,
+						X_AD_Table.Table_ID);
+				String action = null;
+				if (!mTable.is_new()){
+					backupRecord(ctx, impDetail.getAD_Package_Imp_Detail_ID(),X_AD_Table.Table_Name,mTable);
+					action = "Update";
+				}
+				else{
+					action = "New";				
+				}
+				if (mTable.save(getTrxName(ctx)) == true){
+					logImportDetail (ctx, impDetail, 1, mTable.getName(),mTable.get_ID(),action);
+					tables.add(mTable.getAD_Table_ID());
+					packIn.addTable(mTable.getTableName(), mTable.getAD_Table_ID());
+					element.recordId = mTable.getAD_Table_ID();
+				}
+				else{
+					logImportDetail (ctx, impDetail, 0, mTable.getName(), mTable.get_ID(),action);
+					throw new POSaveFailedException("Failed to save Table " + mTable.getName());
+				}
+			}
+		} else {
+			element.skip = true;
+		}
+	}
+
+	public void endElement(PIPOContext ctx, Element element) throws SAXException {
+		MTable mTable = findPO(ctx, element);
+		boolean isValidateView = false;
+		MViewComponent[] m_vcs = mTable.getViewComponent(true);
+		if (m_vcs != null && m_vcs.length > 0)
+			isValidateView = true;
+		
+		if (mTable.isView() && isValidateView) {
+			int success = validateDatabaseView(ctx, mTable);
+			X_AD_Package_Imp_Detail dbDetail = createImportDetail(ctx, "dbView", MTable.Table_Name, MTable.Table_ID);
+			if (success == 1) {
+				logImportDetail(ctx, dbDetail, 1, mTable.getName(), mTable.get_ID(), "Validate");
+			} else {
+				logImportDetail(ctx, dbDetail, 0, mTable.getName(), mTable.get_ID(), "Validate");
+				throw new DatabaseAccessException("Failed to validate view for " + mTable.getName());
+			}
+		}
+	}
+	
+	private int validateDatabaseView(PIPOContext ctx, MTable table) 
+	{
+		Trx trx = Trx.get(getTrxName(ctx), true);
+		if (!trx.commit())
+			return 0;
+
+		try {
+			DatabaseViewValidate.validateDatabaseView(ctx.ctx, table, trx.getTrxName(), null);
+			trx.commit(true);
+		} catch (Exception e) {
+			log.log(Level.SEVERE, e.getLocalizedMessage(), e);
+			trx.rollback();
+			return 0;
+		}
+
+		return 1;
+	}
+
+	public void create(PIPOContext ctx, TransformerHandler document)
+			throws SAXException {
+
+		int AD_Table_ID = Env.getContextAsInt(ctx.ctx, X_AD_Package_Exp_Detail.COLUMNNAME_AD_Table_ID);
+		if (ctx.packOut.isExported(X_AD_Package_Exp_Detail.COLUMNNAME_AD_Table_ID+"|"+AD_Table_ID))
+			return;
+		PackOut packOut = ctx.packOut;
+		AttributesImpl atts = new AttributesImpl();
+		boolean createElement = true;
+		X_AD_Table m_Table = new X_AD_Table (ctx.ctx, AD_Table_ID, null);
+		if (ctx.packOut.getFromDate() != null) {
+			if (m_Table.getUpdated().compareTo(ctx.packOut.getFromDate()) < 0) {
+				createElement = false;
+			}
+		}
+		if (createElement) {
+			addTypeName(atts, "table");
+			document.startElement("","",I_AD_Table.Table_Name,atts);
+			createTableBinding(ctx,document,m_Table);
+		}
+
+		String sql = "SELECT * FROM AD_Column WHERE AD_Table_ID = ? "
+				+ " ORDER BY IsKey DESC, AD_Column_ID";  // Export key column as the first one
+
+		PreparedStatement pstmt = null;
+		ResultSet rs = null;
+
+		try {
+			pstmt = DB.prepareStatement (sql, getTrxName(ctx));
+			pstmt.setInt(1, AD_Table_ID);
+			rs = pstmt.executeQuery();
+
+			while (rs.next()){
+				ElementHandler handler = packOut.getHandler("AD_Element");
+				handler.packOut(packOut,document,null,rs.getInt(X_AD_Column.COLUMNNAME_AD_Element_ID));
+
+				if (rs.getInt(X_AD_Package_Exp_Detail.COLUMNNAME_AD_Reference_ID)>0)
+				{
+					handler = packOut.getHandler("AD_Reference");
+					handler.packOut(packOut,document,null,rs.getInt(X_AD_Package_Exp_Detail.COLUMNNAME_AD_Reference_ID));
+				}
+
+				if (rs.getInt("AD_Reference_Value_ID")>0)
+				{
+					handler = packOut.getHandler("AD_Reference");
+					handler.packOut(packOut,document,null,rs.getInt("AD_Reference_Value_ID"));
+				}
+
+				if (rs.getInt(X_AD_Package_Exp_Detail.COLUMNNAME_AD_Process_ID)>0)
+				{
+					handler = packOut.getHandler("AD_Process");
+					handler.packOut(packOut,document,null,rs.getInt(X_AD_Package_Exp_Detail.COLUMNNAME_AD_Process_ID));
+				}
+
+				if (rs.getInt(X_AD_Package_Exp_Detail.COLUMNNAME_AD_Val_Rule_ID)>0)
+				{
+					handler = packOut.getHandler("AD_Val_Rule");
+					handler.packOut(packOut,document,null,rs.getInt(X_AD_Package_Exp_Detail.COLUMNNAME_AD_Val_Rule_ID));
+				}
+
+				createColumn(ctx, document, rs.getInt("AD_Column_ID"));
+			}
+		} catch (Exception e)	{
+			throw new AdempiereException(e);
+		} finally	{
+			DB.close(rs, pstmt);
+		}
+			
+		sql = "SELECT * FROM AD_TableIndex WHERE AD_Table_ID = ? ORDER BY AD_TableIndex_ID";
+		pstmt = null;
+		rs = null;
+		try {
+			pstmt = DB.prepareStatement (sql, getTrxName(ctx));
+			pstmt.setInt(1, AD_Table_ID);
+			rs = pstmt.executeQuery();
+
+			while (rs.next()) {
+				createTableIndex(ctx, document, rs.getInt(MTableIndex.COLUMNNAME_AD_TableIndex_ID));
+			}
+		} catch (Exception e)	{
+			throw new AdempiereException(e);
+		} finally	{
+			DB.close(rs, pstmt);
+		}
+		
+		sql = "SELECT * FROM AD_ViewComponent WHERE AD_Table_ID = ? ORDER BY SeqNo, AD_ViewComponent_ID";
+		pstmt = null;
+		rs = null;
+		try {
+			pstmt = DB.prepareStatement (sql, getTrxName(ctx));
+			pstmt.setInt(1, AD_Table_ID);
+			rs = pstmt.executeQuery();
+
+			while (rs.next()) {
+				createViewComponent(ctx, document, rs.getInt(MViewComponent.COLUMNNAME_AD_ViewComponent_ID));
+			}
+		} catch (Exception e)	{
+			throw new AdempiereException(e);
+		} finally	{
+			DB.close(rs, pstmt);
+		}
+		
+		if (createElement) {
+			document.endElement("","",X_AD_Table.Table_Name);
+		}
+	}
+
+	private void createColumn(PIPOContext ctx, TransformerHandler document, int AD_Column_ID) throws SAXException {
+		Env.setContext(ctx.ctx, X_AD_Column.COLUMNNAME_AD_Column_ID, AD_Column_ID);
+		columnHandler.create(ctx, document);
+		ctx.ctx.remove(X_AD_Column.COLUMNNAME_AD_Column_ID);
+	}
+	
+	private void createTableIndex(PIPOContext ctx, TransformerHandler document, int AD_TableIndex_ID) throws SAXException {
+		Env.setContext(ctx.ctx, MTableIndex.COLUMNNAME_AD_TableIndex_ID, AD_TableIndex_ID);
+		tableIndexHandler.create(ctx, document);
+		ctx.ctx.remove(MTableIndex.COLUMNNAME_AD_TableIndex_ID);
+	}
+	
+	private void createViewComponent(PIPOContext ctx, TransformerHandler document, int AD_ViewComponent_ID) throws SAXException {
+		Env.setContext(ctx.ctx, MViewComponent.COLUMNNAME_AD_ViewComponent_ID, AD_ViewComponent_ID);
+		viewComponentHandler.create(ctx, document);
+		ctx.ctx.remove(MViewComponent.COLUMNNAME_AD_ViewComponent_ID);
+	}
+
+	private boolean isTableProcess(PIPOContext ctx, int AD_Table_ID) {
+		if (tables.contains(AD_Table_ID))
+			return true;
+		else {
+			tables.add(AD_Table_ID);
+			return false;
+		}
+	}
+
+	private void createTableBinding(PIPOContext ctx, TransformerHandler document, X_AD_Table m_Table)
+	{
+		PoExporter filler = new PoExporter(ctx, document, m_Table);
+		if (m_Table.getAD_Table_ID() <= PackOut.MAX_OFFICIAL_ID)
+		{
+			filler.add("AD_Table_ID", new AttributesImpl());
+		}
+
+		List<String> excludes = defaultExcludeList(X_AD_Table.Table_Name);		
+		filler.export(excludes);
+	}
+
+	public void packOut(PackOut packout, TransformerHandler packoutHandler, TransformerHandler docHandler,int recordId) throws Exception
+	{
+		Env.setContext(packout.getCtx().ctx, X_AD_Package_Exp_Detail.COLUMNNAME_AD_Table_ID, recordId);
+		this.create(packout.getCtx(), packoutHandler);
+		packout.getCtx().ctx.remove(X_AD_Package_Exp_Detail.COLUMNNAME_AD_Table_ID);
+	}
+}