--- conflicted
+++ resolved
@@ -119,10 +119,11 @@
 public class ADTabpanel extends Div implements Evaluatee, EventListener<Event>,
 DataStatusListener, IADTabpanel, IdSpace, IFieldEditorContainer
 {
+
 	/**
-	 * 
+	 * generated serial id
 	 */
-	private static final long serialVersionUID = 3103263515116231658L;
+	private static final long serialVersionUID = -6748431395547118246L;
 
 	private static final String ON_SAVE_OPEN_PREFERENCE_EVENT = "onSaveOpenPreference";
 
@@ -131,15 +132,6 @@
 	public static final String ON_SWITCH_VIEW_EVENT = "onSwitchView";
 
 	public static final String ON_DYNAMIC_DISPLAY_EVENT = "onDynamicDisplay";
-<<<<<<< HEAD
-	
-=======
-	/**
-	 * 
-	 */
-	private static final long serialVersionUID = -6082680802978974909L;
-
->>>>>>> ef3755aa
 	private static final String ON_DEFER_SET_SELECTED_NODE = "onDeferSetSelectedNode";
 	
 	private static final String ON_DEFER_SET_SELECTED_NODE_ATTR = "onDeferSetSelectedNode.Event.Posted";
