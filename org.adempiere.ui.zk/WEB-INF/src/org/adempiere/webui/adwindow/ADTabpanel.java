--- conflicted
+++ resolved
@@ -1400,11 +1400,7 @@
 		if (listPanel.isVisible()) {
 			listPanel.refresh(gridTab);
 			listPanel.scrollToCurrentRow();
-<<<<<<< HEAD
 			Clients.resize(listPanel.getListbox());
-=======
-			Clients.resize(listPanel);
->>>>>>> c20843f6
 		} else {
 			listPanel.deactivate();
 		}
