/******************************************************************************
 * Product: Posterita Ajax UI 												  *
 * Copyright (C) 2007 Posterita Ltd.  All Rights Reserved.                    *
 * This program is free software; you can redistribute it and/or modify it    *
 * under the terms version 2 of the GNU General Public License as published   *
 * by the Free Software Foundation. This program is distributed in the hope   *
 * that it will be useful, but WITHOUT ANY WARRANTY; without even the implied *
 * warranty of MERCHANTABILITY or FITNESS FOR A PARTICULAR PURPOSE.           *
 * See the GNU General Public License for more details.                       *
 * You should have received a copy of the GNU General Public License along    *
 * with this program; if not, write to the Free Software Foundation, Inc.,    *
 * 59 Temple Place, Suite 330, Boston, MA 02111-1307 USA.                     *
 * For the text or an alternative of this public license, you may reach us    *
 * Posterita Ltd., 3, Draper Avenue, Quatre Bornes, Mauritius                 *
 * or via info@posterita.org or http://www.posterita.org/                     *
 *****************************************************************************/

package org.adempiere.webui.adwindow;

import java.lang.reflect.InvocationTargetException;
import java.lang.reflect.Method;
import java.util.ArrayList;
import java.util.HashMap;
import java.util.Iterator;
import java.util.List;
import java.util.Map;
import java.util.Properties;
import java.util.logging.Level;

import org.adempiere.webui.AdempiereIdGenerator;
import org.adempiere.webui.LayoutUtils;
import org.adempiere.webui.action.Actions;
import org.adempiere.webui.action.IAction;
import org.adempiere.webui.component.FToolbar;
import org.adempiere.webui.component.ToolBarButton;
import org.adempiere.webui.event.ToolbarListener;
import org.adempiere.webui.session.SessionManager;
import org.compiere.model.MRole;
import org.compiere.model.MToolBarButton;
import org.compiere.model.MToolBarButtonRestrict;
import org.compiere.model.X_AD_ToolBarButton;
import org.compiere.util.CLogger;
import org.compiere.util.Env;
import org.compiere.util.Msg;
import org.osgi.util.tracker.ServiceTracker;
import org.zkoss.image.AImage;
import org.zkoss.zk.ui.Component;
import org.zkoss.zk.ui.event.Event;
import org.zkoss.zk.ui.event.EventListener;
import org.zkoss.zk.ui.event.Events;
import org.zkoss.zk.ui.event.KeyEvent;
import org.zkoss.zul.Space;

/**
 *
 * @author  <a href="mailto:agramdass@gmail.com">Ashley G Ramdass</a>
 * @date    Feb 25, 2007
 * @version $Revision: 0.10 $
 *
 * @author Cristina Ghita, www.arhipac.ro
 * 				<li>FR [ 2076330 ] Add new methods in CWindowToolbar class
 */
public class ADWindowToolbar extends FToolbar implements EventListener<Event>
{
	/**
	 * 
	 */
	private static final long serialVersionUID = 3390505814516682801L;

	private static final String BTNPREFIX = "Btn";

    private static CLogger log = CLogger.getCLogger(ADWindowToolbar.class);

    private ToolBarButton btnIgnore;

    private ToolBarButton btnHelp, btnNew, btnCopy, btnDelete, btnDeleteSelection, btnSave;

    private ToolBarButton btnSaveAndCreate; // Elaine 2009/03/02 - Save & Create

    private ToolBarButton btnRefresh, btnFind, btnLock, btnAttachment;

    private ToolBarButton btnGridToggle;

    private ToolBarButton btnParentRecord, btnDetailRecord;

    private ToolBarButton btnReport, btnArchive, btnPrint;

    private ToolBarButton btnZoomAcross, btnActiveWorkflows, btnRequests, btnProductInfo;

    private ToolBarButton btnChat;

    private ToolBarButton btnCustomize;
    
<<<<<<< HEAD
=======
    private ToolBarButton btnExport, btnFileImport;
    
>>>>>>> 9497d002
    private ToolBarButton btnProcess;

    private HashMap<String, ToolBarButton> buttons = new HashMap<String, ToolBarButton>();

//    private ToolBarButton btnExit;

    private ArrayList<ToolbarListener> listeners = new ArrayList<ToolbarListener>();

    private Event event;

    private Map<Integer, ToolBarButton> keyMap = new HashMap<Integer, ToolBarButton>();
    private Map<Integer, ToolBarButton> altKeyMap = new HashMap<Integer, ToolBarButton>();
    private Map<Integer, ToolBarButton> ctrlKeyMap = new HashMap<Integer, ToolBarButton>();
    
    private List<ToolbarCustomButton> toolbarCustomButtons = new ArrayList<ToolbarCustomButton>();

	// Elaine 2008/12/04
	/** Show Personal Lock								*/
	public boolean isPersonalLock = MRole.getDefault().isPersonalLock();
	private boolean isAllowProductInfo = MRole.getDefault().isAllow_Info_Product();

	private int windowNo = 0;

	private long prevKeyEventTime = 0;

	private KeyEvent prevKeyEvent;

	/**	Last Modifier of Action Event					*/
//	public int 				lastModifiers;
	//

    public ADWindowToolbar()
    {
    	this(0);
    }

    public ADWindowToolbar(int windowNo) {
    	setWindowNo(windowNo);
        init();
	}

	private void init()
    {
    	LayoutUtils.addSclass("adwindow-toolbar", this);

        btnIgnore = createButton("Ignore", "Ignore", "Ignore");
        addSeparator();
        btnHelp = createButton("Help", "Help","Help");
        btnNew = createButton("New", "New", "New");
        btnCopy = createButton("Copy", "Copy", "Copy");
        btnDelete = createButton("Delete", "Delete", "Delete");
        btnDeleteSelection = createButton("DeleteSelection", "DeleteSelection", "DeleteSelection");
        btnSave = createButton("Save", "Save", "Save");
        btnSaveAndCreate = createButton("SaveCreate", "SaveCreate", "SaveCreate");
        addSeparator();
        btnRefresh = createButton("Refresh", "Refresh", "Refresh");
        btnFind = createButton("Find", "Find", "Find");
        btnAttachment = createButton("Attachment", "Attachment", "Attachment");
        btnChat = createButton("Chat", "Chat", "Chat");
        btnGridToggle = createButton("Toggle", "Multi", "Multi");
        addSeparator();
        btnParentRecord = createButton("ParentRecord", "Parent", "Parent");
        btnDetailRecord = createButton("DetailRecord", "Detail", "Detail");        
        addSeparator();
        btnReport = createButton("Report", "Report", "Report");
        btnArchive = createButton("Archive", "Archive", "Archive");
        btnPrint = createButton("Print", "Print", "Print");
        addSeparator();
        btnLock = createButton("Lock", "Lock", "Lock"); // Elaine 2008/12/04
		btnLock.setVisible(isPersonalLock);
		btnZoomAcross = createButton("ZoomAcross", "ZoomAcross", "ZoomAcross");
        btnActiveWorkflows = createButton("ActiveWorkflows", "WorkFlow", "WorkFlow");
        btnRequests = createButton("Requests", "Request", "Request");
        btnProductInfo = createButton("ProductInfo", "Product", "InfoProduct");
        btnProductInfo.setVisible(isAllowProductInfo);
        
        addSeparator();
        btnCustomize= createButton("Customize", "Customize", "Customize");
        btnCustomize.setDisabled(false);
        
        btnProcess= createButton("Process", "Process", "Process");
        btnProcess.setDisabled(false);
        

        // Help and Exit should always be enabled
        btnHelp.setDisabled(false);
        btnGridToggle.setDisabled(false);
        btnZoomAcross.setDisabled(false);

        btnActiveWorkflows.setDisabled(false); // Elaine 2008/07/17
        btnRequests.setDisabled(false); // Elaine 2008/07/22
        btnProductInfo.setDisabled(!isAllowProductInfo); // Elaine 2008/07/22
        btnArchive.setDisabled(false); // Elaine 2008/07/28
        btnLock.setDisabled(!isPersonalLock); // Elaine 2008/12/04

<<<<<<< HEAD
=======
        if (MRole.getDefault().isCanExport())
        {
        	btnExport = createButton("Export", "Export", "Export");
        }
        btnFileImport = createButton("FileImport", "FileImport", "FileImport");

>>>>>>> 9497d002
        configureKeyMap();

        setWidth("100%");
    }


    private ToolBarButton createButton(String name, String image, String tooltip)
    {
    	ToolBarButton btn = new ToolBarButton("");
        btn.setName(BTNPREFIX+name);
        if (windowNo > 0)
        	btn.setAttribute(AdempiereIdGenerator.ZK_COMPONENT_PREFIX_ATTRIBUTE, "unq" + btn.getName() + "_" + windowNo);
        else
        	btn.setAttribute(AdempiereIdGenerator.ZK_COMPONENT_PREFIX_ATTRIBUTE, btn.getName());
        if (image != null)
        	btn.setImage("/images/"+image + "24.png");
        btn.setTooltiptext(Msg.getMsg(Env.getCtx(),tooltip));
        btn.setSclass("toolbar-button");
        
        buttons.put(name, btn);
        this.appendChild(btn);
        //make toolbar button last to receive focus
        btn.setTabindex(0);
        btn.addEventListener(Events.ON_CLICK, this);
        btn.setDisabled(true);

        return btn;
    }

    public ToolBarButton getButton(String name)
    {
    	return buttons.get(name);
    }

    /** VK_A thru VK_Z are the same as ASCII 'A' thru 'Z' (0x41 - 0x5A) */
    public static final int VK_A              = 0x41;
    public static final int VK_B              = 0x42;
    public static final int VK_C              = 0x43;
    public static final int VK_D              = 0x44;
    public static final int VK_E              = 0x45;
    public static final int VK_F              = 0x46;
    public static final int VK_G              = 0x47;
    public static final int VK_H              = 0x48;
    public static final int VK_I              = 0x49;
    public static final int VK_J              = 0x4A;
    public static final int VK_K              = 0x4B;
    public static final int VK_L              = 0x4C;
    public static final int VK_M              = 0x4D;
    public static final int VK_N              = 0x4E;
    public static final int VK_O              = 0x4F;
    public static final int VK_P              = 0x50;
    public static final int VK_Q              = 0x51;
    public static final int VK_R              = 0x52;
    public static final int VK_S              = 0x53;
    public static final int VK_T              = 0x54;
    public static final int VK_U              = 0x55;
    public static final int VK_V              = 0x56;
    public static final int VK_W              = 0x57;
    public static final int VK_X              = 0x58;
    public static final int VK_Y              = 0x59;
    public static final int VK_Z              = 0x5A;

    private void configureKeyMap()
    {
		keyMap.put(KeyEvent.F1, btnHelp);
		keyMap.put(KeyEvent.F2, btnNew);
		keyMap.put(KeyEvent.F3, btnDelete);
		keyMap.put(KeyEvent.F4, btnSave);
		keyMap.put(KeyEvent.F5, btnRefresh);
		keyMap.put(KeyEvent.F6, btnFind);
		keyMap.put(KeyEvent.F7, btnAttachment);
		keyMap.put(KeyEvent.F8, btnGridToggle);
		keyMap.put(KeyEvent.F11, btnReport);
		keyMap.put(KeyEvent.F12, btnPrint);

		altKeyMap.put(KeyEvent.LEFT, btnParentRecord);
		altKeyMap.put(KeyEvent.RIGHT, btnDetailRecord);		
		altKeyMap.put(VK_P, btnReport);
		altKeyMap.put(VK_Z, btnIgnore);

		ctrlKeyMap.put(VK_I, btnProductInfo);
		ctrlKeyMap.put(VK_P, btnPrint);
		ctrlKeyMap.put(VK_N, btnNew);
		ctrlKeyMap.put(VK_S, btnSave);
		ctrlKeyMap.put(VK_Q, btnSaveAndCreate);
		ctrlKeyMap.put(VK_D, btnDelete);
		ctrlKeyMap.put(VK_F, btnFind);
	}

	protected void addSeparator()
    {
		Space s = new Space();
		s.setSpacing("6px");
		s.setOrient("vertical");
		this.appendChild(s);
    }

    public void addListener(ToolbarListener toolbarListener)
    {
        listeners.add(toolbarListener);
    }

    public void removeListener(ToolbarListener toolbarListener)
    {
        listeners.remove(toolbarListener);
    }

    public void onEvent(Event event)
    {
        String eventName = event.getName();

        if(eventName.equals(Events.ON_CLICK))
        {
            if(event.getTarget() instanceof ToolBarButton)
            {
            	doOnClick(event);
            }
        } else if (eventName.equals(Events.ON_CTRL_KEY))
        {
        	KeyEvent keyEvent = (KeyEvent) event;
        	if (isRealVisible()) {
	        	//filter same key event that is too close
	        	//firefox fire key event twice when grid is visible
	        	long time = System.currentTimeMillis();
	        	if (prevKeyEvent != null && prevKeyEventTime > 0 &&
	        			prevKeyEvent.getKeyCode() == keyEvent.getKeyCode() &&
	    				prevKeyEvent.getTarget() == keyEvent.getTarget() &&
	    				prevKeyEvent.isAltKey() == keyEvent.isAltKey() &&
	    				prevKeyEvent.isCtrlKey() == keyEvent.isCtrlKey() &&
	    				prevKeyEvent.isShiftKey() == keyEvent.isShiftKey()) {
	        		if ((time - prevKeyEventTime) <= 300) {
	        			return;
	        		}
	        	}
	        	this.onCtrlKeyEvent(keyEvent);
        	}
        }
    }

	private void doOnClick(Event event) {
		this.event = event;
		ToolBarButton cComponent = (ToolBarButton) event.getTarget();
		String compName = cComponent.getName();
		String methodName = "on" + compName.substring(3);
		Iterator<ToolbarListener> listenerIter = listeners.iterator();
		while(listenerIter.hasNext())
		{
		    try
		    {
		        ToolbarListener tListener = listenerIter.next();
		        Method method = tListener.getClass().getMethod(methodName, (Class[]) null);
		        method.invoke(tListener, (Object[]) null);
		    }
		    catch(SecurityException e)
		    {
		        log.log(Level.SEVERE, "Could not invoke Toolbar listener method: " + methodName + "()", e);
		    }
		    catch(NoSuchMethodException e)
		    {
		        log.log(Level.SEVERE, "Could not invoke Toolbar listener method: " + methodName + "()", e);
		    }
		    catch(IllegalArgumentException e)
		    {
		        log.log(Level.SEVERE, "Could not invoke Toolbar listener method: " + methodName + "()", e);
		    }
		    catch(IllegalAccessException e)
		    {
		        log.log(Level.SEVERE, "Could not invoke Toolbar listener method: " + methodName + "()", e);
		    }
		    catch(InvocationTargetException e)
		    {
		        log.log(Level.SEVERE, "Could not invoke Toolbar listener method: " + methodName + "()", e);
		    }
		}
		this.event = null;
	}
	
    public void enableTabNavigation(boolean enabled)
    {
        enableTabNavigation(enabled, enabled);
    }

    public void enableTabNavigation(boolean enableParent, boolean enableDetail)
    {
        this.btnParentRecord.setDisabled(!enableParent);
        this.btnDetailRecord.setDisabled(!enableDetail);
    }

    public void enableRefresh(boolean enabled)
    {
        this.btnRefresh.setDisabled(!enabled);
    }

    public void enableSave(boolean enabled)
    {
        this.btnSave.setDisabled(!enabled);
    	this.btnSaveAndCreate.setDisabled(!enabled);
    }

    public boolean isSaveEnable() {
    	return !btnSave.isDisabled();
    }

//    public void enableExit(boolean enabled)
//    {
//    	this.btnExit.setDisabled(!enabled);
//    }

    public void enableDelete(boolean enabled)
    {
        this.btnDelete.setDisabled(!enabled);
        this.btnDeleteSelection.setDisabled(!enabled);
    }

    public void enableIgnore(boolean enabled)
    {
        this.btnIgnore.setDisabled(!enabled);
    }

    public void enableNew(boolean enabled)
    {
        this.btnNew.setDisabled(!enabled);
        this.btnCopy.setDisabled(!enabled);
    }

    public void enableAttachment(boolean enabled)
    {
        this.btnAttachment.setDisabled(!enabled);
    }

    public void enableChat(boolean enabled)
    {
        this.btnChat.setDisabled(!enabled);
    }

    public void enablePrint(boolean enabled)
    {
    	this.btnPrint.setDisabled(!enabled);
    }

    public void enableReport(boolean enabled)
    {
    	this.btnReport.setDisabled(!enabled);
    }

    public void enableFind(boolean enabled)
    {
        this.btnFind.setDisabled(!enabled);
    }

    public void enableGridToggle(boolean enabled)
    {
    	btnGridToggle.setDisabled(!enabled);
    }
    
    public void enableCustomize(boolean enabled)
    {
    	btnCustomize.setDisabled(!enabled);
    }
    
    public void lock(boolean locked)
    {
    	this.btnLock.setPressed(locked);

    	String imgURL = "/images/"+ (this.btnLock.isPressed() ? "LockX" : "Lock") + "24.png";
		this.btnLock.setImage(imgURL);
    }

    public Event getEvent()
    {
    	return event;
    }

	private void onCtrlKeyEvent(KeyEvent keyEvent) {
		ToolBarButton btn = null;
		if (keyEvent.isAltKey() && !keyEvent.isCtrlKey() && !keyEvent.isShiftKey())
		{
			if (keyEvent.getKeyCode() == VK_X)
			{
				if (windowNo > 0)
				{
					prevKeyEventTime = System.currentTimeMillis();
		        	prevKeyEvent = keyEvent;
					keyEvent.stopPropagation();
					SessionManager.getAppDesktop().closeWindow(windowNo);
				}
			}
			else
			{
				btn = altKeyMap.get(keyEvent.getKeyCode());
			}
		}
		else if (!keyEvent.isAltKey() && keyEvent.isCtrlKey() && !keyEvent.isShiftKey())
			btn = ctrlKeyMap.get(keyEvent.getKeyCode());
		else if (!keyEvent.isAltKey() && !keyEvent.isCtrlKey() && !keyEvent.isShiftKey())
			btn = keyMap.get(keyEvent.getKeyCode());

		if (btn != null) {
			prevKeyEventTime = System.currentTimeMillis();
        	prevKeyEvent = keyEvent;
			keyEvent.stopPropagation();
			if (!btn.isDisabled() && btn.isVisible()) {
				Events.sendEvent(btn, new Event(Events.ON_CLICK, btn));
			}
		}
	}

	private boolean isRealVisible() {
		if (!isVisible())
			return false;
		Component parent = this.getParent();
		while (parent != null) {
			if (!parent.isVisible())
				return false;
			parent = parent.getParent();
		}
		return true;
	}

	/**
	 *
	 * @param visible
	 */
	public void setVisibleAll(boolean visible)
	{
		for (ToolBarButton btn : buttons.values())
		{
			btn.setVisible(visible);
		}
	}

	/**
	 *
	 * @param buttonName
	 * @param visible
	 */
	public void setVisible(String buttonName, boolean visible)
	{
		ToolBarButton btn = buttons.get(buttonName);
		if (btn != null)
		{
			btn.setVisible(visible);
		}
	}

	/**
	 *
	 * @param windowNo
	 */
	public void setWindowNo(int windowNo) {
		this.windowNo = windowNo;
	}

<<<<<<< HEAD
=======
	/**
	 * Enable/disable export button
	 * @param b
	 */
	public void enableExport(boolean b) {
		if (btnExport != null)
			btnExport.setDisabled(!b);
	}

	/**
	 * Enable/disable file import button
	 * @param b
	 */
	public void enableFileImport(boolean b) {
		if (btnFileImport != null)
			btnFileImport.setDisabled(!b);
	}

>>>>>>> 9497d002
	private boolean ToolBarMenuRestictionLoaded = false;
	public void updateToolbarAccess(int AD_Window_ID) {
		loadCustomButton(AD_Window_ID);
		
		if (ToolBarMenuRestictionLoaded)
			return;
		Properties m_ctx = Env.getCtx();

		int ToolBarButton_ID = 0;

		int[] restrictionList = MToolBarButtonRestrict.getOfWindow(m_ctx, MRole.getDefault().getAD_Role_ID(), AD_Window_ID, false, null);
		if (log.isLoggable(Level.INFO))
			log.info("restrictionList="+restrictionList.toString());

		for (int i = 0; i < restrictionList.length; i++)
		{
			ToolBarButton_ID= restrictionList[i];

			X_AD_ToolBarButton tbt = new X_AD_ToolBarButton(m_ctx, ToolBarButton_ID, null);
			String restrictName = BTNPREFIX + tbt.getComponentName();
			if (log.isLoggable(Level.CONFIG))
				log.config("tbt="+tbt.getAD_ToolBarButton_ID() + " / " + restrictName);

			for (Component p = this.getFirstChild(); p != null; p = p.getNextSibling()) {
				if (p instanceof ToolBarButton) {
					if ( restrictName.equals(((ToolBarButton)p).getName()) ) {
						this.removeChild(p);
						break;
					}
				}
			}

		}	// All restrictions

		dynamicDisplay();
		ToolBarMenuRestictionLoaded = true;
	}

	private void loadCustomButton(int AD_Window_ID) {
		MToolBarButton[] mToolbarButtons = MToolBarButton.getOfWindow(AD_Window_ID, null);
		if (mToolbarButtons != null && mToolbarButtons.length > 0) {
			for (MToolBarButton mToolBarButton : mToolbarButtons) {
				String actionId = mToolBarButton.getActionClassName();
				ServiceTracker<IAction, IAction> serviceTracker = Actions.getActionTracker(actionId);
				if (serviceTracker != null && serviceTracker.size() > 0) {
					String labelKey = actionId + ".label";
					String tooltipKey = actionId + ".tooltip";
					String label = Msg.getMsg(Env.getCtx(), labelKey);
					String tooltiptext = Msg.getMsg(Env.getCtx(), tooltipKey);
					if (labelKey.equals(label)) {
						label = mToolBarButton.getName();
					}
					if (tooltipKey.equals(tooltiptext)) {
						tooltiptext = null;
					}
					ToolBarButton btn = createButton(mToolBarButton.getComponentName(), null, tooltiptext);
					btn.removeEventListener(Events.ON_CLICK, this);
					btn.setDisabled(false);
					
					AImage aImage = Actions.getActionImage(actionId);
					if (aImage != null) {
						btn.setImageContent(aImage);
					} else {
						btn.setLabel(label);
					}
					
					ToolbarCustomButton toolbarCustomBtn = new ToolbarCustomButton(mToolBarButton, btn, actionId, windowNo);
					toolbarCustomButtons.add(toolbarCustomBtn);
					
					appendChild(btn);
				}
			}
		}		
	}

	public void enableProcessButton(boolean b) {
		if (btnProcess != null) {
			btnProcess.setDisabled(!b);
		}
	}

	public void dynamicDisplay() {
		for(ToolbarCustomButton toolbarCustomBtn : toolbarCustomButtons) {
			toolbarCustomBtn.dynamicDisplay();
		}
	}
}<|MERGE_RESOLUTION|>--- conflicted
+++ resolved
@@ -63,7 +63,7 @@
 public class ADWindowToolbar extends FToolbar implements EventListener<Event>
 {
 	/**
-	 * 
+	 *
 	 */
 	private static final long serialVersionUID = 3390505814516682801L;
 
@@ -90,12 +90,9 @@
     private ToolBarButton btnChat;
 
     private ToolBarButton btnCustomize;
-    
-<<<<<<< HEAD
-=======
-    private ToolBarButton btnExport, btnFileImport;
-    
->>>>>>> 9497d002
+
+    private ToolBarButton btnFileImport;
+
     private ToolBarButton btnProcess;
 
     private HashMap<String, ToolBarButton> buttons = new HashMap<String, ToolBarButton>();
@@ -109,7 +106,7 @@
     private Map<Integer, ToolBarButton> keyMap = new HashMap<Integer, ToolBarButton>();
     private Map<Integer, ToolBarButton> altKeyMap = new HashMap<Integer, ToolBarButton>();
     private Map<Integer, ToolBarButton> ctrlKeyMap = new HashMap<Integer, ToolBarButton>();
-    
+
     private List<ToolbarCustomButton> toolbarCustomButtons = new ArrayList<ToolbarCustomButton>();
 
 	// Elaine 2008/12/04
@@ -158,7 +155,7 @@
         btnGridToggle = createButton("Toggle", "Multi", "Multi");
         addSeparator();
         btnParentRecord = createButton("ParentRecord", "Parent", "Parent");
-        btnDetailRecord = createButton("DetailRecord", "Detail", "Detail");        
+        btnDetailRecord = createButton("DetailRecord", "Detail", "Detail");
         addSeparator();
         btnReport = createButton("Report", "Report", "Report");
         btnArchive = createButton("Archive", "Archive", "Archive");
@@ -171,14 +168,14 @@
         btnRequests = createButton("Requests", "Request", "Request");
         btnProductInfo = createButton("ProductInfo", "Product", "InfoProduct");
         btnProductInfo.setVisible(isAllowProductInfo);
-        
+
         addSeparator();
         btnCustomize= createButton("Customize", "Customize", "Customize");
         btnCustomize.setDisabled(false);
-        
+
         btnProcess= createButton("Process", "Process", "Process");
         btnProcess.setDisabled(false);
-        
+
 
         // Help and Exit should always be enabled
         btnHelp.setDisabled(false);
@@ -191,15 +188,8 @@
         btnArchive.setDisabled(false); // Elaine 2008/07/28
         btnLock.setDisabled(!isPersonalLock); // Elaine 2008/12/04
 
-<<<<<<< HEAD
-=======
-        if (MRole.getDefault().isCanExport())
-        {
-        	btnExport = createButton("Export", "Export", "Export");
-        }
         btnFileImport = createButton("FileImport", "FileImport", "FileImport");
 
->>>>>>> 9497d002
         configureKeyMap();
 
         setWidth("100%");
@@ -218,7 +208,7 @@
         	btn.setImage("/images/"+image + "24.png");
         btn.setTooltiptext(Msg.getMsg(Env.getCtx(),tooltip));
         btn.setSclass("toolbar-button");
-        
+
         buttons.put(name, btn);
         this.appendChild(btn);
         //make toolbar button last to receive focus
@@ -276,7 +266,7 @@
 		keyMap.put(KeyEvent.F12, btnPrint);
 
 		altKeyMap.put(KeyEvent.LEFT, btnParentRecord);
-		altKeyMap.put(KeyEvent.RIGHT, btnDetailRecord);		
+		altKeyMap.put(KeyEvent.RIGHT, btnDetailRecord);
 		altKeyMap.put(VK_P, btnReport);
 		altKeyMap.put(VK_Z, btnIgnore);
 
@@ -376,7 +366,7 @@
 		}
 		this.event = null;
 	}
-	
+
     public void enableTabNavigation(boolean enabled)
     {
         enableTabNavigation(enabled, enabled);
@@ -454,12 +444,12 @@
     {
     	btnGridToggle.setDisabled(!enabled);
     }
-    
+
     public void enableCustomize(boolean enabled)
     {
     	btnCustomize.setDisabled(!enabled);
     }
-    
+
     public void lock(boolean locked)
     {
     	this.btnLock.setPressed(locked);
@@ -553,17 +543,6 @@
 		this.windowNo = windowNo;
 	}
 
-<<<<<<< HEAD
-=======
-	/**
-	 * Enable/disable export button
-	 * @param b
-	 */
-	public void enableExport(boolean b) {
-		if (btnExport != null)
-			btnExport.setDisabled(!b);
-	}
-
 	/**
 	 * Enable/disable file import button
 	 * @param b
@@ -573,11 +552,10 @@
 			btnFileImport.setDisabled(!b);
 	}
 
->>>>>>> 9497d002
 	private boolean ToolBarMenuRestictionLoaded = false;
 	public void updateToolbarAccess(int AD_Window_ID) {
 		loadCustomButton(AD_Window_ID);
-		
+
 		if (ToolBarMenuRestictionLoaded)
 			return;
 		Properties m_ctx = Env.getCtx();
@@ -632,21 +610,21 @@
 					ToolBarButton btn = createButton(mToolBarButton.getComponentName(), null, tooltiptext);
 					btn.removeEventListener(Events.ON_CLICK, this);
 					btn.setDisabled(false);
-					
+
 					AImage aImage = Actions.getActionImage(actionId);
 					if (aImage != null) {
 						btn.setImageContent(aImage);
 					} else {
 						btn.setLabel(label);
 					}
-					
+
 					ToolbarCustomButton toolbarCustomBtn = new ToolbarCustomButton(mToolBarButton, btn, actionId, windowNo);
 					toolbarCustomButtons.add(toolbarCustomBtn);
-					
+
 					appendChild(btn);
 				}
 			}
-		}		
+		}
 	}
 
 	public void enableProcessButton(boolean b) {
