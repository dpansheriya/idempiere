/******************************************************************************
 * Product: Posterita Ajax UI 												  *
 * Copyright (C) 2007 Posterita Ltd.  All Rights Reserved.                    *
 * This program is free software; you can redistribute it and/or modify it    *
 * under the terms version 2 of the GNU General Public License as published   *
 * by the Free Software Foundation. This program is distributed in the hope   *
 * that it will be useful, but WITHOUT ANY WARRANTY; without even the implied *
 * warranty of MERCHANTABILITY or FITNESS FOR A PARTICULAR PURPOSE.           *
 * See the GNU General Public License for more details.                       *
 * You should have received a copy of the GNU General Public License along    *
 * with this program; if not, write to the Free Software Foundation, Inc.,    *
 * 59 Temple Place, Suite 330, Boston, MA 02111-1307 USA.                     *
 * For the text or an alternative of this public license, you may reach us    *
 * Posterita Ltd., 3, Draper Avenue, Quatre Bornes, Mauritius                 *
 * or via info@posterita.org or http://www.posterita.org/                     *
 *****************************************************************************/

package org.adempiere.webui.adwindow;

import static org.compiere.model.SystemIDs.PROCESS_AD_CHANGELOG_REDO;
import static org.compiere.model.SystemIDs.PROCESS_AD_CHANGELOG_UNDO;

import java.text.MessageFormat;
import java.util.ArrayList;
import java.util.Arrays;
import java.util.Date;
import java.util.HashMap;
import java.util.List;
import java.util.Map;
import java.util.Properties;
import java.util.TreeMap;
import java.util.logging.Level;

import org.adempiere.util.Callback;
import org.adempiere.webui.AdempiereIdGenerator;
import org.adempiere.webui.AdempiereWebUI;
import org.adempiere.webui.LayoutUtils;
import org.adempiere.webui.WArchive;
import org.adempiere.webui.WRequest;
import org.adempiere.webui.WZoomAcross;
import org.adempiere.webui.adwindow.validator.WindowValidatorEvent;
import org.adempiere.webui.adwindow.validator.WindowValidatorEventType;
import org.adempiere.webui.adwindow.validator.WindowValidatorManager;
import org.adempiere.webui.apps.AEnv;
import org.adempiere.webui.apps.BusyDialogTemplate;
import org.adempiere.webui.apps.HelpWindow;
import org.adempiere.webui.apps.ProcessModalDialog;
import org.adempiere.webui.apps.form.WCreateFromFactory;
import org.adempiere.webui.apps.form.WCreateFromWindow;
import org.adempiere.webui.component.Mask;
import org.adempiere.webui.component.ProcessInfoDialog;
import org.adempiere.webui.component.Window;
import org.adempiere.webui.component.ZkCssHelper;
import org.adempiere.webui.editor.IProcessButton;
import org.adempiere.webui.editor.WEditor;
import org.adempiere.webui.event.ActionEvent;
import org.adempiere.webui.event.ActionListener;
import org.adempiere.webui.event.DialogEvents;
import org.adempiere.webui.event.ToolbarListener;
import org.adempiere.webui.exception.ApplicationException;
import org.adempiere.webui.panel.ADForm;
import org.adempiere.webui.panel.InfoPanel;
import org.adempiere.webui.panel.WAttachment;
import org.adempiere.webui.panel.WDocActionPanel;
import org.adempiere.webui.panel.action.ExportAction;
import org.adempiere.webui.panel.action.FileImportAction;
import org.adempiere.webui.panel.action.ReportAction;
import org.adempiere.webui.part.AbstractUIPart;
import org.adempiere.webui.part.ITabOnSelectHandler;
import org.adempiere.webui.session.SessionManager;
import org.adempiere.webui.window.CustomizeGridViewDialog;
import org.adempiere.webui.window.FDialog;
import org.adempiere.webui.window.FindWindow;
import org.adempiere.webui.window.WChat;
import org.adempiere.webui.window.WRecordAccessDialog;
import org.compiere.grid.ICreateFrom;
import org.compiere.model.DataStatusEvent;
import org.compiere.model.DataStatusListener;
import org.compiere.model.GridField;
import org.compiere.model.GridTab;
import org.compiere.model.GridTable;
import org.compiere.model.GridWindow;
import org.compiere.model.GridWindowVO;
import org.compiere.model.I_M_Product;
import org.compiere.model.MImage;
import org.compiere.model.MProcess;
import org.compiere.model.MQuery;
import org.compiere.model.MRecentItem;
import org.compiere.model.MRole;
import org.compiere.model.MWindow;
import org.compiere.model.X_AD_CtxHelp;
import org.compiere.process.DocAction;
import org.compiere.process.ProcessInfo;
import org.compiere.process.ProcessInfoLog;
import org.compiere.process.ProcessInfoUtil;
import org.compiere.util.CLogger;
import org.compiere.util.DB;
import org.compiere.util.Env;
import org.compiere.util.Msg;
import org.compiere.util.Util;
import org.zkoss.zk.au.out.AuScript;
import org.zkoss.zk.ui.AbstractComponent;
import org.zkoss.zk.ui.Component;
import org.zkoss.zk.ui.Executions;
import org.zkoss.zk.ui.HtmlBasedComponent;
import org.zkoss.zk.ui.Session;
import org.zkoss.zk.ui.event.Event;
import org.zkoss.zk.ui.event.EventListener;
import org.zkoss.zk.ui.event.Events;
import org.zkoss.zk.ui.sys.ExecutionCtrl;
import org.zkoss.zk.ui.util.Clients;
import org.zkoss.zul.Column;
import org.zkoss.zul.Columns;
import org.zkoss.zul.Div;
import org.zkoss.zul.Grid;
import org.zkoss.zul.Menuitem;
import org.zkoss.zul.Menupopup;
import org.zkoss.zul.Window.Mode;

/**
 *
 * This class is based on org.compiere.apps.APanel written by Jorg Janke.
 * @author Jorg Janke
 *
 * @author <a href="mailto:agramdass@gmail.com">Ashley G Ramdass</a>
 * @author <a href="mailto:hengsin@gmail.com">Low Heng Sin</a>
 * @date Feb 25, 2007
 * @version $Revision: 0.10 $
 *
 * @author Cristina Ghita, www.arhipac.ro
 * @see FR [ 2877111 ] See identifiers columns when delete records https://sourceforge.net/tracker/?func=detail&atid=879335&aid=2877111&group_id=176962
 *
 * @author hengsin, hengsin.low@idalica.com
 * @see FR [2887701] https://sourceforge.net/tracker/?func=detail&atid=879335&aid=2887701&group_id=176962
 * @sponsor www.metas.de
 *
 * @author Teo Sarca, teo.sarca@gmail.com
 *  	<li>BF [ 2992540 ] Grid/Panel not refreshed after process run
 *  		https://sourceforge.net/tracker/?func=detail&aid=2992540&group_id=176962&atid=955896
 *  	<li>BF [ 2985892 ] Opening a window using a new record query is not working
 *  		https://sourceforge.net/tracker/?func=detail&aid=2985892&group_id=176962&atid=955896
 */
public abstract class AbstractADWindowContent extends AbstractUIPart implements ToolbarListener,
        EventListener<Event>, DataStatusListener, ActionListener, ITabOnSelectHandler
{
    private static final String ON_FOCUS_DEFER_EVENT = "onFocusDefer";

	private static final String ON_DEFER_SET_DETAILPANE_SELECTION_EVENT = "onDeferSetDetailpaneSelection";

	private static final CLogger logger;

    static
    {
        logger = CLogger.getCLogger(AbstractADWindowContent.class);
    }

    private Properties           ctx;

    private GridWindow           gridWindow;

    protected StatusBar     statusBar;

    protected IADTabbox          	 adTabbox;

    private int                  curWindowNo;

    private boolean              m_onlyCurrentRows = true;

    protected ADWindowToolbar     toolbar;

    protected String             title;

    private boolean 			 boolChanges = false;

	private int m_onlyCurrentDays = 0;

	private Component parent;

	private boolean m_findCancelled;

	private boolean m_findCreateNew;

	private boolean m_queryInitiating;

	protected BreadCrumb breadCrumb;

	private int adWindowId;

	private MImage image;

	/**
	 * Constructor
	 * @param ctx
	 * @param windowNo
	 * @param adWindowId 
	 */
    public AbstractADWindowContent(Properties ctx, int windowNo, int adWindowId)
    {
        this.ctx = ctx;
        this.curWindowNo = windowNo;
        this.adWindowId = adWindowId;

        initComponents();
    }

    /**
     * @param parent
     * @return Component
     */
	public Component createPart(Object parent)
    {
		if (parent instanceof Component)
			this.parent = (Component) parent;

		adTabbox = createADTab();
		adTabbox.setSelectionEventListener(this);
		adTabbox.setADWindowPanel(this);

        Component comp = super.createPart(parent);
        comp.addEventListener(LayoutUtils.ON_REDRAW_EVENT, this);
        comp.addEventListener(ON_DEFER_SET_DETAILPANE_SELECTION_EVENT, this);
        comp.addEventListener(ON_FOCUS_DEFER_EVENT, this);
        comp.setAttribute(ITabOnSelectHandler.ATTRIBUTE_KEY, this);
        return comp;
    }

	public BreadCrumb getBreadCrumb()
	{
		return breadCrumb;
	}

	/**
	 * @return StatusBarPanel
	 */
	public StatusBar getStatusBar()
    {
    	return statusBar;
    }

    private void initComponents()
    {
        /** Initalise toolbar */
        toolbar = new ADWindowToolbar(getWindowNo());
        toolbar.setId("windowToolbar");
        toolbar.addListener(this);

        statusBar = new StatusBar();
        
        GridWindowVO gWindowVO = AEnv.getMWindowVO(curWindowNo, adWindowId, 0);
        if (gWindowVO == null)
        {
            throw new ApplicationException(Msg.getMsg(ctx,
                    "AccessTableNoView")
                    + "(No Window Model Info)");
        }
        gridWindow = new GridWindow(gWindowVO, true);
        title = gridWindow.getName();
        image = gridWindow.getMImage();
    }    

    /**
     * @return IADTab
     */
    protected abstract IADTabbox createADTab();

    private void focusToActivePanel() {
    	IADTabpanel adTabPanel = adTabbox.getSelectedTabpanel();
		focusToTabpanel(adTabPanel);
	}

    private void focusToTabpanel(IADTabpanel adTabPanel ) {
		if (adTabPanel != null && adTabPanel instanceof HtmlBasedComponent) {
			Events.echoEvent(ON_FOCUS_DEFER_EVENT, getComponent(), (HtmlBasedComponent)adTabPanel);
		}
	}

    /**
     * @param adWindowId
     * @param query
     * @return boolean
     */
	public boolean initPanel(MQuery query)
    {
		// This temporary validation code is added to check the reported bug
		// [ adempiere-ZK Web Client-2832968 ] User context lost?
		// https://sourceforge.net/tracker/?func=detail&atid=955896&aid=2832968&group_id=176962
		// it's harmless, if there is no bug then this must never fail
		Session currSess = Executions.getCurrent().getDesktop().getSession();
		int checkad_user_id = -1;
		if (currSess != null && currSess.getAttribute("Check_AD_User_ID") != null)
			checkad_user_id = (Integer)currSess.getAttribute("Check_AD_User_ID");
		if (checkad_user_id!=Env.getAD_User_ID(ctx))
		{
			String msg = "Timestamp=" + new Date()
					+ ", Bug 2832968 SessionUser="
					+ checkad_user_id
					+ ", ContextUser="
					+ Env.getAD_User_ID(ctx)
					+ ".  Please report conditions to your system administrator or in sf tracker 2832968";
			ApplicationException ex = new ApplicationException(msg);
			logger.log(Level.SEVERE, msg, ex);
			throw ex;
		}
		// End of temporary code for [ adempiere-ZK Web Client-2832968 ] User context lost?

		// Set AutoCommit for this Window
		Env.setAutoCommit(ctx, curWindowNo, Env.isAutoCommit(ctx));
		boolean autoNew = Env.isAutoNew(ctx);
		Env.setAutoNew(ctx, curWindowNo, autoNew);

        // WindowName variable preserved for backward compatibility
        // please consider it as DEPRECATED and use _WinInfo_WindowName instead 
        Env.setContext(ctx, curWindowNo, "WindowName", gridWindow.getName()); // deprecated
        Env.setContext(ctx, curWindowNo, "_WinInfo_WindowName", gridWindow.getName());
        Env.setContext(ctx, curWindowNo, "_WinInfo_AD_Window_ID", gridWindow.getAD_Window_ID());
        Env.setContext(ctx, curWindowNo, "_WinInfo_AD_Window_UU", gridWindow.getAD_Window_UU());

        // Set SO/AutoNew for Window
        Env.setContext(ctx, curWindowNo, "IsSOTrx", gridWindow.isSOTrx());
        if (!autoNew && gridWindow.isTransaction())
        {
            Env.setAutoNew(ctx, curWindowNo, true);
        }

        m_onlyCurrentRows =  gridWindow.isTransaction();

        MQuery detailQuery = null;
        /**
         * Window Tabs
         */
    	if (query != null && query.getZoomTableName() != null && query.getZoomColumnName() != null
				&& query.getZoomValue() instanceof Integer && (Integer)query.getZoomValue() > 0)
    	{
    		if (!query.getZoomTableName().equalsIgnoreCase(gridWindow.getTab(0).getTableName()))
    		{
    			detailQuery = query;
    			query = new MQuery();
    			query.addRestriction("1=2");
    			query.setRecordCount(0);
    		}
    	}

        int tabSize = gridWindow.getTabCount();

        GridTab gridTab = null;
        for (int tab = 0; tab < tabSize; tab++)
        {
            gridTab = initTab(query, tab);
            if (tab == 0 && gridTab == null && m_findCancelled)
            	return false;
        }

        if (gridTab != null)
        	gridTab.getTableModel().setChanged(false);

        adTabbox.setSelectedIndex(0);
        // all fields context for window is clear at AbstractADTab.prepareContext, set again IsSOTrx for window
        Env.setContext(ctx, curWindowNo, "IsSOTrx", gridWindow.isSOTrx());
        toolbar.enableTabNavigation(adTabbox.getTabCount() > 1);
        toolbar.enableFind(true);
        adTabbox.evaluate(null);

        if (detailQuery != null && zoomToDetailTab(detailQuery))
        {
        	return true;
        }

        toolbar.updateToolbarAccess(adWindowId);
        updateToolbar();
        
        SessionManager.getAppDesktop().updateHelpContext(X_AD_CtxHelp.CTXTYPE_Tab, adTabbox.getSelectedGridTab().getAD_Tab_ID());

        return true;
    }

	private boolean zoomToDetailTab(MQuery query) {
		//zoom to detail
        if (query != null && query.getZoomTableName() != null && query.getZoomColumnName() != null)
    	{
    		GridTab gTab = gridWindow.getTab(0);
    		if (!query.getZoomTableName().equalsIgnoreCase(gTab.getTableName()))
    		{
    			int tabSize = gridWindow.getTabCount();

    	        for (int tab = 0; tab < tabSize; tab++)
    	        {
    	        	gTab = gridWindow.getTab(tab);
    	        	if (gTab.isSortTab())
    	        		continue;
    	        	if (gTab.getTableName().equalsIgnoreCase(query.getZoomTableName()))
    	        	{
    	        		if (doZoomToDetail(gTab, query, tab)) {
	        				return true;
	        			}
    	        	}
    	        }
    		}
    	}
        return false;
	}

	private boolean doZoomToDetail(GridTab gTab, MQuery query, int tabIndex) {
		GridField[] fields = gTab.getFields();
		for (GridField field : fields)
		{
			if (field.getColumnName().equalsIgnoreCase(query.getZoomColumnName()))
			{
				gridWindow.initTab(tabIndex);
				int[] parentIds = DB.getIDsEx(null, "SELECT " + gTab.getLinkColumnName() + " FROM " + gTab.getTableName() + " WHERE " + query.getWhereClause());
				if (parentIds.length > 0)
				{
					GridTab parentTab = null;
					Map<Integer, MQuery>queryMap = new TreeMap<Integer, MQuery>();

					for (int parentId : parentIds)
					{
						Map<Integer, Object[]>parentMap = new TreeMap<Integer, Object[]>();
						int index = tabIndex;
						int oldpid = parentId;
						GridTab currentTab = gTab;
						while (index > 0)
						{
							index--;
							GridTab pTab = gridWindow.getTab(index);
							if (pTab.getTabLevel() < currentTab.getTabLevel())
							{
								if (parentTab == null)
									parentTab = pTab;
								gridWindow.initTab(index);
								if (index > 0)
								{
									if (pTab.getLinkColumnName() != null && pTab.getLinkColumnName().trim().length() > 0)
									{
										int pid = DB.getSQLValue(null, "SELECT " + pTab.getLinkColumnName() + " FROM " + pTab.getTableName() + " WHERE " + currentTab.getLinkColumnName() + " = ?", oldpid);
										if (pid > 0)
										{
											parentMap.put(index, new Object[]{currentTab.getLinkColumnName(), oldpid});
											oldpid = pid;
											currentTab = pTab;
										}
										else
										{
											parentMap.clear();
											break;
										}
									}
								}
								else
								{
									parentMap.put(index, new Object[]{currentTab.getLinkColumnName(), oldpid});
								}
							}
						}
	
						for(Map.Entry<Integer, Object[]> entry : parentMap.entrySet())
						{
							GridTab pTab = gridWindow.getTab(entry.getKey());
							Object[] value = entry.getValue();
							MQuery pquery = queryMap.get(entry.getKey());
							if (pquery == null) 
							{
								pquery = new MQuery(pTab.getAD_Table_ID());
								queryMap.put(entry.getKey(), pquery);
								pquery.addRestriction((String)value[0], "=", value[1]);
							}
							else
							{
								pquery.addRestriction((String)value[0], "=", value[1], null, null, false, 0);
							}
						}
					}

					for (Map.Entry<Integer, MQuery> entry : queryMap.entrySet())
					{
						GridTab pTab = gridWindow.getTab(entry.getKey());
						IADTabpanel tp = adTabbox.findADTabpanel(pTab);
        				tp.createUI();
        				if (tp.getTabLevel() == 0)
        				{
        					pTab.setQuery(entry.getValue());
        					tp.query();
        				}
        				else 
        				{
        					tp.query();
        					pTab.setQuery(entry.getValue());
        					tp.query();
        				}
					}

					MQuery targetQuery = new MQuery(gTab.getAD_Table_ID());
					targetQuery.addRestriction(gTab.getLinkColumnName(), "=", parentTab.getRecord_ID());
					gTab.setQuery(targetQuery);
					IADTabpanel gc = null;
					gc = adTabbox.findADTabpanel(gTab);
					gc.createUI();
					gc.query(false, 0, 0);

					int zoomColumnIndex = -1;
					GridTable table = gTab.getTableModel();
					for (int i = 0; i < table.getColumnCount(); i++)
					{
						if (table.getColumnName(i).equalsIgnoreCase(query.getZoomColumnName()))
						{
							zoomColumnIndex = i;
							break;
						}
					}
    				int count = table.getRowCount();
    				for(int i = 0; i < count; i++)
    				{
    					int id = -1;
    					if (zoomColumnIndex >= 0) 
    					{
    						Object zoomValue = table.getValueAt(i, zoomColumnIndex);
    						if (zoomValue != null && zoomValue instanceof Number)
    						{
    							id = ((Number)zoomValue).intValue();
    						}
    					}
    					else
    					{
    						id = table.getKeyID(i);
    					}
    					if (id == ((Integer)query.getZoomValue()).intValue())
    					{
    						setActiveTab(gridWindow.getTabIndex(gTab), null);
    						gTab.navigate(i);
    						if (gc.isGridView())
    							gc.switchRowPresentation();
    						return true;
    					}
    				}
				}
			}
		}
		return false;
	}

	private void initQueryOnNew(MQuery result) {
		GridTab curTab = adTabbox.getSelectedGridTab();
		boolean onNew = false;
		if (curTab.isHighVolume() && m_findCreateNew)
			onNew = true;
		else if (result == null && curTab.getRowCount() == 0 && Env.isAutoNew(ctx, curWindowNo))
			onNew = true;
		else if (!curTab.isReadOnly() && curTab.isQueryNewRecord())
			onNew = true;
		if (onNew) {
			Executions.schedule(AEnv.getDesktop(), new EventListener<Event>() {
				@Override
				public void onEvent(Event event) throws Exception {
					onNew();
					ADTabpanel adtabpanel = (ADTabpanel) getADTab().getSelectedTabpanel();
					adtabpanel.focusToFirstEditor(false);
				}
			}, new Event("onInsert"));
		}
	}

	/**
	 * @param query
	 * @param tabIndex
	 */
	protected GridTab initTab(MQuery query, int tabIndex) {
		gridWindow.initTab(tabIndex);

		final GridTab gTab = gridWindow.getTab(tabIndex);
		Env.setContext(ctx, curWindowNo, tabIndex, GridTab.CTX_TabLevel, Integer.toString(gTab.getTabLevel()));

		// Query first tab
		if (tabIndex == 0)
		{
			gTab.setUpdateWindowContext(true);
			m_queryInitiating = true;
			getComponent().setVisible(false);
		    initialQuery(query, gTab, new Callback<MQuery>() {
				@Override
				public void onCallback(MQuery result) {
					m_queryInitiating = false;

					if (m_findCancelled) {
						SessionManager.getAppDesktop().closeWindow(curWindowNo);
				    	return;
					}

					if (!getComponent().isVisible())
						getComponent().setVisible(true);

					// Set initial Query on first tab
				    if (result != null)
				    {
				        m_onlyCurrentRows = false;
				        gTab.setQuery(result);
				    }

				    if (adTabbox.getSelectedTabpanel() != null)
				    {
					    initFirstTabpanel();

					    initQueryOnNew(result);
				    }
				}

			});
		}
		else
		{
			gTab.setUpdateWindowContext(false);
		}

		if (gTab.isSortTab())
		{
			ADSortTab sortTab = new ADSortTab(curWindowNo, gTab);
			adTabbox.addTab(gTab, sortTab);
			sortTab.registerAPanel(this);
			if (tabIndex == 0) {
				sortTab.createUI();
				if (!m_queryInitiating)
				{
					initFirstTabpanel();
				}
			}
			gTab.addDataStatusListener(this);
		}
		else
		{
			ADTabpanel fTabPanel = new ADTabpanel();
			fTabPanel.addEventListener(ADTabpanel.ON_DYNAMIC_DISPLAY_EVENT, this);
	    	gTab.addDataStatusListener(this);
	    	fTabPanel.init(this, curWindowNo, gTab, gridWindow);
	    	adTabbox.addTab(gTab, fTabPanel);
		    if (tabIndex == 0) {
		    	fTabPanel.createUI();
		    	if (!m_queryInitiating)
				{
					initFirstTabpanel();
				}
		    }

		    if (!m_queryInitiating && tabIndex == 0)
		    {
		    	initQueryOnNew(query);
		    }
		}

		return gTab;
	}

	private void initFirstTabpanel() {
		adTabbox.getSelectedTabpanel().query(m_onlyCurrentRows, m_onlyCurrentDays, MRole.getDefault().getMaxQueryRecords());
		adTabbox.getSelectedTabpanel().activate(true);
		Events.echoEvent(new Event(ADTabpanel.ON_POST_INIT_EVENT, adTabbox.getSelectedTabpanel()));
	}

    /**
     * Initial Query
     *
     * @param query
     *            initial query
     * @param mTab
     *            tab
     * @return query or null
     */
    private void initialQuery(final MQuery query, GridTab mTab, final Callback<MQuery> callback)
    {
        // We have a (Zoom) query
        if (query != null && query.isActive())
        {
    		callback.onCallback(query);
    		return;
        }

        //
		StringBuffer where = new StringBuffer(Env.parseContext(ctx, curWindowNo, mTab.getWhereExtended(), false));
        // Query automatically if high volume and no query
        boolean require = mTab.isHighVolume();
        if (!require && !m_onlyCurrentRows) // No Trx Window
        {
            if (query != null)
            {
                String wh2 = query.getWhereClause();
                if (wh2.length() > 0)
                {
                    if (where.length() > 0)
                        where.append(" AND ");
                    where.append(wh2);
                }
            }
            //
            StringBuffer sql = new StringBuffer("SELECT COUNT(*) FROM ")
                    .append(mTab.getTableName());
            if (where.length() > 0)
                sql.append(" WHERE ").append(where);
            // Does not consider security
            int no = DB.getSQLValue(null, sql.toString());
            //
            require = MRole.getDefault().isQueryRequire(no);
        }
        // Show Query
        if (require)
        {
        	m_findCancelled = false;
        	m_findCreateNew = false;
            GridField[] findFields = mTab.getFields();
            findWindow = new FindWindow(curWindowNo,
                    mTab.getName(), mTab.getAD_Table_ID(), mTab.getTableName(),
                    where.toString(), findFields, 10, mTab.getAD_Tab_ID()); // no query below 10
            setupEmbeddedFindwindow();
            if (findWindow.initialize())
            {
	        	findWindow.addEventListener(DialogEvents.ON_WINDOW_CLOSE, new EventListener<Event>() {
					@Override
					public void onEvent(Event event) throws Exception {
						if (!findWindow.isCancel())
			            {
			            	m_findCreateNew = findWindow.isCreateNew();
			            	MQuery result = findWindow.getQuery();
			            	callback.onCallback(result);
			            	EventListener<? extends Event> listener = findWindow.getEventListeners(DialogEvents.ON_WINDOW_CLOSE).iterator().next();
			            	findWindow.removeEventListener(DialogEvents.ON_WINDOW_CLOSE, listener);
			            }
			            else
			            {
			            	m_findCancelled = true;
			            	callback.onCallback(null);
			            }
					}
				});	        	
	        	getComponent().addEventListener("onInitialQuery", new EventListener<Event>() {
					@Override
					public void onEvent(Event event) throws Exception {
						getComponent().getParent().appendChild(findWindow);
						LayoutUtils.openEmbeddedWindow(getComponent().getParent(), findWindow, "overlap");						
					}
				});
	        	Events.echoEvent("onInitialQuery", getComponent(), null);
            }
            else
            {
            	callback.onCallback(query);
            }
        }
        else
        {
        	callback.onCallback(query);
        }
    } // initialQuery

	private void setupEmbeddedFindwindow() {
		findWindow.setTitle(null);
		findWindow.setBorder("none");	
		findWindow.setStyle("position: absolute; border-bottom: 2px solid #484848; padding: 2px; background-color: #fff;");
		findWindow.setWidth("100%");
		findWindow.setHeight("60%");
		findWindow.setZindex(1000);
		findWindow.setSizable(false);
		findWindow.setContentStyle("background-color: #fff; width: 99%; margin: auto;");
	}

    public String getTitle()
    {
        return title;
    }
    
    public MImage getImage()
    {
    	return image;
    }

    /**
     * @see ToolbarListener#onDetailRecord()
     */
    public void onDetailRecord()
    {
    	adTabbox.onDetailRecord();
    }

	/**
     * @see ToolbarListener#onParentRecord()
     */
    public void onParentRecord()
    {
    	List<BreadCrumbLink> parents = breadCrumb.getParentLinks();
    	if (!parents.isEmpty()) {
    		Events.sendEvent(parents.get(parents.size()-1), new Event(Events.ON_CLICK, parents.get(parents.size()-1)));
    	}
    }

    /**
     * @see ToolbarListener#onFirst()
     */
    public void onFirst()
    {
    	Callback<Boolean> callback = new Callback<Boolean>() {
			@Override
			public void onCallback(Boolean result) {
				if (result) {
					adTabbox.getSelectedGridTab().navigate(0);
			        focusToActivePanel();
				}
			}
		};
		saveAndNavigate(callback);
    }

    /**
     * @see ToolbarListener#onLast()
     */
    public void onLast()
    {
        Callback<Boolean> callback = new Callback<Boolean>() {
			@Override
			public void onCallback(Boolean result) {
				if (result) {
					adTabbox.getSelectedGridTab().navigate(adTabbox.getSelectedGridTab().getRowCount() - 1);
			        focusToActivePanel();
				}
			}
		};
		onSave(false, true, callback);
    }

    /**
     * @see ToolbarListener#onNext()
     */
    public void onNext()
    {
        Callback<Boolean> callback = new Callback<Boolean>() {
			@Override
			public void onCallback(Boolean result) {
				if (result) {
					adTabbox.getSelectedGridTab().navigateRelative(+1);
					focusToActivePanel();
				}
			}
		};
		saveAndNavigate(callback);
    }

    /**
     * @see ToolbarListener#onPrevious()
     */
    public void onPrevious()
    {
        Callback<Boolean> callback = new Callback<Boolean>() {
			@Override
			public void onCallback(Boolean result) {
				if (result) {
					adTabbox.getSelectedGridTab().navigateRelative(-1);
			        focusToActivePanel();
				}
			}
		};
		saveAndNavigate(callback);
    }

    // Elaine 2008/12/04
	private Menupopup 	m_popup = null;
	private Menuitem 	m_lock = null;
	private Menuitem 	m_access = null;

	private FindWindow findWindow;

	private Div mask;

	protected ADWindow adwindow;

	/**
	 *	@see ToolbarListener#onLock()
	 */
	public void onLock()
	{
		if (!toolbar.isPersonalLock)
			return;
		if (adTabbox.getSelectedGridTab().getRecord_ID() == -1)	//	No Key
			return;

		if(m_popup == null)
		{
			m_popup = new Menupopup();

			m_lock = new Menuitem(Msg.translate(Env.getCtx(), "Lock"));
			m_popup.appendChild(m_lock);
			m_lock.addEventListener(Events.ON_CLICK, new EventListener<Event>()
			{
				public void onEvent(Event event) throws Exception
				{
					adTabbox.getSelectedGridTab().lock(Env.getCtx(), adTabbox.getSelectedGridTab().getRecord_ID(), !toolbar.getButton("Lock").isPressed());
					adTabbox.getSelectedGridTab().loadLocks();			//	reload

					toolbar.lock(adTabbox.getSelectedGridTab().isLocked());
				}
			});

			m_access = new Menuitem(Msg.translate(Env.getCtx(), "RecordAccessDialog"));
			m_popup.appendChild(m_access);
			m_access.addEventListener(Events.ON_CLICK, new EventListener<Event>()
			{
				public void onEvent(Event event) throws Exception
				{
					WRecordAccessDialog recordAccessDialog = new WRecordAccessDialog(null, adTabbox.getSelectedGridTab().getAD_Table_ID(), adTabbox.getSelectedGridTab().getRecord_ID());
					recordAccessDialog.addEventListener(DialogEvents.ON_WINDOW_CLOSE, new EventListener<Event>() {

						@Override
						public void onEvent(Event event) throws Exception {
							toolbar.lock(adTabbox.getSelectedGridTab().isLocked());
						}
					});

					AEnv.showWindow(recordAccessDialog);
				}
			});

			m_popup.setPage(toolbar.getButton("Lock").getPage());
		}
		m_popup.open(toolbar.getButton("Lock"));
	}	//	lock
	//


    /**
     * @see ToolbarListener#onAttachment()
     */
    public void onAttachment()
    {
		int record_ID = adTabbox.getSelectedGridTab().getRecord_ID();
		if (logger.isLoggable(Level.INFO)) logger.info("Record_ID=" + record_ID);

		if (record_ID == -1)	//	No Key
		{
			//aAttachment.setEnabled(false);
			return;
		}

		EventListener<Event> listener = new EventListener<Event>() {

			@Override
			public void onEvent(Event event) throws Exception {
				toolbar.getButton("Attachment").setPressed(adTabbox.getSelectedGridTab().hasAttachment());
				focusToActivePanel();				
			}
		};
		//	Attachment va =
		WAttachment win = new WAttachment (	curWindowNo, adTabbox.getSelectedGridTab().getAD_AttachmentID(),
							adTabbox.getSelectedGridTab().getAD_Table_ID(), record_ID, null, listener);		
		win.addEventListener(DialogEvents.ON_WINDOW_CLOSE, new EventListener<Event>() {
			@Override
			public void onEvent(Event event) throws Exception {
				hideBusyMask();
			}
		});
		getComponent().getParent().appendChild(win);
		showBusyMask(win);		
		LayoutUtils.openOverlappedWindow(getComponent(), win, "middle_center");
		win.focus();
	}

    public void onChat()
    {
    	int recordId = adTabbox.getSelectedGridTab().getRecord_ID();
    	if (logger.isLoggable(Level.INFO)) logger.info("Record_ID=" + recordId);

		if (recordId== -1)	//	No Key
		{
			return;
		}

		//	Find display
		String infoName = null;
		String infoDisplay = null;
		for (int i = 0; i < adTabbox.getSelectedGridTab().getFieldCount(); i++)
		{
			GridField field = adTabbox.getSelectedGridTab().getField(i);
			if (field.isKey())
				infoName = field.getHeader();
			if ((field.getColumnName().equals("Name") || field.getColumnName().equals("DocumentNo") )
				&& field.getValue() != null)
				infoDisplay = field.getValue().toString();
			if (infoName != null && infoDisplay != null)
				break;
		}
		if (infoDisplay == null) {
			infoDisplay = "";
		}
		String description = infoName + ": " + infoDisplay;

    	WChat chat = new WChat(curWindowNo, adTabbox.getSelectedGridTab().getCM_ChatID(), adTabbox.getSelectedGridTab().getAD_Table_ID(), recordId, description, null);
    	chat.addEventListener(DialogEvents.ON_WINDOW_CLOSE, new EventListener<Event>() {
			@Override
			public void onEvent(Event event) throws Exception {
				hideBusyMask();
				toolbar.getButton("Chat").setPressed(adTabbox.getSelectedGridTab().hasChat());
				focusToActivePanel();				
			}
		});
    	getComponent().getParent().appendChild(chat);
    	showBusyMask(chat);    	    	
    	LayoutUtils.openOverlappedWindow(getComponent(), chat, "middle_center");
    	chat.showWindow();
    }

    /**
     * @see ToolbarListener#onToggle()
     */
    public void onToggle()
    {
    	adTabbox.getSelectedTabpanel().switchRowPresentation();
    	//Deepak-Enabling customize button IDEMPIERE-364
        if(!(adTabbox.getSelectedTabpanel() instanceof ADSortTab))
        	toolbar.enableCustomize(((ADTabpanel)adTabbox.getSelectedTabpanel()).isGridView());
    	focusToActivePanel();
    }

	/**
     * @param callback
     */
    public void onExit(Callback<Boolean> callback)
    {
    	if (!boolChanges)
    	{
    		callback.onCallback(Boolean.TRUE);
    	}
    	else
    	{
    		FDialog.ask(curWindowNo, null, "CloseUnSave?", callback);
    	}
    	
    }

    /**
     * @param event
     * @see EventListener#onEvent(Event)
     */
    public void onEvent(Event event)
    {
    	if (CompositeADTabbox.ON_SELECTION_CHANGED_EVENT.equals(event.getName()))
    	{
    		Object eventData = event.getData();

	        if (eventData != null && eventData instanceof Object[] && ((Object[])eventData).length == 2)
	        {
	        	Object[] indexes = (Object[]) eventData;
	        	final int newTabIndex = (Integer)indexes[1];

	        	final int originalTabIndex = adTabbox.getSelectedIndex();
	        	final int originalTabRow = adTabbox.getSelectedGridTab().getCurrentRow();
	            setActiveTab(newTabIndex, new Callback<Boolean>() {

					@Override
					public void onCallback(Boolean result) {
						if (result)
						{
							if (newTabIndex < originalTabIndex)
							{
								if (adTabbox.isDetailPaneLoaded())
									adTabbox.setDetailPaneSelectedTab(originalTabIndex, originalTabRow);
								else {
									Events.echoEvent(new Event(ON_DEFER_SET_DETAILPANE_SELECTION_EVENT, getComponent(), new Integer[]{originalTabIndex, originalTabRow}));
								}
							}
			            }
			            else
			            {
			            	//reset to original
			            	adTabbox.setSelectedIndex(originalTabIndex);
			            }

					}
				});
	            
	            SessionManager.getAppDesktop().updateHelpContext(X_AD_CtxHelp.CTXTYPE_Tab, adTabbox.getSelectedGridTab().getAD_Tab_ID());
	        }
    	}
    	else if (event.getTarget() instanceof ProcessModalDialog)
    	{
    		hideBusyMask();
    		ProcessModalDialog dialog = (ProcessModalDialog) event.getTarget();
    		onModalClose(dialog.getProcessInfo());
    		String s = statusBar.getStatusLine(); 
    		boolean b = statusBar.getStatusError();
    		ProcessInfoLog[] logs = statusBar.getPLogs();
    		onRefresh(true, false);
    		statusBar.setStatusLine(s, b, logs);       	
    	}
    	else if (ADTabpanel.ON_DYNAMIC_DISPLAY_EVENT.equals(event.getName()))
    	{
    		ADTabpanel adtab = (ADTabpanel) event.getTarget();
    		if (adtab == adTabbox.getSelectedTabpanel()) {
    			toolbar.enableProcessButton(adtab.getToolbarButtons().size() > 0 && !adTabbox.getSelectedGridTab().isNew());
    			toolbar.dynamicDisplay();
    		}
    	}
    	else if (event.getTarget() == getComponent() && event.getName().equals(LayoutUtils.ON_REDRAW_EVENT)) {
    		ExecutionCtrl ctrl = (ExecutionCtrl) Executions.getCurrent();
    		Event evt = ctrl.getNextEvent();
    		if (evt != null) {
    			Events.sendEvent(evt);
    			Events.postEvent(new Event(LayoutUtils.ON_REDRAW_EVENT, getComponent()));
    			return;
    		}
    		LayoutUtils.redraw((AbstractComponent) getComponent());
    	}
    	else if (event.getName().equals(ON_DEFER_SET_DETAILPANE_SELECTION_EVENT)) {
    		Integer[] data = (Integer[]) event.getData();
    		adTabbox.setDetailPaneSelectedTab(data[0], data[1]);
    	}
    	else if (event.getName().equals(ON_FOCUS_DEFER_EVENT)) {
    		HtmlBasedComponent comp = (HtmlBasedComponent) event.getData();
    		comp.focus();
    	}    		
    }

	private void setActiveTab(final int newTabIndex, final Callback<Boolean> callback) {

		final int oldTabIndex = adTabbox.getSelectedIndex();

		if (oldTabIndex == newTabIndex)
		{
			if (callback != null)
				callback.onCallback(true);
		}
		else
		{
			Callback<Boolean> command = new Callback<Boolean>() {

				@Override
				public void onCallback(Boolean result) {
					if (result) {
						setActiveTab0(oldTabIndex, newTabIndex, callback);
					} else if (callback != null) {
						callback.onCallback(false);
					}
				}
			};
			Object value = Executions.getCurrent().getAttribute(CompositeADTabbox.AD_TABBOX_ON_EDIT_DETAIL_ATTRIBUTE);
			if (value != null && value == adTabbox.getSelectedDetailADTabpanel()
				&& (adTabbox.getDirtyADTabpanel() == adTabbox.getSelectedDetailADTabpanel() 
				    || (adTabbox.getDirtyADTabpanel() == null 
				        && adTabbox.getSelectedDetailADTabpanel().getGridTab().isNew()))) {
				command.onCallback(true);
			} else {
				saveAndNavigate(command);
			}
		}

	}

	public void saveAndNavigate(final Callback<Boolean> callback) {
		if (adTabbox != null)
		{
			if (adTabbox.isSortTab())
			{
				onSave(false, true, callback);
			}
			else if (adTabbox.needSave(true, false))
		    {
		    	if (adTabbox.needSave(true, true))
				{
		    		onSave(false, true, callback);
				}
				else
				{
					//  new record, but nothing changed
					adTabbox.dataIgnore();
					callback.onCallback(true);
				}
			}   //  there is a change
			else {
				// just in case
				adTabbox.dataIgnore();
				callback.onCallback(true);
			}
		}
		else
			callback.onCallback(true);
	}

	private void setActiveTab0(int oldTabIndex, int newTabIndex,
			final Callback<Boolean> callback) {
		boolean back = false;
		IADTabpanel oldTabpanel = adTabbox.getSelectedTabpanel();

		if (!adTabbox.updateSelectedIndex(oldTabIndex, newTabIndex))
		{
		    FDialog.warn(curWindowNo, "TabSwitchJumpGo", title);
		    if (callback != null)
				callback.onCallback(false);
		    return;
		}

		IADTabpanel newTabpanel = adTabbox.getSelectedTabpanel();
		
		//toggle window context update
		if (newTabpanel.getGridTab() != null)
			newTabpanel.getGridTab().setUpdateWindowContext(true);
		if (oldTabIndex > newTabIndex && oldTabpanel.getGridTab() != null)
			oldTabpanel.getGridTab().setUpdateWindowContext(false);

		boolean activated = newTabpanel.isActivated();
		if (oldTabpanel != null)
			oldTabpanel.activate(false);
		if (!activated)
			newTabpanel.activate(true);

		back = (newTabIndex < oldTabIndex);
		if (back && newTabpanel.getTabLevel() > 0)
		{
			if (newTabpanel.getTabLevel() >= oldTabpanel.getTabLevel())
				back = false;
			else if ((newTabIndex - oldTabIndex) > 1)
			{
				for (int i = oldTabIndex - 1; i > newTabIndex; i--)
				{
					IADTabpanel next = adTabbox.getADTabpanel(i);
					if (next != null && next.getTabLevel() <= newTabpanel.getTabLevel())
					{
						back = false;
						break;
					}
				}
			}
		}

		if (!back)
		{
			Object value = Executions.getCurrent().removeAttribute(CompositeADTabbox.AD_TABBOX_ON_EDIT_DETAIL_ATTRIBUTE);
			if (value != newTabpanel)
			{
				newTabpanel.query();
			}
			else 
			{
				//detail pane of the new header tab might need refresh
				if (newTabpanel instanceof ADTabpanel)
				{
					ADTabpanel adtabpanel = (ADTabpanel) newTabpanel;
					Events.echoEvent(ADTabpanel.ON_POST_INIT_EVENT, adtabpanel, null);
				}
			}				
		}
		else
		{
		    newTabpanel.refresh();
		}

		if (adTabbox.getSelectedTabpanel() instanceof ADSortTab)
		{
			((ADSortTab)adTabbox.getSelectedTabpanel()).registerAPanel(this);
		}
		else
		{
			if (adTabbox.getSelectedGridTab().getRowCount() == 0 && Env.isAutoNew(ctx, getWindowNo()))
			{
				onNew();
			}
		}

		updateToolbar();

		breadCrumb.setNavigationToolbarVisibility(!adTabbox.getSelectedGridTab().isSortTab());

		if (callback != null)
			callback.onCallback(true);
	}

	private void updateToolbar()
	{
		toolbar.enableTabNavigation(breadCrumb.hasParentLink(), adTabbox.getSelectedDetailADTabpanel() != null);

		toolbar.getButton("Attachment").setPressed(adTabbox.getSelectedGridTab().hasAttachment());
		toolbar.getButton("Chat").setPressed(adTabbox.getSelectedGridTab().hasChat());
		toolbar.getButton("Find").setPressed(adTabbox.getSelectedGridTab().isQueryActive());

		if (toolbar.isPersonalLock)
		{
			toolbar.lock(adTabbox.getSelectedGridTab().isLocked());
		}

		toolbar.enablePrint(adTabbox.getSelectedGridTab().isPrinted() && !adTabbox.getSelectedGridTab().isNew());

        //Deepak-Enabling customize button IDEMPIERE-364
        if(!(adTabbox.getSelectedTabpanel() instanceof ADSortTab))
        {
        	toolbar.enableCustomize(((ADTabpanel)adTabbox.getSelectedTabpanel()).isGridView());
        }
        else 
        {
        	toolbar.enableCustomize(false);
        	toolbar.enableProcessButton(false);
        }

	}

	/**
	 * @param e
	 * @see DataStatusListener#dataStatusChanged(DataStatusEvent)
	 */
    public void dataStatusChanged(DataStatusEvent e)
    {
    	//ignore non-ui thread event.
    	if (Executions.getCurrent() == null)
    		return;

    	boolean detailTab = false;
    	if (e.getSource() instanceof GridTable)
    	{
    		GridTable gridTable = (GridTable) e.getSource();
    		if (adTabbox.getSelectedGridTab() != null && adTabbox.getSelectedGridTab().getTableModel() != gridTable) {
    			detailTab = true;
    		}
    	} else if (e.getSource() instanceof GridTab)
    	{
    		GridTab gridTab = (GridTab)e.getSource();
    		if (adTabbox.getSelectedGridTab() != gridTab) detailTab = true;
    	}

    	if (!detailTab)
    	{
	        String dbInfo = e.getMessage();
	        if (logger.isLoggable(Level.INFO)) logger.info(dbInfo);
	        if (adTabbox.getSelectedGridTab() != null && adTabbox.getSelectedGridTab().isQueryActive())
	            dbInfo = "[ " + dbInfo + " ]";
	        breadCrumb.setStatusDB(dbInfo, e);

	        String prefix = null;
	        if (dbInfo.contains("*"))
	        	prefix = "*";

	        String titleLogic = null;
	        int windowID = getADTab().getSelectedGridTab().getAD_Window_ID();
	        if (windowID > 0) {
	        	titleLogic = MWindow.get(Env.getCtx(), windowID).getTitleLogic();
	        }
	        String header = null;
	        if (! Util.isEmpty(titleLogic)) {
		        StringBuilder sb = new StringBuilder();
		        if (prefix != null)
		        	sb.append(prefix);
				sb.append(Env.getContext(ctx, curWindowNo, "_WinInfo_WindowName", false)).append(": ");
				titleLogic = Env.parseContext(Env.getCtx(), curWindowNo, titleLogic, false, true);
        		sb.append(titleLogic);
        		header = sb.toString().trim();
        		if (header.endsWith(":"))
        			header = header.substring(0, header.length()-1);
	        }
	        if (Util.isEmpty(header))
	        	header = AEnv.getDialogHeader(Env.getCtx(), curWindowNo, prefix);

	        SessionManager.getAppDesktop().setTabTitle(header);
    	}
    	else if (adTabbox.getSelectedDetailADTabpanel() == null)
    	{
    		return;
    	}

        //  Set Message / Info
        if (e.getAD_Message() != null || e.getInfo() != null)
        {
        	if (GridTab.DEFAULT_STATUS_MESSAGE.equals(e.getAD_Message()))
        	{
        		if (detailTab) {
        			String msg = e.getTotalRows() + " " + Msg.getMsg(Env.getCtx(), "Records");
                	adTabbox.setDetailPaneStatusMessage(msg, false);
                } else {
                	statusBar.setStatusLine ("", false);
                }
        	}
        	else
        	{
	            StringBuilder sb = new StringBuilder();
	            String msg = e.getMessage();
	            StringBuilder adMessage = new StringBuilder();
	            String origmsg = null;
	            if (msg != null && msg.length() > 0)
	            {
	            	if (detailTab && GridTable.DATA_REFRESH_MESSAGE.equals(e.getAD_Message()))
	            	{
	            		origmsg = e.getTotalRows() + " " + Msg.getMsg(Env.getCtx(), "Records");
	            	}
	            	else
	            	{
	            		origmsg = Msg.getMsg(Env.getCtx(), e.getAD_Message());
	            	}
	            	adMessage.append(origmsg);
	            }
	            String info = e.getInfo();
	            if (info != null && info.length() > 0)
	            {
	            	Object[] arguments = info.split("[;]");
	            	int index = 0;
	            	while(index < arguments.length)
	            	{
	            		String expr = "{"+index+"}";
	            		if (adMessage.indexOf(expr) >= 0)
	            		{
	            			index++;
	            		}
	            		else
	            		{
	            			break;
	            		}
	            	}
	            	if (index < arguments.length)
	            	{
	            		if (adMessage.length() > 0 && !adMessage.toString().trim().endsWith(":"))
		                    adMessage.append(": ");
	            		StringBuilder tail = new StringBuilder();
	            		while(index < arguments.length)
	            		{
	            			if (tail.length() > 0) tail.append(", ");
	            			tail.append("{").append(index).append("}");
	            			index++;
	            		}
	            		adMessage.append(tail);
	            	}
					if (   arguments.length == 1 
						&& origmsg != null 
						&& origmsg.equals(arguments[0])) { // check dup message
		            	sb.append(origmsg);
					} else {
		            	String adMessageQuot = Util.replace(adMessage.toString(), "'", "''");
		            	sb.append(MessageFormat.format(adMessageQuot, arguments));
	            	}
	            }
	            else
	            {
	            	sb.append(adMessage);
	            }
	            if (sb.length() > 0)
	            {
	                int pos = sb.indexOf("\n");
	                if (pos != -1 && pos+1 < sb.length())  // replace CR/NL
	                {
	                    sb.replace(pos, pos+1, " - ");
	            	}
	                if (detailTab) {
	                	adTabbox.setDetailPaneStatusMessage(sb.toString (), e.isError ());
	                } else {
	                	statusBar.setStatusLine (sb.toString (), e.isError ());
	                }
	            }
        	}
        }

        IADTabpanel tabPanel = detailTab ? adTabbox.getSelectedDetailADTabpanel()
    			: getADTab().getSelectedTabpanel();

        //  Confirm Error
        if (e.isError() && !e.isConfirmed() && tabPanel instanceof ADTabpanel)
        {
        	//focus to error field
        	GridField[] fields = tabPanel.getGridTab().getFields();
        	for (GridField field : fields)
        	{
        		if (field.isError())
        		{
        			((ADTabpanel)tabPanel).setFocusToField(field.getColumnName());
        			break;
        		}
        	}
            e.setConfirmed(true);   //  show just once - if MTable.setCurrentRow is involved the status event is re-issued
        }
        //  Confirm Warning
        else if (e.isWarning() && !e.isConfirmed())
        {
        	boolean isImporting = false; 
        	if (e.getSource() instanceof GridTab) {
        		GridTab gridTab = (GridTab)e.getSource();
        		isImporting = gridTab.getTableModel().isImporting();
        	} else if (e.getSource() instanceof GridTable) {
        		GridTable gridTable = (GridTable) e.getSource();
        		isImporting = gridTable.isImporting();
        	}
        	if (!isImporting) {
        		FDialog.warn(curWindowNo, null, e.getAD_Message(), e.getInfo());
        		e.setConfirmed(true);   //  show just once - if MTable.setCurrentRow is involved the status event is re-issued
        	}
        }

        boolean changed = e.isChanged() || e.isInserting();
        boolean readOnly = adTabbox.getSelectedGridTab().isReadOnly();
        boolean processed = adTabbox.getSelectedGridTab().isProcessed();
        boolean insertRecord = !readOnly;
        if (!detailTab)
        {
	        //  update Change
	        boolChanges = changed;

	        if (insertRecord)
	        {
	            insertRecord = tabPanel.getGridTab().isInsertRecord();
	        }
	        toolbar.enableNew(!changed && insertRecord && !tabPanel.getGridTab().isSortTab());
	        toolbar.enableCopy(!changed && insertRecord && !tabPanel.getGridTab().isSortTab() && adTabbox.getSelectedGridTab().getRowCount()>0);
	        toolbar.enableRefresh(!changed);
	        toolbar.enableDelete(!changed && !readOnly && !tabPanel.getGridTab().isSortTab() && !processed);
	        //
	        if (readOnly && adTabbox.getSelectedGridTab().isAlwaysUpdateField())
	        {
	            readOnly = false;
	        }
        }
        else
        {
        	adTabbox.updateDetailPaneToolbar(changed, readOnly);
        }
        toolbar.enableIgnore(adTabbox.needSave(true, false) ||
        		adTabbox.getSelectedGridTab().isNew() ||
        		(adTabbox.getSelectedDetailADTabpanel() != null && adTabbox.getSelectedDetailADTabpanel().getGridTab().isNew()));

        if (changed && !readOnly && !toolbar.isSaveEnable() ) {
        	if (tabPanel.getGridTab().getRecord_ID() > 0) {
            	if (adTabbox.getSelectedIndex() == 0 && !detailTab) {
            		MRecentItem.addModifiedField(ctx, adTabbox.getSelectedGridTab().getAD_Table_ID(),
            				adTabbox.getSelectedGridTab().getRecord_ID(), Env.getAD_User_ID(ctx),
            				Env.getAD_Role_ID(ctx), adTabbox.getSelectedGridTab().getAD_Window_ID(),
            				adTabbox.getSelectedGridTab().getAD_Tab_ID());
            	} else {
	        		/* when a detail record is modified add header to recent items */
	        		GridTab mainTab = gridWindow.getTab(0);
	        		if (mainTab != null) {
			        	MRecentItem.addModifiedField(ctx, mainTab.getAD_Table_ID(),
			        			mainTab.getRecord_ID(), Env.getAD_User_ID(ctx),
			        			Env.getAD_Role_ID(ctx), mainTab.getAD_Window_ID(),
			        			mainTab.getAD_Tab_ID());
	        		}
            	}
        	}
        }

        toolbar.enableSave(adTabbox.needSave(true, false) ||
        		adTabbox.getSelectedGridTab().isNew() ||
        		(adTabbox.getSelectedDetailADTabpanel() != null && adTabbox.getSelectedDetailADTabpanel().getGridTab().isNew()));

        //
        //  No Rows
        if (e.getTotalRows() == 0 && insertRecord && !detailTab && !tabPanel.getGridTab().isSortTab())
        {
            toolbar.enableNew(true);
            toolbar.enableCopy(false);
            toolbar.enableDelete(false);
        }

        //  Transaction info
        if (!detailTab)
        {
        	GridTab gt = adTabbox.getSelectedGridTab();
	        String trxInfo = gt.getStatusLine();
	        if (trxInfo != null)
	        {
	            statusBar.setInfo(trxInfo);
	        }
	        SessionManager.getAppDesktop().updateHelpQuickInfo(gt);
        }

	    //  Check Attachment
        boolean canHaveAttachment = adTabbox.getSelectedGridTab().canHaveAttachment();       //  not single _ID column
        //
        if (canHaveAttachment && e.isLoading() &&
                adTabbox.getSelectedGridTab().getCurrentRow() > e.getLoadedRows())
        {
            canHaveAttachment = false;
        }
        if (canHaveAttachment && adTabbox.getSelectedGridTab().getRecord_ID() == -1)    //   No Key
        {
            canHaveAttachment = false;
        }
        if (canHaveAttachment)
        {
            toolbar.enableAttachment(true);
            toolbar.getButton("Attachment").setPressed(adTabbox.getSelectedGridTab().hasAttachment());
        }
        else
        {
            toolbar.enableAttachment(false);
        }

        // Check Chat
        boolean canHaveChat = true;
        if (e.isLoading() &&
                adTabbox.getSelectedGridTab().getCurrentRow() > e.getLoadedRows())
        {
            canHaveChat = false;
        }
        if (canHaveChat && adTabbox.getSelectedGridTab().getRecord_ID() == -1)    //   No Key
        {
            canHaveChat = false;
        }
        if (canHaveChat)
        {
            toolbar.enableChat(true);
            toolbar.getButton("Chat").setPressed(adTabbox.getSelectedGridTab().hasChat());
        }
        else
        {
        	toolbar.enableChat(false);
        }

        toolbar.getButton("Find").setPressed(adTabbox.getSelectedGridTab().isQueryActive());

        // Elaine 2008/12/05
        //  Lock Indicator
        if (toolbar.isPersonalLock)
        {
			toolbar.lock(adTabbox.getSelectedGridTab().isLocked());
        }
        //

        if (!detailTab) 
        {
        	adTabbox.evaluate(e);
        }

        boolean isNewRow = adTabbox.getSelectedGridTab().getRowCount() == 0 || adTabbox.getSelectedGridTab().isNew();
        toolbar.enableProcessButton(!isNewRow);
        toolbar.enableArchive(!isNewRow);
        toolbar.enableZoomAcross(!isNewRow);
        toolbar.enableActiveWorkflows(!isNewRow);
        toolbar.enableRequests(!isNewRow);
        
        toolbar.enablePrint(adTabbox.getSelectedGridTab().isPrinted() && !isNewRow);
        toolbar.enableReport(!isNewRow);
        toolbar.enableExport(!adTabbox.getSelectedGridTab().isSortTab());
        toolbar.enableFileImport(!changed && !adTabbox.getSelectedGridTab().isSortTab() && adTabbox.getSelectedGridTab().isInsertRecord());
        
        toolbar.enableTabNavigation(breadCrumb.hasParentLink(), adTabbox.getSelectedDetailADTabpanel() != null);
        
        //Deepak-Enabling customize button IDEMPIERE-364
        if(!(adTabbox.getSelectedTabpanel() instanceof ADSortTab))
        	toolbar.enableCustomize(((ADTabpanel)adTabbox.getSelectedTabpanel()).isGridView());
    }

    /**
     * @return boolean
     */
    public boolean isFirstTab()
    {
        int selTabIndex = adTabbox.getSelectedIndex();
        return (selTabIndex == 0);
    }

    /**
     * refresh all row
     * @param fireEvent
     */
    public void onRefresh(final boolean fireEvent)
    {
    	onRefresh(fireEvent, true);
    }

    /**
     * refresh all row
     * @param fireEvent
     * @param saveCurrentRow
     */
    public void onRefresh(final boolean fireEvent, final boolean saveCurrentRow)
    {
    	if (saveCurrentRow)
    	{
	    	onSave(false, true, new Callback<Boolean>() {

				@Override
				public void onCallback(Boolean result) {
					doOnRefresh(fireEvent);
				}
			});
    	}
    	else
    	{
    		doOnRefresh(fireEvent);
    	}
    }

	/**
	 * @param fireEvent
	 */
	protected void doOnRefresh(final boolean fireEvent) {
		IADTabpanel headerTab = adTabbox.getSelectedTabpanel();
		IADTabpanel detailTab = adTabbox.getSelectedDetailADTabpanel();
		adTabbox.getSelectedGridTab().dataRefreshAll(fireEvent, true);
		adTabbox.getSelectedGridTab().refreshParentTabs();
		headerTab.dynamicDisplay(0);
		if (detailTab != null)
		{
			detailTab.dynamicDisplay(0);
		}
		focusToActivePanel();
	}

    /**
     * @see ToolbarListener#onRefresh()
     */
    public void onRefresh()
    {
    	GridTab gridTab = adTabbox.getSelectedGridTab();
    	if (gridTab != null && gridTab.getTableModel() != null)
    	{
    		gridTab.getTableModel().resetCacheSortState();
    	}
    	Column sortColumn = findCurrentSortColumn();
    	onRefresh(true, false);
    	if (sortColumn != null)
    	{
    		sortColumn.setSortDirection("natural");
    	}
    }

    private Column findCurrentSortColumn() {
		IADTabpanel iadtabpanel = getADTab().getSelectedTabpanel();
		if (iadtabpanel instanceof ADTabpanel) {
			ADTabpanel adtabpanel = (ADTabpanel) iadtabpanel;
			Grid grid = adtabpanel.getGridView().getListbox();
			Columns columns = grid.getColumns();
			if (columns != null) {
				List<?> list = columns.getChildren();
				for(int i = 0; i < list.size(); i++)
				{
					Component c = (Component) list.get(i);
					if (c instanceof Column) {
						Column column = (Column) c;
						if (!"natural".equals(column.getSortDirection())) {
							return column;
						}
					}
				}
			}
		}
		return null;
	}

    /**
     * @see ToolbarListener#onHelp()
     */
    public void onHelp()
    {
    	SessionManager.getAppDesktop().showWindow(new HelpWindow(gridWindow), "center");
    }

    @Override
    public void onNew()
    {
    	final Callback<Boolean> postCallback = new Callback<Boolean>() {
			@Override
			public void onCallback(Boolean result) {
				if (result) {
					WindowValidatorEvent event = new WindowValidatorEvent(adwindow, WindowValidatorEventType.AFTER_NEW.getName());
			    	WindowValidatorManager.getInstance().fireWindowValidatorEvent(event, null);
				}
			}
		};
    	Callback<Boolean> preCallback = new Callback<Boolean>() {
			@Override
			public void onCallback(Boolean result) {
				if (result) {
					onNewCallback(postCallback);
				}
			}
		};
		
		WindowValidatorEvent event = new WindowValidatorEvent(adwindow, WindowValidatorEventType.BEFORE_NEW.getName());
    	WindowValidatorManager.getInstance().fireWindowValidatorEvent(event, preCallback);
    }
    
    private void onNewCallback(final Callback<Boolean> postCallback)
    {
        if (!adTabbox.getSelectedGridTab().isInsertRecord())
        {
            logger.warning("Insert Record disabled for Tab");
            if (postCallback != null)
            	postCallback.onCallback(false);
            return;
        }

        saveAndNavigate(new Callback<Boolean>() {
			@Override
			public void onCallback(Boolean result) {
				if (result)
				{
					boolean newRecord = adTabbox.getSelectedGridTab().dataNew(false);
			        if (newRecord)
			        {
			            adTabbox.getSelectedTabpanel().dynamicDisplay(0);
			            toolbar.enableNew(false);
			            toolbar.enableCopy(false);
			            toolbar.enableDelete(false);
			            breadCrumb.enableFirstNavigation(adTabbox.getSelectedGridTab().getCurrentRow() > 0);
			            breadCrumb.enableLastNavigation(adTabbox.getSelectedGridTab().getCurrentRow() + 1 < adTabbox.getSelectedGridTab().getRowCount());
			            toolbar.enableTabNavigation(breadCrumb.hasParentLink(), adTabbox.getSelectedDetailADTabpanel() != null);
			            toolbar.enableIgnore(true);
			            if (adTabbox.getSelectedGridTab().isSingleRow()) 
			            {
			            	if (adTabbox.getSelectedTabpanel().isGridView())
			            	{
			            		adTabbox.getSelectedTabpanel().switchRowPresentation();
			            	}
			            }
			            
			            if (adTabbox.getSelectedTabpanel().isGridView())
			            {
			            	adTabbox.getSelectedTabpanel().getGridView().onEditCurrentRow();
			            }
			            if (postCallback != null)
			            	postCallback.onCallback(true);
			        }
			        else
			        {
			            logger.severe("Could not create new record");
			            if (postCallback != null)
			            	postCallback.onCallback(false);
			        }
			        focusToActivePanel();
				}
				else
				{
					if (postCallback != null)
		            	postCallback.onCallback(result);
				}
			}
		});
    }

    @Override
    public void onCopy()
    {
    	final Callback<Boolean> postCallback = new Callback<Boolean>() {
			@Override
			public void onCallback(Boolean result) {
				if (result) {
					WindowValidatorEvent event = new WindowValidatorEvent(adwindow, WindowValidatorEventType.AFTER_COPY.getName());
			    	WindowValidatorManager.getInstance().fireWindowValidatorEvent(event, null);
				}
			}
		};
    	Callback<Boolean> preCallback = new Callback<Boolean>() {
			@Override
			public void onCallback(Boolean result) {
				if (result) {
					onCopyCallback(postCallback);
				}
			}
		};
		
		WindowValidatorEvent event = new WindowValidatorEvent(adwindow, WindowValidatorEventType.BEFORE_COPY.getName());
    	WindowValidatorManager.getInstance().fireWindowValidatorEvent(event, preCallback);
    }
    
	// Elaine 2008/11/19
    private void onCopyCallback(Callback<Boolean> postCallback)
    {
        if (!adTabbox.getSelectedGridTab().isInsertRecord())
        {
            logger.warning("Insert Record disabled for Tab");
            if (postCallback != null)
            	postCallback.onCallback(false);
            return;
        }

        boolean newRecord = adTabbox.getSelectedGridTab().dataNew(true);
        if (newRecord)
        {
            adTabbox.getSelectedTabpanel().dynamicDisplay(0);
            toolbar.enableNew(false);
            toolbar.enableCopy(false);
            toolbar.enableDelete(false);
            breadCrumb.enableFirstNavigation(adTabbox.getSelectedGridTab().getCurrentRow() > 0);
            breadCrumb.enableLastNavigation(adTabbox.getSelectedGridTab().getCurrentRow() + 1 < adTabbox.getSelectedGridTab().getRowCount());
            toolbar.enableTabNavigation(false);
            toolbar.enableIgnore(true);
<<<<<<< HEAD
            toolbar.enablePrint(adTabbox.getSelectedGridTab().isPrinted());
            toolbar.enableReport(true);
            if (postCallback != null)
            	postCallback.onCallback(true);
            
=======
>>>>>>> d9ae654c
        }
        else
        {
            logger.severe("Could not create new record");
            if (postCallback != null)
            	postCallback.onCallback(false);
        }
        focusToActivePanel();
    }
    //

    /**
     * @see ToolbarListener#onFind()
     */
    public void onFind()
    {
        if (adTabbox.getSelectedGridTab() == null)
            return;

        clearTitleRelatedContext();

        onSave(false, false, new Callback<Boolean>() {

			@Override
			public void onCallback(Boolean result) {
				if (result) {
					doOnFind();
				}
			}
		});
    }

	private void doOnFind() {
		//  Gets Fields from AD_Field_v
        GridField[] findFields = adTabbox.getSelectedGridTab().getFields();
        if (findWindow == null || !findWindow.validate(adTabbox.getSelectedGridTab().getWindowNo(), adTabbox.getSelectedGridTab().getName(),
            adTabbox.getSelectedGridTab().getAD_Table_ID(), adTabbox.getSelectedGridTab().getTableName(),
            adTabbox.getSelectedGridTab().getWhereExtended(), findFields, 1, adTabbox.getSelectedGridTab().getAD_Tab_ID())) {
	        findWindow = new FindWindow (adTabbox.getSelectedGridTab().getWindowNo(), adTabbox.getSelectedGridTab().getName(),
	            adTabbox.getSelectedGridTab().getAD_Table_ID(), adTabbox.getSelectedGridTab().getTableName(),
	            adTabbox.getSelectedGridTab().getWhereExtended(), findFields, 1, adTabbox.getSelectedGridTab().getAD_Tab_ID());

	        setupEmbeddedFindwindow();	        
	        if (!findWindow.initialize()) {
	        	if (findWindow.getTotalRecords() == 0) {
	        		FDialog.info(curWindowNo, getComponent(), "NoRecordsFound");
	        	}
	        	return;
	        }
        }

        if (!findWindow.getEventListeners(DialogEvents.ON_WINDOW_CLOSE).iterator().hasNext()) {
        	findWindow.addEventListener(DialogEvents.ON_WINDOW_CLOSE, new EventListener<Event>() {
				@Override
				public void onEvent(Event event) throws Exception {
					hideBusyMask();
					if (!findWindow.isCancel())
			        {
				        MQuery query = findWindow.getQuery();

				        //  Confirmed query
				        if (query != null)
				        {
				            m_onlyCurrentRows = false;          //  search history too
				            adTabbox.getSelectedGridTab().setQuery(query);
				            adTabbox.getSelectedTabpanel().query(m_onlyCurrentRows, m_onlyCurrentDays, MRole.getDefault().getMaxQueryRecords());   //  autoSize
				        }

				        if (findWindow.isCreateNew())
				        	onNew();
				        else
				        	adTabbox.getSelectedGridTab().dataRefresh(false); // Elaine 2008/07/25
			        }
					else
					{
						toolbar.getButton("Find").setPressed(adTabbox.getSelectedGridTab().isQueryActive());
					}
			        focusToActivePanel();
				}
			});
        }

        getComponent().getParent().appendChild(findWindow);
        showBusyMask(findWindow);                
        LayoutUtils.openEmbeddedWindow(toolbar, findWindow, "after_start");
	}

	@Override
	public void onIgnore() 
	{
    	final Callback<Boolean> postCallback = new Callback<Boolean>() {
			@Override
			public void onCallback(Boolean result) {
				if (result) {
					WindowValidatorEvent event = new WindowValidatorEvent(adwindow, WindowValidatorEventType.AFTER_IGNORE.getName());
			    	WindowValidatorManager.getInstance().fireWindowValidatorEvent(event, null);
				}
			}
		};
    	Callback<Boolean> preCallback = new Callback<Boolean>() {
			@Override
			public void onCallback(Boolean result) {
				if (result) {
					onIgnoreCallback(postCallback);
				}
			}
		};
		
		WindowValidatorEvent event = new WindowValidatorEvent(adwindow, WindowValidatorEventType.BEFORE_IGNORE.getName());
    	WindowValidatorManager.getInstance().fireWindowValidatorEvent(event, preCallback);
    }
	
    private void onIgnoreCallback(Callback<Boolean> postCallback)
    {
    	IADTabpanel dirtyTabpanel = adTabbox.getDirtyADTabpanel();
    	boolean newrecod = adTabbox.getSelectedGridTab().isNew();
    	if (dirtyTabpanel != null && dirtyTabpanel.getGridTab().isSortTab())
    	{
    		adTabbox.dataIgnore();
    		toolbar.enableIgnore(false);
    	}
    	else
    	{
    		clearTitleRelatedContext();

	        adTabbox.dataIgnore();
	        toolbar.enableIgnore(false);
	        if (newrecod) {
	        	onRefresh(true, false);
	        } else if (dirtyTabpanel != null) {
	        	dirtyTabpanel.getGridTab().dataRefresh(true);	// update statusbar & toolbar
	        	dirtyTabpanel.dynamicDisplay(0);
	        } else {
	        	onRefresh(true, false);
	        }

    	}
    	if (dirtyTabpanel != null)
    		focusToTabpanel(dirtyTabpanel);
    	else
    		focusToActivePanel();
    	
    	updateToolbar();
    	
    	if (postCallback != null)
    		postCallback.onCallback(true);
    }

    /**
     * @see ToolbarListener#onSave()
     */
    @Override
    public void onSave()
    {
    	final IADTabpanel dirtyTabpanel = adTabbox.getDirtyADTabpanel();
		onSave(true, false, new Callback<Boolean>() {
			@Override
			public void onCallback(Boolean result)
			{
				if (result)
				{
		    		String statusLine = statusBar.getStatusLine();
		    		adTabbox.getSelectedGridTab().dataRefreshAll(true, true);
		    		adTabbox.getSelectedGridTab().refreshParentTabs();
		    		statusBar.setStatusLine(statusLine);
		    	}
				if (dirtyTabpanel != null) {
					if (dirtyTabpanel == adTabbox.getSelectedDetailADTabpanel())
						Clients.scrollIntoView(dirtyTabpanel);
					focusToTabpanel(dirtyTabpanel);
				} else {
					focusToActivePanel();
				}
			}
		});
    }

    private void onSave(final boolean onSaveEvent, final boolean onNavigationEvent, final Callback<Boolean> callback) {
    	final Callback<Boolean> postCallback = new Callback<Boolean>() {
			@Override
			public void onCallback(Boolean result) {
				if (result) {
					WindowValidatorEvent event = new WindowValidatorEvent(adwindow, WindowValidatorEventType.AFTER_SAVE.getName());
			    	WindowValidatorManager.getInstance().fireWindowValidatorEvent(event, callback);
				} else {
					callback.onCallback(result);
				}
			}
		};
		
    	Callback<Boolean> preCallback = new Callback<Boolean>() {
			@Override
			public void onCallback(Boolean result) {
				if (result) {
					onSaveCallback(onSaveEvent, onNavigationEvent, postCallback);
				} else if (callback != null) {
					callback.onCallback(result);
				}
			}
		};
		
    	WindowValidatorEvent event = new WindowValidatorEvent(adwindow, WindowValidatorEventType.BEFORE_SAVE.getName());
    	WindowValidatorManager.getInstance().fireWindowValidatorEvent(event, preCallback);
	}

	public void onSavePayment()
    {
    	onSave(false, false, new Callback<Boolean>() {

			@Override
			public void onCallback(Boolean result) {
				onRefresh(true, false);
			}

		});
    }

    /**
     * @param onSaveEvent
     */
    private void onSaveCallback(final boolean onSaveEvent, final boolean onNavigationEvent, final Callback<Boolean> callback)
    {
    	final boolean wasChanged = toolbar.isSaveEnable();
    	IADTabpanel dirtyTabpanel = adTabbox.getDirtyADTabpanel();
    	final boolean newRecord = dirtyTabpanel != null ? (dirtyTabpanel.getGridTab().isNew()) : adTabbox.getSelectedGridTab().isNew();
    	if (dirtyTabpanel == null) {
			onSave0(onSaveEvent, onNavigationEvent, newRecord, wasChanged, callback);
			return;
    	}
    	if (!Util.isEmpty(dirtyTabpanel.getGridTab().getCommitWarning()) ||
			(!Env.isAutoCommit(ctx, curWindowNo) && onNavigationEvent))
		{
			FDialog.ask(curWindowNo, this.getComponent(), "SaveChanges?", dirtyTabpanel.getGridTab().getCommitWarning(), new Callback<Boolean>() {

				@Override
				public void onCallback(Boolean result)
				{
					if (result)
					{
						onSave0(onSaveEvent, onNavigationEvent, newRecord, wasChanged, callback);
					}
					else
					{
						if (callback != null)
			    			callback.onCallback(false);
					}
				}
			});
		}
		else
		{
			onSave0(onSaveEvent, onNavigationEvent, newRecord, wasChanged, callback);
		}
    }

	private void onSave0(boolean onSaveEvent, boolean navigationEvent,
			boolean newRecord, boolean wasChanged, Callback<Boolean> callback) {
		IADTabpanel dirtyTabpanel = adTabbox.getDirtyADTabpanel();
		boolean retValue = adTabbox.dataSave(onSaveEvent);

		if (!retValue)
		{
			showLastError();
			if (callback != null)
				callback.onCallback(false);
			return;
		} else if (!onSaveEvent && dirtyTabpanel != null && !(dirtyTabpanel instanceof ADSortTab)) //need manual refresh
		{
			dirtyTabpanel.getGridTab().setCurrentRow(dirtyTabpanel.getGridTab().getCurrentRow());
		}

		if (!navigationEvent && dirtyTabpanel != null) {
			dirtyTabpanel.dynamicDisplay(0);
			dirtyTabpanel.afterSave(onSaveEvent);
		}

		IADTabpanel dirtyTabpanel2 = adTabbox.getDirtyADTabpanel();
		if (dirtyTabpanel2 != null && dirtyTabpanel2 != dirtyTabpanel) {
			onSave(onSaveEvent, navigationEvent, callback);
			return;
		} else if (dirtyTabpanel instanceof ADSortTab) {
			ADSortTab sortTab = (ADSortTab) dirtyTabpanel;
			if (!sortTab.isChanged()) {
    			if (sortTab == adTabbox.getSelectedTabpanel()) {
    				statusBar.setStatusLine(Msg.getMsg(Env.getCtx(), "Saved"));
    			} else {
    				adTabbox.setDetailPaneStatusMessage(Msg.getMsg(Env.getCtx(), "Saved"), false);
    			}
    		}
		}

		if (wasChanged) {
		    if (newRecord) {
		    	if (adTabbox.getSelectedGridTab().getRecord_ID() > 0) {
		        	if (adTabbox.getSelectedIndex() == 0) {
			        	MRecentItem.addModifiedField(ctx, adTabbox.getSelectedGridTab().getAD_Table_ID(),
			        			adTabbox.getSelectedGridTab().getRecord_ID(), Env.getAD_User_ID(ctx),
			        			Env.getAD_Role_ID(ctx), adTabbox.getSelectedGridTab().getAD_Window_ID(),
			        			adTabbox.getSelectedGridTab().getAD_Tab_ID());
		        	} else {
		        		/* when a detail record is modified add header to recent items */
		        		GridTab mainTab = gridWindow.getTab(0);
		        		if (mainTab != null) {
				        	MRecentItem.addModifiedField(ctx, mainTab.getAD_Table_ID(),
				        			mainTab.getRecord_ID(), Env.getAD_User_ID(ctx),
				        			Env.getAD_Role_ID(ctx), mainTab.getAD_Window_ID(),
				        			mainTab.getAD_Tab_ID());
		        		}
		        	}
		    	}
		    } else {
		    	if (adTabbox.getSelectedIndex() == 0) {
		        	MRecentItem.touchUpdatedRecord(ctx, adTabbox.getSelectedGridTab().getAD_Table_ID(),
		        			adTabbox.getSelectedGridTab().getRecord_ID(), Env.getAD_User_ID(ctx));
		    	} else {
		    		GridTab mainTab = gridWindow.getTab(0);
		    		if (mainTab != null) {
			        	MRecentItem.touchUpdatedRecord(ctx, mainTab.getAD_Table_ID(),
			        			mainTab.getRecord_ID(), Env.getAD_User_ID(ctx));
		    		}
		    	}
		    }
		}

		if (dirtyTabpanel != null && dirtyTabpanel != adTabbox.getSelectedTabpanel()) {
			Executions.getCurrent().setAttribute("adtabpane.saved", dirtyTabpanel);
			dirtyTabpanel.getGridTab().refreshParentTabs();
		}
		
		if (callback != null)
			callback.onCallback(true);
	}

	private void showLastError() {
		String msg = CLogger.retrieveErrorString(null);
		if (msg != null)
		{
			statusBar.setStatusLine(Msg.getMsg(Env.getCtx(), msg), true);
		}
		//other error will be catch in the dataStatusChanged event
	}

	/**
	 * @see ToolbarListener#onSaveCreate()
	 */
	public void onSaveCreate()
    {
    	onSave(true, true, new Callback<Boolean>() {

			@Override
			public void onCallback(Boolean result)
			{
				if(result)
		    	{
		    		adTabbox.getSelectedGridTab().dataRefreshAll(true, true);
		    		adTabbox.getSelectedGridTab().refreshParentTabs();
		    		IADTabpanel dirtyTabpanel = (IADTabpanel) Executions.getCurrent().removeAttribute("adtabpane.saved");
		    		if (dirtyTabpanel != null && dirtyTabpanel.getGridTab().isDetail()) {
		    			try {
							adTabbox.getSelectedTabpanel().getDetailPane().onNew();
						} catch (Exception e) {
							throw new RuntimeException(e);
						}
		    		} else {
		    			onNew();
		    		}
		    	}
			}
		});
    }

	@Override
	public void onDelete()
	{
		final Callback<Boolean> postCallback = new Callback<Boolean>() {
			@Override
			public void onCallback(Boolean result) {
				if (result) {
					WindowValidatorEvent event = new WindowValidatorEvent(adwindow, WindowValidatorEventType.AFTER_DELETE.getName());
			    	WindowValidatorManager.getInstance().fireWindowValidatorEvent(event, null);
				}
			}
		};
    	Callback<Boolean> preCallback = new Callback<Boolean>() {
			@Override
			public void onCallback(Boolean result) {
				if (result) {
					onDeleteCallback(postCallback);
				}
			}
		};
		
		WindowValidatorEvent event = new WindowValidatorEvent(adwindow, WindowValidatorEventType.BEFORE_DELETE.getName());
    	WindowValidatorManager.getInstance().fireWindowValidatorEvent(event, preCallback);
	}
	
    private void onDeleteCallback(final Callback<Boolean> postCallback)
    {
        if (adTabbox.getSelectedGridTab().isReadOnly())
        {
        	if (postCallback != null)
        		postCallback.onCallback(false);
            return;
        }
        
        //delete selected if it is grid view and row selection
        final int[] indices = adTabbox.getSelectedGridTab().getSelection();
		if (indices.length > 0 && adTabbox.getSelectedTabpanel().isGridView())
		{
			onDeleteSelected(postCallback);
			return;
		}

        FDialog.ask(curWindowNo, null, "DeleteRecord?", new Callback<Boolean>() {

			@Override
			public void onCallback(Boolean result)
			{
				if (result)
				{
		        	//error will be catch in the dataStatusChanged event
		            adTabbox.getSelectedGridTab().dataDelete();
		    		adTabbox.getSelectedGridTab().refreshParentTabs();

		            adTabbox.getSelectedTabpanel().dynamicDisplay(0);
		            focusToActivePanel();
		            MRecentItem.publishChangedEvent(Env.getAD_User_ID(ctx));		            
				}
				if (postCallback != null)
					postCallback.onCallback(result);
	        }
		});
    }

    // Elaine 2008/12/01
    private void onDeleteSelected(final Callback<Boolean> postCallback)
	{
    	if (adTabbox.getSelectedGridTab().isReadOnly() || !adTabbox.getSelectedTabpanel().isGridView())
        {
    		if (postCallback != null)
    			postCallback.onCallback(false);
            return;
        }

		final int[] indices = adTabbox.getSelectedGridTab().getSelection();
		if(indices.length > 0) {
			StringBuilder sb = new StringBuilder();
			sb.append(Env.getContext(ctx, curWindowNo, "_WinInfo_WindowName", false)).append(" - ")
				.append(indices.length).append(" ").append(Msg.getMsg(Env.getCtx(), "Selected"));
			FDialog.ask(sb.toString(), curWindowNo, null,"DeleteSelection", new Callback<Boolean>() {
				@Override
				public void onCallback(Boolean result) {
					if(result){
						adTabbox.getSelectedGridTab().clearSelection();						
						Arrays.sort(indices);
						int offset = 0;
						int count = 0;
						for (int i = 0; i < indices.length; i++)
						{
							adTabbox.getSelectedGridTab().navigate(indices[i]-offset);
							if (adTabbox.getSelectedGridTab().dataDelete())
							{
								offset++;
								count++;
							}
						}
			    		adTabbox.getSelectedGridTab().refreshParentTabs();
						
						adTabbox.getSelectedTabpanel().dynamicDisplay(0);
						statusBar.setStatusLine(Msg.getMsg(Env.getCtx(), "Deleted")+": "+count, false);
					}
					if (postCallback != null)
						postCallback.onCallback(result);
				}
			});
		} else {
			statusBar.setStatusLine(Msg.getMsg(Env.getCtx(), "Selected")+": 0", false);
			if (postCallback != null)
				postCallback.onCallback(false);
		}
	}
	//

    @Override
    public void onPrint() {
    	final Callback<Boolean> postCallback = new Callback<Boolean>() {
			@Override
			public void onCallback(Boolean result) {
				if (result) {
					WindowValidatorEvent event = new WindowValidatorEvent(adwindow, WindowValidatorEventType.AFTER_PRINT.getName());
			    	WindowValidatorManager.getInstance().fireWindowValidatorEvent(event, null);
				}
			}
		};
    	Callback<Boolean> preCallback = new Callback<Boolean>() {
			@Override
			public void onCallback(Boolean result) {
				if (result) {
					onPrintCallback(postCallback);
				}
			}
		};
		
		WindowValidatorEvent event = new WindowValidatorEvent(adwindow, WindowValidatorEventType.BEFORE_PRINT.getName());
    	WindowValidatorManager.getInstance().fireWindowValidatorEvent(event, preCallback);
    }
    
	private void onPrintCallback(final Callback<Boolean> postCallback) {
		//Get process defined for this tab
		final int AD_Process_ID = adTabbox.getSelectedGridTab().getAD_Process_ID();
		//log.info("ID=" + AD_Process_ID);

		//	No report defined
		if (AD_Process_ID == 0)
		{
			onReport();

			return;
		}

		Callback<Boolean> callback = new Callback<Boolean>() {
			@Override
			public void onCallback(Boolean result) {
				if (result) {
					int table_ID = adTabbox.getSelectedGridTab().getAD_Table_ID();
					int record_ID = adTabbox.getSelectedGridTab().getRecord_ID();

					final ProcessModalDialog dialog = new ProcessModalDialog(AbstractADWindowContent.this, getWindowNo(), AD_Process_ID,table_ID, record_ID, true);
					if (dialog.isValid()) {
						dialog.setWidth("500px");
						dialog.setBorder("normal");						
						getComponent().getParent().appendChild(dialog);
						showBusyMask(dialog);
						LayoutUtils.openOverlappedWindow(getComponent(), dialog, "middle_center");
						if (postCallback != null) {
							dialog.addEventListener(DialogEvents.ON_WINDOW_CLOSE, new EventListener<Event>() {
								@Override
								public void onEvent(Event event) throws Exception {
									postCallback.onCallback(!dialog.isCancel());
								}
							});
						}
						dialog.focus();
					} else if (postCallback != null) {
						postCallback.onCallback(result);
					}
				} else if (postCallback != null) {
					postCallback.onCallback(result);
				}
			}
		};
		onSave(false, false, callback);
	}

	/**
     * @see ToolbarListener#onReport()
     */
	public void onReport() {
		if (!MRole.getDefault().isCanReport(adTabbox.getSelectedGridTab().getAD_Table_ID()))
		{
			FDialog.error(curWindowNo, parent, "AccessCannotReport");
			return;
		}

		Callback<Boolean> callback = new Callback<Boolean>() {

			@Override
			public void onCallback(Boolean result) {
				if (result) {
					onReport0();
				}
			}
		};
		onSave(false, false, callback);
	}

	private void onReport0() {
		ReportAction reportAction = new ReportAction(this);
		reportAction.show();
	}

	/**
     * @see ToolbarListener#onZoomAcross()
     */
	public void onZoomAcross() {
		if (toolbar.getEvent() != null)
		{
			int record_ID = adTabbox.getSelectedGridTab().getRecord_ID();
			if (record_ID <= 0)
				return;

			//	Query
			MQuery query = new MQuery();
			//	Current row
			String link = adTabbox.getSelectedGridTab().getKeyColumnName();
			//	Link for detail records
			if (link.length() == 0)
				link = adTabbox.getSelectedGridTab().getLinkColumnName();
			if (link.length() != 0)
			{
				if (link.endsWith("_ID"))
					query.addRestriction(link, MQuery.EQUAL,
						new Integer(Env.getContextAsInt(ctx, curWindowNo, link)));
				else
					query.addRestriction(link, MQuery.EQUAL,
						Env.getContext(ctx, curWindowNo, link));
			}
			new WZoomAcross(toolbar.getEvent().getTarget(), adTabbox.getSelectedGridTab()
					.getTableName(), adTabbox.getSelectedGridTab().getAD_Window_ID(), query);
		}
	}

	// Elaine 2008/07/17
	/**
     * @see ToolbarListener#onActiveWorkflows()
     */
	public void onActiveWorkflows() {
		if (toolbar.getEvent() != null)
		{
			if (adTabbox.getSelectedGridTab().getRecord_ID() <= 0)
				return;
			else
				AEnv.startWorkflowProcess(adTabbox.getSelectedGridTab().getAD_Table_ID(), adTabbox.getSelectedGridTab().getRecord_ID());
		}
	}
	//

	// Elaine 2008/07/22
	/**
     * @see ToolbarListener#onRequests()
     */
	public void onRequests()
	{
		if (toolbar.getEvent() != null)
		{
			if (adTabbox.getSelectedGridTab().getRecord_ID() <= 0)
				return;

			int C_BPartner_ID = 0;
			Object bpartner = adTabbox.getSelectedGridTab().getValue("C_BPartner_ID");
			if(bpartner != null)
				C_BPartner_ID = Integer.valueOf(bpartner.toString());

			new WRequest(toolbar.getEvent().getTarget(), adTabbox.getSelectedGridTab().getAD_Table_ID(), adTabbox.getSelectedGridTab().getRecord_ID(), C_BPartner_ID);
		}
	}
	//

	// Elaine 2008/07/22
	/**
     * @see ToolbarListener#onProductInfo()
     */
	public void onProductInfo()
	{
		InfoPanel.showPanel(I_M_Product.Table_Name);
	}
	//


	// Elaine 2008/07/28
	/**
     * @see ToolbarListener#onArchive()
     */
	public void onArchive()
	{
		if (toolbar.getEvent() != null)
		{
			if (adTabbox.getSelectedGridTab().getRecord_ID() <= 0)
				return;

			new WArchive(toolbar.getEvent().getTarget(), adTabbox.getSelectedGridTab().getAD_Table_ID(), adTabbox.getSelectedGridTab().getRecord_ID());
		}
	}

	//

	@Override
	public void onExport() {
		int AD_Table_ID=getActiveGridTab().getAD_Table_ID();
		final boolean isCanExport=MRole.getDefault().isCanExport(AD_Table_ID);
		if (!isCanExport) {
			FDialog.error(curWindowNo, parent, "AccessCannotExport");
			return;
		} else {
			ExportAction action = new ExportAction(this);
			action.export();
		}
	}

	@Override
	public void onFileImport() {
		FileImportAction action = new FileImportAction(this);
		action.fileImport();
	}

	/**************************************************************************
	 *	Start Button Process
	 *  @param vButton button
	 */
	private void actionButton (final IProcessButton wButton)
	{
		if (adTabbox.getSelectedGridTab().hasChangedCurrentTabAndParents()) {
			String msg = CLogger.retrieveErrorString("Please ReQuery Window");
			FDialog.error(curWindowNo, parent, null, msg);
			return;
		}

		if (logger.isLoggable(Level.INFO)) logger.info(wButton.toString());

		final String col = wButton.getColumnName();

		//  Zoom
		if (col.equals("Record_ID"))
		{
			int AD_Table_ID = Env.getContextAsInt (ctx, curWindowNo, "AD_Table_ID");
			int Record_ID = Env.getContextAsInt (ctx, curWindowNo, "Record_ID");

			AEnv.zoom(AD_Table_ID, Record_ID);
			return;
		} // Zoom

		//  save first	---------------

		if (adTabbox.needSave(true, false))
		{
			onSave(false, false, new Callback<Boolean>() {
				@Override
				public void onCallback(Boolean result) {
					if (result) {
						actionButton0(col, wButton);
					}
				}
			});
		}
		else
		{
			actionButton0(col, wButton);
		}
	}

	/**************************************************************************
	 *	Start Button Process
	 * @param col
	 * @param wButton
	 */
	private void actionButton0 (String col, final IProcessButton wButton)
	{
		final IADTabpanel adtabPanel = findADTabpanel(wButton);
		boolean startWOasking = false;
		if (adtabPanel == null) {
			return;
		}
		final int table_ID = adtabPanel.getGridTab().getAD_Table_ID();

		//	Record_ID

		int record_ID = adtabPanel.getGridTab().getRecord_ID();

		//	Record_ID - Language Handling

		if (record_ID == -1 && adtabPanel.getGridTab().getKeyColumnName().equals("AD_Language"))
			record_ID = Env.getContextAsInt (ctx, curWindowNo, "AD_Language_ID");

		//	Record_ID - Change Log ID

		if (record_ID == -1
			&& (wButton.getProcess_ID() == PROCESS_AD_CHANGELOG_UNDO || wButton.getProcess_ID() == PROCESS_AD_CHANGELOG_REDO))
		{
			Integer id = (Integer)adtabPanel.getGridTab().getValue("AD_ChangeLog_ID");
			record_ID = id.intValue();
		}

		//	Ensure it's saved

		if (record_ID == -1 && adtabPanel.getGridTab().getKeyColumnName().endsWith("_ID"))
		{
			FDialog.error(curWindowNo, parent, "SaveErrorRowNotFound");
			return;
		}

		boolean isProcessMandatory = false;
		//	Pop up Document Action (Workflow)
		if (col.equals("DocAction"))
		{
			final WDocActionPanel win = new WDocActionPanel(adtabPanel.getGridTab());
			if (win.getNumberOfOptions() == 0)
			{
				logger.info("DocAction - No Options");
				return;
			}
			else
			{
				final int recordIdParam = record_ID;				
				win.addEventListener(DialogEvents.ON_WINDOW_CLOSE, new EventListener<Event>() {
					public void onEvent(Event event) throws Exception {
						hideBusyMask();
						if (!win.isStartProcess()) {							
							return;
						}
						boolean startWOasking = true;
						boolean isProcessMandatory = true;
						executeButtonProcess(wButton, startWOasking, table_ID, recordIdParam, isProcessMandatory);
					}
				});				
				getComponent().getParent().appendChild(win);
				showBusyMask(win);
				LayoutUtils.openOverlappedWindow(getComponent(), win, "middle_center");
				win.focus();
				return;
			}
		} // DocAction

		//  Pop up Create From 
		else if (col.equals("CreateFrom"))
		{
			ICreateFrom cf = WCreateFromFactory.create(adtabPanel.getGridTab());

			if(cf != null)
			{
				if(cf.isInitOK())
				{					
					final WCreateFromWindow window = (WCreateFromWindow) cf.getWindow();
					window.setWidgetAttribute(AdempiereWebUI.WIDGET_INSTANCE_NAME, AdempiereIdGenerator.escapeId(window.getTitle()));
					window.addEventListener(DialogEvents.ON_WINDOW_CLOSE, new EventListener<Event>() {
						@Override
						public void onEvent(Event event) throws Exception {
							hideBusyMask();
							if (!window.isCancel()) {
								onRefresh(true, false);
							}							
						}
					});
					window.setZindex(1000);
					window.setMaximizable(true);
					window.setSizable(true);
					ZkCssHelper.appendStyle(window, "position: absolute; ");					
					getComponent().getParent().appendChild(window);
					showBusyMask(window);
					cf.showWindow();
					LayoutUtils.openOverlappedWindow(getComponent(), window, "middle_center");
					window.focus();
				}
				return;
			}
			// else may start process
		} // CreateFrom

		//  Posting -----

		else if (col.equals("Posted") && MRole.getDefault().isShowAcct())
		{
			//  Check Doc Status

			String processed = Env.getContext(ctx, curWindowNo, "Processed");

			if (!processed.equals("Y"))
			{
				String docStatus = Env.getContext(ctx, curWindowNo, "DocStatus");

				if (DocAction.STATUS_Completed.equals(docStatus)
					|| DocAction.STATUS_Closed.equals(docStatus)
					|| DocAction.STATUS_Reversed.equals(docStatus)
					|| DocAction.STATUS_Voided.equals(docStatus))
					;
				else
				{
					FDialog.error(curWindowNo, parent, "PostDocNotComplete");
					return;
				}
			}

			// try to get table and record id from context data (eg for unposted view)
			// otherwise use current table/record
			int tableId = Env.getContextAsInt(ctx, curWindowNo, "AD_Table_ID", true);
			int recordId = Env.getContextAsInt(ctx, curWindowNo, "Record_ID", true);
			if ( tableId == 0 || recordId == 0 )
			{
				tableId = adtabPanel.getGridTab().getAD_Table_ID();
				recordId = adtabPanel.getGridTab().getRecord_ID();
			}

			//  Check Post Status
			final Object ps = adtabPanel.getGridTab().getValue("Posted");

			if (ps != null && ps.equals("Y"))
			{
				new org.adempiere.webui.acct.WAcctViewer(Env.getContextAsInt (ctx, curWindowNo, "AD_Client_ID"),
						tableId, recordId);
			}
			else
			{
				final int tableIdRef = tableId;
				final int recordIdRef = recordId;
				FDialog.ask(curWindowNo, null, "PostImmediate?", new Callback<Boolean>() {

					@Override
					public void onCallback(Boolean result)
					{
						if (result)
						{
							boolean force = ps != null && !ps.equals ("N");		//	force when problems

							String error = AEnv.postImmediate (curWindowNo, Env.getAD_Client_ID(ctx),
								tableIdRef, recordIdRef, force);

							onRefresh(true, false);

							if (error != null)
								statusBar.setStatusLine(error, true);
						}
					}
				});
			}
			return;
		}   //  Posted

		executeButtonProcess(wButton, startWOasking, table_ID, record_ID,
				isProcessMandatory);
	} // actionButton

	private Div getMask() {
		if (mask == null) {
			mask = new Mask();
		}
		return mask;
	}
	
	public void hideBusyMask() {
		if (mask != null && mask.getParent() != null) {
			mask.detach();
			StringBuilder script = new StringBuilder("var w=zk.Widget.$('#");
			script.append(getComponent().getParent().getUuid()).append("');if(w) w.busy=false;");
			Clients.response(new AuScript(script.toString()));
		}
	}
	
	public void showBusyMask(Window window) {
		getComponent().getParent().appendChild(getMask());
		StringBuilder script = new StringBuilder("var w=zk.Widget.$('#");
		script.append(getComponent().getParent().getUuid()).append("');");
		if (window != null) {
			script.append("var d=zk.Widget.$('#").append(window.getUuid()).append("');w.busy=d;");
		} else {
			script.append("w.busy=true;");
		}
		Clients.response(new AuScript(script.toString()));
	}

	private void executeButtonProcess(final IProcessButton wButton,
			final boolean startWOasking, final int table_ID, final int record_ID,
			boolean isProcessMandatory) {
		/**
		 *  Start Process ----
		 */

		if (logger.isLoggable(Level.CONFIG)) logger.config("Process_ID=" + wButton.getProcess_ID() + ", Record_ID=" + record_ID);

		if (wButton.getProcess_ID() == 0)
		{
			if (isProcessMandatory)
			{
				FDialog.error(curWindowNo, null, null, Msg.parseTranslation(ctx, "@NotFound@ @AD_Process_ID@"));
			}
			return;
		}

		//	Save item changed

		if (adTabbox.needSave(true, false))
		{
			onSave(false, false, new Callback<Boolean>() {

				@Override
				public void onCallback(Boolean result) {
					if (result) {
						executeButtonProcess0(wButton, startWOasking, table_ID, record_ID);
					}
				}
			});
		}
		else
		{
			executeButtonProcess0(wButton, startWOasking, table_ID, record_ID);
		}
	}

	private void executeButtonProcess0(final IProcessButton wButton,
			boolean startWOasking, int table_ID, int record_ID) {
		// call form
		MProcess pr = new MProcess(ctx, wButton.getProcess_ID(), null);
		int adFormID = pr.getAD_Form_ID();
		if (adFormID != 0 )
		{
			String title = wButton.getDescription();
			if (title == null || title.length() == 0)
				title = wButton.getDisplay();							
			ProcessInfo pi = new ProcessInfo (title, wButton.getProcess_ID(), table_ID, record_ID);
			pi.setAD_User_ID (Env.getAD_User_ID(ctx));
			pi.setAD_Client_ID (Env.getAD_Client_ID(ctx));
			final IADTabpanel adtabPanel = findADTabpanel(wButton);
			GridTab gridTab = null;
			if (adtabPanel != null)
				gridTab = adtabPanel.getGridTab();
			ADForm form = ADForm.openForm(adFormID, gridTab);
			form.setProcessInfo(pi);
			Mode mode = form.getWindowMode();
			form.setAttribute(Window.MODE_KEY, form.getWindowMode());
			form.setAttribute(Window.INSERT_POSITION_KEY, Window.INSERT_NEXT);
			
			if (mode == Mode.HIGHLIGHTED || mode == Mode.MODAL) {
				form.addEventListener(DialogEvents.ON_WINDOW_CLOSE, new EventListener<Event>() {
					@Override
					public void onEvent(Event event) throws Exception {
						hideBusyMask();
						onRefresh(true, false);						
					}
				});
				showBusyMask(form);
				LayoutUtils.openOverlappedWindow(getComponent(), form, "middle_center");
				form.focus();
			}
			else {
				SessionManager.getAppDesktop().showWindow(form);
			}
		}
		else
		{
			ProcessModalDialog dialog = new ProcessModalDialog(this, curWindowNo, wButton.getProcess_ID(), table_ID, record_ID, startWOasking);

			if (dialog.isValid())
			{
				dialog.setWidth("500px");
				dialog.setBorder("normal");				
				getComponent().getParent().appendChild(dialog);
				showBusyMask(dialog);
				LayoutUtils.openOverlappedWindow(getComponent(), dialog, "middle_center");
				dialog.focus();
			}
			else
			{
				onRefresh(true, false);
			}
		}
	}

	/**
	 * @param event
	 * @see ActionListener#actionPerformed(ActionEvent)
	 */
	public void actionPerformed(final ActionEvent event)
	{
		Runnable runnable = new Runnable() {
			public void run() {
				String error = processButtonCallout((IProcessButton) event.getSource());
				if (error != null && error.trim().length() > 0)
				{
					statusBar.setStatusLine(error, true);
					return;
				}
				actionButton((IProcessButton) event.getSource());
			}
		};
		BusyDialogTemplate template = new BusyDialogTemplate(runnable);
		template.run();
	}

	/**************************************************************************
	 *  Process Callout(s).
	 *  <p>
	 *  The Callout is in the string of
	 *  "class.method;class.method;"
	 * If there is no class name, i.e. only a method name, the class is regarded
	 * as CalloutSystem.
	 * The class needs to comply with the Interface Callout.
	 *
	 * @param field field
	 * @return error message or ""
	 * @see org.compiere.model.Callout
	 */
	private String processButtonCallout (IProcessButton button)
	{
		IADTabpanel adtab = findADTabpanel(button);
		if (adtab != null) {
			GridField field = adtab.getGridTab().getField(button.getColumnName());
			if (field != null)
				return adtab.getGridTab().processCallout(field);
			else
				return "";
		} else {
			return "";
		}
	}	//	processButtonCallout

	public IADTabpanel findADTabpanel(IProcessButton button) {
		IADTabpanel adtab = null;
		if (button.getADTabpanel() != null)
			return button.getADTabpanel();

		Component c = button instanceof WEditor ? ((WEditor)button).getComponent() : (Component)button;
		while (c != null) {
			if (c instanceof IADTabpanel) {
				adtab = (IADTabpanel) c;
				break;
			}
			c = c.getParent();
		}
		return adtab;
	}

	/**
	 *
	 * @return IADTab
	 */
	public IADTabbox getADTab() {
		return adTabbox;
	}

	/**
	 * @param pi
	 */
	public void executeASync(ProcessInfo pi) {
	}

	/**
	 * @param pi
	 */
	private void onModalClose(ProcessInfo pi) {
		boolean notPrint = pi != null
		&& pi.getAD_Process_ID() != adTabbox.getSelectedGridTab().getAD_Process_ID()
		&& pi.isReportingProcess() == false;
		//
		//  Process Result

		if (Executions.getCurrent() != null)
		{
			if (notPrint || pi.isError()) // show process info if it is not print or have error
			{
				updateUI(pi);
			}
		}
		else
		{
			try {
				//acquire desktop, 2 second timeout
				Executions.activate(getComponent().getDesktop(), 2000);
				try {
					if (notPrint || pi.isError()) // show process info if it is not print or have error
					{
						updateUI(pi);
					}
                } catch(Error ex){
                	throw ex;
                } finally{
                	//release full control of desktop
                	Executions.deactivate(getComponent().getDesktop());
                }
			} catch (Exception e) {
				logger.log(Level.WARNING, "Failed to update UI upon unlock.", e);
			}
		}
	}

	private void updateUI(ProcessInfo pi) {						
		//	Timeout
		if (pi.isTimeout())		//	set temporarily to R/O
			Env.setContext(ctx, curWindowNo, "Processed", "Y");
		//	Update Status Line
		String summary = pi.getSummary();
		if (summary != null && summary.indexOf('@') != -1)
			pi.setSummary(Msg.parseTranslation(Env.getCtx(), summary));

		//		Get Log Info
		ProcessInfoUtil.setLogFromDB(pi);
		ProcessInfoLog m_logs[] = pi.getLogs();
		statusBar.setStatusLine(pi.getSummary(), pi.isError(),m_logs);
		if (m_logs != null) {
			ProcessInfoDialog dialog = new ProcessInfoDialog(AEnv.getDialogHeader(ctx, curWindowNo),AEnv.getDialogHeader(ctx, curWindowNo), m_logs);
			dialog.addEventListener(DialogEvents.ON_WINDOW_CLOSE, new EventListener<Event>() {
				@Override
				public void onEvent(Event event) throws Exception {
					hideBusyMask();
				}
			});			
			getComponent().getParent().appendChild(dialog);
			showBusyMask(dialog);
			LayoutUtils.openOverlappedWindow(this.getComponent(),dialog,"middle_center");
		}
		
	}

	/**
	 *
	 * @return toolbar instance
	 */
	public ADWindowToolbar getToolbar() {
		return toolbar;
	}

	/**
	 * @return active grid tab
	 */
	public GridTab getActiveGridTab() {
		return adTabbox.getSelectedGridTab();
	}

	/**
	 * @return windowNo
	 */
	public int getWindowNo() {
		return curWindowNo;
	}

	/**
     * @see ToolbarListener#onCustomize()
     */
	public void onCustomize() {
		ADTabpanel tabPanel = (ADTabpanel) getADTab().getSelectedTabpanel();
		Columns columns = tabPanel.getGridView().getListbox().getColumns();
		List<Component> columnList = columns.getChildren();
		GridField[] fields = tabPanel.getGridView().getFields();
		Map<Integer, String> columnsWidth = new HashMap<Integer, String>();
		ArrayList<Integer> gridFieldIds = new ArrayList<Integer>();
		for (int i = 0; i < fields.length; i++) {
			Column column = (Column) columnList.get(i+2);
			String width = column.getWidth();
			columnsWidth.put(fields[i].getAD_Field_ID(), width);
			gridFieldIds.add(fields[i].getAD_Field_ID());

		}
		CustomizeGridViewDialog.showCustomize(0, adTabbox.getSelectedGridTab().getAD_Tab_ID(), columnsWidth,gridFieldIds,tabPanel.getGridView());
	}

	/**
	 * @see org.adempiere.webui.event.ToolbarListener#onProcess()
	 */
	@Override
	public void onProcess() {
		ProcessButtonPopup popup = new ProcessButtonPopup();
		popup.setWidgetAttribute(AdempiereWebUI.WIDGET_INSTANCE_NAME, "processButtonPopup");
		ADTabpanel adtab = (ADTabpanel) adTabbox.getSelectedTabpanel();
		popup.render(adtab.getToolbarButtons());

		LayoutUtils.openPopupWindow(toolbar.getButton("Process"), popup, "after_start");
	}

	@Override
	public void onSelect() {
		if (findWindow != null && findWindow.getPage() != null && findWindow.isVisible() && m_queryInitiating) {
			LayoutUtils.openEmbeddedWindow(getComponent().getParent(), findWindow, "overlap");
		}
	}

	public boolean isPendingChanges() {
		return boolChanges;
	}

	public void setADWindow(ADWindow adwindow) {
		this.adwindow = adwindow;
	}
	
	public ADWindow getADWindow() {
		return adwindow;
	}
	
	private void clearTitleRelatedContext() {
		// IDEMPIERE-1328
		// clear the values for the tab header
        String titleLogic = null;
        int windowID = getADTab().getSelectedGridTab().getAD_Window_ID();
        if (windowID > 0) {
        	titleLogic = MWindow.get(Env.getCtx(), windowID).getTitleLogic();
        }
        if (titleLogic != null) {
    		String token;
    		String inStr = new String(titleLogic);

    		int i = inStr.indexOf('@');
    		while (i != -1)
    		{
    			inStr = inStr.substring(i+1, inStr.length());	// from first @

    			int j = inStr.indexOf('@');						// next @
    			if (j < 0)
    			{
    				logger.log(Level.SEVERE, "No second tag: " + inStr);
    				return;						//	no second tag
    			}

    			token = inStr.substring(0, j);
        		Env.setContext(ctx, curWindowNo, token, "");

    			inStr = inStr.substring(j+1, inStr.length());	// from second @
    			i = inStr.indexOf('@');
    		}
        } else {
    		Env.setContext(ctx, curWindowNo, "DocumentNo", "");
    		Env.setContext(ctx, curWindowNo, "Value", "");
    		Env.setContext(ctx, curWindowNo, "Name", "");
        }
		
	}

}<|MERGE_RESOLUTION|>--- conflicted
+++ resolved
@@ -1867,14 +1867,9 @@
             breadCrumb.enableLastNavigation(adTabbox.getSelectedGridTab().getCurrentRow() + 1 < adTabbox.getSelectedGridTab().getRowCount());
             toolbar.enableTabNavigation(false);
             toolbar.enableIgnore(true);
-<<<<<<< HEAD
-            toolbar.enablePrint(adTabbox.getSelectedGridTab().isPrinted());
-            toolbar.enableReport(true);
             if (postCallback != null)
             	postCallback.onCallback(true);
             
-=======
->>>>>>> d9ae654c
         }
         else
         {
