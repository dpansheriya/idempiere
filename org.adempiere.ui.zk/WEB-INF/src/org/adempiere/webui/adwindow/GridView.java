/******************************************************************************
 * Copyright (C) 2008 Low Heng Sin                                            *
 * This program is free software; you can redistribute it and/or modify it    *
 * under the terms version 2 of the GNU General Public License as published   *
 * by the Free Software Foundation. This program is distributed in the hope   *
 * that it will be useful, but WITHOUT ANY WARRANTY; without even the implied *
 * warranty of MERCHANTABILITY or FITNESS FOR A PARTICULAR PURPOSE.           *
 * See the GNU General Public License for more details.                       *
 * You should have received a copy of the GNU General Public License along    *
 * with this program; if not, write to the Free Software Foundation, Inc.,    *
 * 59 Temple Place, Suite 330, Boston, MA 02111-1307 USA.                     *
 *****************************************************************************/
package org.adempiere.webui.adwindow;

import java.util.ArrayList;
import java.util.Collections;
import java.util.Comparator;
import java.util.HashMap;
import java.util.List;
import java.util.Map;
import java.util.Properties;

import javax.swing.table.AbstractTableModel;

import org.adempiere.base.Core;
import org.adempiere.model.MTabCustomization;
import org.adempiere.util.GridRowCtx;
import org.adempiere.webui.apps.AEnv;
import org.adempiere.webui.component.Checkbox;
import org.adempiere.webui.component.Columns;
import org.adempiere.webui.component.EditorBox;
import org.adempiere.webui.component.Grid;
import org.adempiere.webui.component.NumberBox;
import org.adempiere.webui.editor.WEditor;
import org.adempiere.webui.util.SortComparator;
import org.compiere.model.GridField;
import org.compiere.model.GridTab;
import org.compiere.model.GridTable;
import org.compiere.model.MSysConfig;
import org.compiere.model.StateChangeEvent;
import org.compiere.model.StateChangeListener;
import org.compiere.util.DisplayType;
import org.compiere.util.Env;
import org.compiere.util.Msg;
import org.compiere.util.Util;
import org.zkoss.lang.Library;
import org.zkoss.zk.au.out.AuFocus;
import org.zkoss.zk.au.out.AuScript;
import org.zkoss.zk.ui.AbstractComponent;
import org.zkoss.zk.ui.Component;
import org.zkoss.zk.ui.IdSpace;
import org.zkoss.zk.ui.event.Event;
import org.zkoss.zk.ui.event.EventListener;
import org.zkoss.zk.ui.event.Events;
import org.zkoss.zk.ui.util.Clients;
import org.zkoss.zul.Cell;
import org.zkoss.zul.Column;
import org.zkoss.zul.Div;
import org.zkoss.zul.Frozen;
import org.zkoss.zul.Paging;
import org.zkoss.zul.Row;
import org.zkoss.zul.Tabpanel;
import org.zkoss.zul.Vbox;
import org.zkoss.zul.event.ZulEvents;
import org.zkoss.zul.impl.CustomGridDataLoader;

/**
 * Grid view implemented using the Grid component.
 * @author Low Heng Sin
 *
 */
public class GridView extends Vbox implements EventListener<Event>, IdSpace, IFieldEditorContainer, StateChangeListener
{
	private static final String HEADER_GRID_STYLE = "border: none; margin:0; padding: 0;";

	private static final int DEFAULT_DETAIL_PAGE_SIZE = 10;

	private static final int DEFAULT_PAGE_SIZE = 20;

	/**
	 * generated serial version ID
	 */
	private static final long serialVersionUID = -7151423393713654553L;

	private static final int MIN_COLUMN_WIDTH = 100;

	private static final int MAX_COLUMN_WIDTH = 300;

	private static final int MIN_COMBOBOX_WIDTH = 160;

	private static final int MIN_NUMERIC_COL_WIDTH = 120;

	private static final String ATTR_ON_POST_SELECTED_ROW_CHANGED = "org.adempiere.webui.adwindow.GridView.onPostSelectedRowChanged";

	private Grid listbox = null;

	private int pageSize = DEFAULT_PAGE_SIZE;

	private GridField[] gridField;
	private AbstractTableModel tableModel;

	private int numColumns = 5;

	private int windowNo;

	private GridTab gridTab;

	private boolean init;

	private GridTableListModel listModel;

	private Paging paging;

	private GridTabRowRenderer renderer;

	private Div gridFooter;

	private boolean modeless = true;

	private String columnOnClick;

	private AbstractADWindowContent windowPanel;

	private boolean refreshing;

	private Map<Integer, String> columnWidthMap;

	private boolean detailPaneMode;

	protected Checkbox selectAll;

	public GridView()
	{
		this(0);
	}

	/**
	 * @param windowNo
	 */
	public GridView(int windowNo)
	{
		this.windowNo = windowNo;
		setId("gridView");
		createListbox();

		this.setHflex("1");
		
		gridFooter = new Div();
		gridFooter.setVflex("0");
		
		//default paging size
		if (AEnv.isTablet())
		{
			//anything more than 20 is very slow on a tablet
			pageSize = 10;
		}
		else
		{
			pageSize = MSysConfig.getIntValue(MSysConfig.ZK_PAGING_SIZE, DEFAULT_PAGE_SIZE);
<<<<<<< HEAD
			if (Library.getProperty("org.zkoss.zul.grid.DataLoader.limit") == null) {
				Library.setProperty("org.zkoss.zul.grid.DataLoader.limit", Integer.toString(pageSize));
			}
		}		
=======
			String limit = Library.getProperty(CustomGridDataLoader.GRID_DATA_LOADER_LIMIT);
			if (limit == null || !(limit.equals(Integer.toString(pageSize)))) {
				Library.setProperty(CustomGridDataLoader.GRID_DATA_LOADER_LIMIT, Integer.toString(pageSize));
			}
		}
>>>>>>> 97ecb0cd
		
		//default true for better UI experience
		modeless = MSysConfig.getBooleanValue(MSysConfig.ZK_GRID_EDIT_MODELESS, true);
		
		appendChild(listbox);
		appendChild(gridFooter);								
		this.setVflex("true");
		
		setStyle(HEADER_GRID_STYLE);
		gridFooter.setStyle(HEADER_GRID_STYLE);
		
		addEventListener("onSelectRow", this);
		addEventListener("onCustomizeGrid", this);
	}

	protected void createListbox() {
		listbox = new Grid();		
		listbox.setSizedByContent(false);				
		listbox.setVflex("1");
		listbox.setHflex("1");
		listbox.setSclass("adtab-grid");
		listbox.setEmptyMessage(Util.cleanAmp(Msg.getMsg(Env.getCtx(), "Processing")));
	}
	
	public void setDetailPaneMode(boolean detailPaneMode) {
		if (this.detailPaneMode != detailPaneMode) {
			this.detailPaneMode = detailPaneMode;
			pageSize =  detailPaneMode ? DEFAULT_DETAIL_PAGE_SIZE : MSysConfig.getIntValue(MSysConfig.ZK_PAGING_SIZE, 20);
			updatePaging();
		}
	}

	public boolean isDetailPaneMode() {
		return this.detailPaneMode;
	}
	
	private void updatePaging() {
		if (paging != null && paging.getPageSize() != pageSize) {
			paging.setPageSize(pageSize);
			updateModel();
			if (paging.getPageSize() > 1) {
				showPagingControl();
			} else {
				hidePagingControl();
			}
		}
	}

	/**
	 *
	 * @param gridTab
	 */
	public void init(GridTab gridTab)
	{
		if (init) return;

		if (this.gridTab != null)
			this.gridTab.removeStateChangeListener(this);
		
		setupFields(gridTab);

		setupColumns();
		render();

		updateListIndex();

		this.init = true;
		
		showRecordsCount();
	}

	private void showRecordsCount() {
		Component parent = this.getParent();
		while (parent != null) {
			if (parent instanceof DetailPane) {
				DetailPane p = (DetailPane) parent;
				if (p.getSelectedADTabpanel() != null && p.getSelectedADTabpanel().getGridTab() == this.gridTab)
					p.setStatusMessage(tableModel.getRowCount() + " " + Msg.getMsg(Env.getCtx(), "Records"), false);
				break;
			} 
			parent = parent.getParent();					
		}
	}

	private void setupFields(GridTab gridTab) {		
		this.gridTab = gridTab;		
		gridTab.addStateChangeListener(this);
		
		tableModel = gridTab.getTableModel();
		columnWidthMap = new HashMap<Integer, String>();
		GridField[] tmpFields = ((GridTable)tableModel).getFields();
		MTabCustomization tabCustomization = MTabCustomization.get(Env.getCtx(), Env.getAD_User_ID(Env.getCtx()), gridTab.getAD_Tab_ID(), null);
		if (tabCustomization != null && tabCustomization.getAD_Tab_Customization_ID() > 0 
			&& tabCustomization.getCustom() != null && tabCustomization.getCustom().trim().length() > 0) {
			String custom = tabCustomization.getCustom().trim();
			String[] customComponent = custom.split(";");
			String[] fieldIds = customComponent[0].split("[,]");
			List<GridField> fieldList = new ArrayList<GridField>();
			for(String fieldIdStr : fieldIds) {
				fieldIdStr = fieldIdStr.trim();
				if (fieldIdStr.length() == 0) continue;
				int AD_Field_ID = Integer.parseInt(fieldIdStr);
				for(GridField gridField : tmpFields) {
					if (gridField.getAD_Field_ID() == AD_Field_ID) {
						if(gridField.isDisplayedGrid() && !gridField.isToolbarButton())
							fieldList.add(gridField);
						
						break;
					}
				}
			}
			gridField = fieldList.toArray(new GridField[0]);			
			if (customComponent.length == 2) {
				String[] widths = customComponent[1].split("[,]");
				for(int i = 0; i< gridField.length && i<widths.length; i++) {
					columnWidthMap.put(gridField[i].getAD_Field_ID(), widths[i]);
				}
			}
		} else {
			ArrayList<GridField> gridFieldList = new ArrayList<GridField>();
			
			for(GridField field:tmpFields){
				if(field.isDisplayedGrid() && !field.isToolbarButton()) {
					gridFieldList.add(field);
				}
			}
			
			Collections.sort(gridFieldList, new Comparator<GridField>() {
				@Override
				public int compare(GridField o1, GridField o2) {
					return o1.getSeqNoGrid()-o2.getSeqNoGrid();
				}
			});
			
			gridField = new GridField[gridFieldList.size()];
			gridFieldList.toArray(gridField);
		}
		numColumns = gridField.length;
	}

	/**
	 *
	 * @return boolean
	 */
	public boolean isInit() {
		return init;
	}

	/**
	 * call when tab is activated
	 * @param gridTab
	 */
	public void activate(GridTab gridTab) {
		if (!isInit()) {
			init(gridTab);
		} else {
			showRecordsCount();
		}
		if (this.isVisible())
			Clients.resize(listbox);
	}

	/**
	 * refresh after switching from form view
	 * @param gridTab
	 */
	public void refresh(GridTab gridTab) {
		if (this.gridTab != gridTab || !isInit())
		{
			init = false;
			init(gridTab);
		}
		else
		{
			refreshing = true;
			listbox.setModel(listModel);
			updateListIndex();
			refreshing = false;			
			if (gridTab.getRowCount() == 0 && selectAll.isChecked())
				selectAll.setChecked(false);
		}
	}

	public boolean isRefreshing() {
		return refreshing;
	}

	/**
	 * Update current row from model
	 */
	public void updateListIndex() {
		if (gridTab == null || !gridTab.isOpen()) return;

		updateEmptyMessage();		
		
		int rowIndex  = gridTab.getCurrentRow();
		if (pageSize > 0) {
			if (paging.getTotalSize() != gridTab.getRowCount())
				paging.setTotalSize(gridTab.getRowCount());
			if (paging.getPageCount() > 1 && !gridFooter.isVisible()) {
				showPagingControl();
			}
			int pgIndex = rowIndex >= 0 ? rowIndex % pageSize : 0;
			int pgNo = rowIndex >= 0 ? (rowIndex - pgIndex) / pageSize : 0;
			if (listModel.getPage() != pgNo) {
				listModel.setPage(pgNo);
				if (renderer.isEditing()) {
					renderer.stopEditing(false);
				}
			} else if (rowIndex == renderer.getCurrentRowIndex()){
				if (modeless && !renderer.isEditing())
					echoOnPostSelectedRowChanged();
				return;
			} else {
				if (renderer.isEditing()) {
					renderer.stopEditing(false);
					int editingRow = renderer.getCurrentRowIndex();
					if (editingRow >= 0) {
						int editingPgIndex = editingRow % pageSize;
						int editingPgNo = (editingRow - editingPgIndex) / pageSize;
						if (editingPgNo == pgNo) {
							listModel.updateComponent(renderer.getCurrentRowIndex() % pageSize);
						}
					}
				}
			}
			if (paging.getActivePage() != pgNo) {
				paging.setActivePage(pgNo);
			}
			if (paging.getPageCount() == 1) {
				hidePagingControl();
			} else {
				showPagingControl();
			}
			if (rowIndex >= 0 && pgIndex >= 0) {
				echoOnPostSelectedRowChanged();
			}
		} else {
			if (rowIndex >= 0) {
				echoOnPostSelectedRowChanged();
			}
		}		
	}

	private void hidePagingControl() {
		if (gridFooter.isVisible())
			gridFooter.setVisible(false);
	}

	private void showPagingControl() {
		if (!gridFooter.isVisible())
			gridFooter.setVisible(true);		
	}

	/**
	 * 
	 */
	protected void echoOnPostSelectedRowChanged() {
		if (getAttribute(ATTR_ON_POST_SELECTED_ROW_CHANGED) == null) {
			setAttribute(ATTR_ON_POST_SELECTED_ROW_CHANGED, Boolean.TRUE);
			Events.echoEvent("onPostSelectedRowChanged", this, null);
		}
	}

	/**
	 * set paging size
	 * @param pageSize
	 */
	public void setPageSize(int pageSize)
	{
		this.pageSize = pageSize;
	}

	public void clear()
	{
		this.getChildren().clear();
	}

	private void setupColumns()
	{
		if (init) return;

		Columns columns = new Columns();
		
		//frozen not working well on tablet devices yet
		if (!AEnv.isTablet())
		{
			Frozen frozen = new Frozen();
			//freeze selection and indicator column
			frozen.setColumns(2);
			listbox.appendChild(frozen);
		}
		
		org.zkoss.zul.Column selection = new Column();
		selection.setWidth("22px");
		try{
			selection.setSort("none");
		} catch (Exception e) {}
		selection.setStyle("border-right: none");
		selectAll = new Checkbox();
		selection.appendChild(selectAll);
		selectAll.setId("selectAll");
		selectAll.addEventListener(Events.ON_CHECK, this);
		columns.appendChild(selection);
		
		org.zkoss.zul.Column indicator = new Column();				
		indicator.setWidth("22px");
		try {
			indicator.setSort("none");
		} catch (Exception e) {}
		indicator.setStyle("border-left: none");
		columns.appendChild(indicator);
		listbox.appendChild(columns);
		columns.setSizable(true);
		columns.setMenupopup("none");
		columns.setColumnsgroup(false);

		Map<Integer, String> colnames = new HashMap<Integer, String>();
		int index = 0;
		for (int i = 0; i < numColumns; i++)
		{
			if (gridField[i].isDisplayedGrid() && !gridField[i].isToolbarButton())
			{
				colnames.put(index, gridField[i].getHeader());
				index++;
				org.zkoss.zul.Column column = new Column();
				int colindex =tableModel.findColumn(gridField[i].getColumnName()); 
				column.setSortAscending(new SortComparator(colindex, true, Env.getLanguage(Env.getCtx())));
				column.setSortDescending(new SortComparator(colindex, false, Env.getLanguage(Env.getCtx())));
				column.setLabel(gridField[i].getHeader());
				if (columnWidthMap != null && columnWidthMap.get(gridField[i].getAD_Field_ID()) != null) {
					column.setWidth(columnWidthMap.get(gridField[i].getAD_Field_ID()));
				} else {
					if (gridField[i].getDisplayType()==DisplayType.YesNo) {
						if (i > 0) {
							column.setHflex("min");
						} else {
							int estimatedWidth=60;
							int headerWidth = (gridField[i].getHeader().length()+2) * 8;
							if (headerWidth > estimatedWidth)
								estimatedWidth = headerWidth;
							column.setWidth(estimatedWidth+"px");
						}
					} else if (DisplayType.isNumeric(gridField[i].getDisplayType()) && "Line".equals(gridField[i].getColumnName())) {
						//special treatment for line
						if (i > 0)
							column.setHflex("min");
						else
							column.setWidth("60px");
					} else {
						int estimatedWidth = 0;
						if (DisplayType.isNumeric(gridField[i].getDisplayType()))
							estimatedWidth = MIN_NUMERIC_COL_WIDTH;
						else if (DisplayType.isLookup(gridField[i].getDisplayType()))
							estimatedWidth = MIN_COMBOBOX_WIDTH;
						else if (DisplayType.isText(gridField[i].getDisplayType()))
							estimatedWidth = gridField[i].getDisplayLength() * 8;
						else
							estimatedWidth = MIN_COLUMN_WIDTH;
					
						int headerWidth = (gridField[i].getHeader().length()+2) * 8;
						if (headerWidth > estimatedWidth)
							estimatedWidth = headerWidth;
						
						//hflex=min for first column not working well
						if (i > 0)
						{
							if (DisplayType.isLookup(gridField[i].getDisplayType()))
							{
								if (headerWidth > MIN_COMBOBOX_WIDTH)
									column.setHflex("min");
							}
							else if (DisplayType.isNumeric(gridField[i].getDisplayType()))
							{
								if (headerWidth > MIN_NUMERIC_COL_WIDTH)
									column.setHflex("min");
							}
							else if (!DisplayType.isText(gridField[i].getDisplayType()))
							{
								if (headerWidth > MIN_COLUMN_WIDTH)
									column.setHflex("min");
							}
						}
						
						//set estimated width if not using hflex=min
						if (!"min".equals(column.getHflex())) {
							if (estimatedWidth > MAX_COLUMN_WIDTH)
								estimatedWidth = MAX_COLUMN_WIDTH;
							else if ( estimatedWidth < MIN_COLUMN_WIDTH)
								estimatedWidth = MIN_COLUMN_WIDTH;
							column.setWidth(Integer.toString(estimatedWidth) + "px");
						}
					}
				} 
				columns.appendChild(column);
			}
		}
	}

	private void render()
	{
		updateEmptyMessage();
		
		listbox.addEventListener(Events.ON_CLICK, this);

		updateModel();

		if (pageSize > 0)
		{
			paging = new Paging();
			paging.setPageSize(pageSize);
			paging.setTotalSize(tableModel.getRowCount());
			paging.setDetailed(true);
			paging.setId("paging");
			gridFooter.appendChild(paging);			
			paging.addEventListener(ZulEvents.ON_PAGING, this);
			renderer.setPaging(paging);
			if (paging.getPageCount() == 1) {
				hidePagingControl();
			} else {
				showPagingControl();				
			}						
			positionPagingControl();
		}
		else
		{
			hidePagingControl();
		}		
		
	}

	private void updateEmptyMessage() {
		if (gridTab.getRowCount() == 0)
		{
			listbox.setEmptyMessage(Util.cleanAmp(Msg.getMsg(Env.getCtx(), "FindZeroRecords")));
		}
		else
		{
			listbox.setEmptyMessage(Util.cleanAmp(Msg.getMsg(Env.getCtx(), "Processing")));
		}
	}

	private void updateModel() {
		listModel = new GridTableListModel((GridTable)tableModel, windowNo);
		listModel.setPageSize(pageSize);
		if (renderer != null && renderer.isEditing())
			renderer.stopEditing(false);
		renderer = new GridTabRowRenderer(gridTab, windowNo);
		renderer.setGridPanel(this);
		renderer.setADWindowPanel(windowPanel);
		if (pageSize > 0 && paging != null)
			renderer.setPaging(paging);

		listbox.setRowRenderer(renderer);
		listbox.setModel(listModel);
	}

	/**
	 * deactivate panel
	 */
	public void deactivate() {
		if (renderer != null && renderer.isEditing())
			renderer.stopEditing(true);
	}

	public void onEvent(Event event) throws Exception
	{
		if (event == null)
			return;
		else if (event.getTarget() == listbox && Events.ON_CLICK.equals(event.getName()))
		{
			Object data = event.getData();
			org.zkoss.zul.Row row = null;
			String columnName = null;
			if (data != null && data instanceof Component)
			{
				if (data instanceof org.zkoss.zul.Row)
					row = (org.zkoss.zul.Row) data;
				else
				{
					AbstractComponent cmp = (AbstractComponent) data;
					if (cmp.getParent() instanceof org.zkoss.zul.Row)
					{
						row = (Row) cmp.getParent();
						columnName = (String) cmp.getAttribute("columnName");
					}
				}
			}
			if (row != null)
			{
				//click on selected row to enter edit mode
				if (row == renderer.getCurrentRow())
				{
					if (!renderer.isEditing())
					{
						renderer.editCurrentRow();
						if (columnName != null && columnName.trim().length() > 0)
							setFocusToField(columnName);
						else
							renderer.focusToFirstEditor();
					}
				}
				else
				{
					int index = listbox.getRows().getChildren().indexOf(row);
					if (index >= 0 ) {
						columnOnClick = columnName;
						onSelectedRowChange(index);
					}
				}
			}
			event.stopPropagation();
        }
		else if (event.getTarget() == paging)
		{
			int pgNo = paging.getActivePage();
			if (pgNo != listModel.getPage())
			{
				listModel.setPage(pgNo);
				onSelectedRowChange(0);
				gridTab.clearSelection();
				Clients.resize(listbox);
			}
		}
		else if (event.getTarget() == selectAll)
		{
			toggleSelectionForAll(selectAll.isChecked());
		}
		else if (event.getName().equals("onSelectRow"))
		{
			Checkbox checkbox = (Checkbox) event.getData();
			int rowIndex = (Integer) checkbox.getAttribute(GridTabRowRenderer.GRID_ROW_INDEX_ATTR);			
			if (checkbox.isChecked())
			{
				gridTab.addToSelection(rowIndex);
				if (!selectAll.isChecked() && isAllSelected())
				{
					selectAll.setChecked(true);
				}
			}
			else
			{
				gridTab.removeFromSelection(rowIndex);
				if (selectAll.isChecked())
					selectAll.setChecked(false);
			}
		}
		else if (event.getName().equals("onCustomizeGrid"))
		{
			reInit();
		}
	}

	private boolean isAllSelected() {
		org.zkoss.zul.Rows rows = listbox.getRows();
		List<Component> childs = rows.getChildren();
		boolean all = false;
		for(Component comp : childs) {
			org.zkoss.zul.Row row = (org.zkoss.zul.Row) comp;
			Component firstChild = row.getFirstChild();
			if (firstChild instanceof Cell) {
				firstChild = firstChild.getFirstChild();
			}
			if (firstChild instanceof Checkbox) {
				Checkbox checkbox = (Checkbox) firstChild;
				if (!checkbox.isChecked())
					return false;
				else
					all = true;
			}
		}
		return all;
	}

	private void toggleSelectionForAll(boolean b) {
		org.zkoss.zul.Rows rows = listbox.getRows();
		List<Component> childs = rows.getChildren();
		for(Component comp : childs) {
			org.zkoss.zul.Row row = (org.zkoss.zul.Row) comp;
			Component firstChild = row.getFirstChild();
			if (firstChild instanceof Cell) {
				firstChild = firstChild.getFirstChild();
			}
			if (firstChild instanceof Checkbox) {
				Checkbox checkbox = (Checkbox) firstChild;
				checkbox.setChecked(b);
				int rowIndex = (Integer) checkbox.getAttribute(GridTabRowRenderer.GRID_ROW_INDEX_ATTR);
				if (b)
					gridTab.addToSelection(rowIndex);
				else
					gridTab.removeFromSelection(rowIndex);
			}
		}		
	}

	private void onSelectedRowChange(int index) {
		if (updateModelIndex(index)) {
			updateListIndex();
		}
	}

	/**
	 * Event after the current selected row change
	 */
	public void onPostSelectedRowChanged() {
		removeAttribute(ATTR_ON_POST_SELECTED_ROW_CHANGED);
		if (listbox.getRows() == null || listbox.getRows().getChildren().isEmpty())
			return;

		int rowIndex  = gridTab.isOpen() ? gridTab.getCurrentRow() : -1;
		if (rowIndex >= 0 && pageSize > 0) {
			int pgIndex = rowIndex >= 0 ? rowIndex % pageSize : 0;
			org.zkoss.zul.Row row = (org.zkoss.zul.Row) listbox.getRows().getChildren().get(pgIndex);
			if (!isRowRendered(row, pgIndex)) {
				listbox.renderRow(row);
			} else {
				renderer.setCurrentRow(row);
				//remark: following 3 line cause the previously selected row being render twice
//				if (old != null && old != row && oldIndex >= 0 && oldIndex != gridTab.getCurrentRow())
//				{
//					listModel.updateComponent(oldIndex % pageSize);
//				}
			}
			if (modeless && !renderer.isEditing()) {
				renderer.editCurrentRow();
				if (columnOnClick != null && columnOnClick.trim().length() > 0) {
					setFocusToField(columnOnClick);
					columnOnClick = null;
				} else {
					focusToFirstEditorIfNotDetailTab();
				}
			} else {
				focusToRow(row);
			}
		} else if (rowIndex >= 0) {
			org.zkoss.zul.Row row = (org.zkoss.zul.Row) listbox.getRows().getChildren().get(rowIndex);
			if (!isRowRendered(row, rowIndex)) {
				listbox.renderRow(row);
			} else {
				renderer.setCurrentRow(row);
				//remark: following 3 line cause the previously selected row being render twice
//				if (old != null && old != row && oldIndex >= 0 && oldIndex != gridTab.getCurrentRow())
//				{
//					listModel.updateComponent(oldIndex);
//				}
			}
			if (modeless && !renderer.isEditing()) {
				renderer.editCurrentRow();
				if (columnOnClick != null && columnOnClick.trim().length() > 0) {
					setFocusToField(columnOnClick);
					columnOnClick = null;
				} else {
					renderer.focusToFirstEditor();
				}
			} else {
				focusToRow(row);
			}
		}
	}

	private void focusToFirstEditorIfNotDetailTab() {
		ADTabpanel adtabpanel = null;
		boolean setFocus = true;
		Component parent = listbox.getParent();
		while (parent != null) {
			if (parent instanceof ADTabpanel) {
				adtabpanel = (ADTabpanel) parent;
				break;
			}
			parent = parent.getParent();
		}					
		if (adtabpanel != null)
		{
			ADWindow adwindow = ADWindow.findADWindow(adtabpanel);
			if (adwindow != null) {
				IADTabpanel selectedADTabpanel = adwindow.getADWindowContent().getADTab().getSelectedTabpanel();
				if (selectedADTabpanel != adtabpanel)
					setFocus = false;
			}
		}
		if (setFocus)
			renderer.focusToFirstEditor();
	}

	/**
	 * scroll grid to the current focus row
	 */
	public void scrollToCurrentRow() {
		onPostSelectedRowChanged();
	}
	
	private void focusToRow(org.zkoss.zul.Row row) {
		if (renderer.isEditing()) {
			if (columnOnClick != null && columnOnClick.trim().length() > 0) {
				setFocusToField(columnOnClick);
				columnOnClick = null;
			} else {
				focusToFirstEditorIfNotDetailTab();
			}
		} else {
			Component cmp = null;
			List<?> childs = row.getChildren();
			for (Object o : childs) {
				Component c = (Component) o;
				if (!c.isVisible())
					continue;
				if (c instanceof Cell) {
					cmp = c;
					break;
				}
			}
			if (cmp != null)
				Clients.response(new AuScript(null, "scrollToRow('" + cmp.getUuid() + "');"));

			if (columnOnClick != null && columnOnClick.trim().length() > 0) {
				List<?> list = row.getChildren();
				for(Object element : list) {
					if (element instanceof Div) {
						Div div = (Div) element;
						if (columnOnClick.equals(div.getAttribute("columnName"))) {
							cmp = div.getFirstChild();
							Clients.response(new AuScript(null, "scrollToRow('" + cmp.getUuid() + "');"));
							break;
						}
					}
				}
				columnOnClick = null;
			}
		}
	}

	private boolean isRowRendered(org.zkoss.zul.Row row, int index) {
		if (row.getChildren().size() == 0) {
			return false;
		} else if (row.getChildren().size() == 1) {
			if (!(row.getChildren().get(0) instanceof Div)) {
				return false;
			}
		}
		return true;
	}

	private boolean updateModelIndex(int rowIndex) {
		if (pageSize > 0) {
			int start = listModel.getPage() * listModel.getPageSize();
			rowIndex = start + rowIndex;
		}

		if (gridTab.getCurrentRow() != rowIndex) {
			gridTab.navigate(rowIndex);
			return true;
		}
		return false;
	}

	/**
	 * @return Grid
	 */
	public Grid getListbox() {
		return listbox;
	}

	/**
	 * Validate display properties of fields of current row
	 * @param col
	 */
	public void dynamicDisplay(int col) {
		if (gridTab == null || !gridTab.isOpen())
        {
            return;
        }
		
		if (renderer.getEditors().isEmpty())
			listbox.onInitRender();

        //  Selective
        if (col > 0)
        {
        	GridField changedField = gridTab.getField(col);
            String columnName = changedField.getColumnName();
            ArrayList<?> dependants = gridTab.getDependantFields(columnName);
			if ( ! (   dependants.size() > 0
					|| changedField.getCallout().length() > 0
					|| Core.findCallout(gridTab.getTableName(), columnName).size() > 0)) {
                return;
            }
        }
        	

        boolean noData = gridTab.getRowCount() == 0;
        List<WEditor> list =  renderer.getEditors();
        dynamicDisplayEditors(noData, list);   //  all components
        
        if (gridTab.getRowCount() == 0 && selectAll.isChecked())
			selectAll.setChecked(false);        
	}

	private void dynamicDisplayEditors(boolean noData, List<WEditor> list) {
		for (WEditor comp : list)
        {
            GridField mField = comp.getGridField();
            if (mField != null)
            {
                if (noData)
                {
                    comp.setReadWrite(false);
                }
                else
                {
                	comp.dynamicDisplay();
                    boolean rw = mField.isEditableGrid(true);   //  r/w - check Context
                    comp.setReadWrite(rw);
                }
                
                Properties ctx = isDetailPane() ? new GridRowCtx(Env.getCtx(), gridTab, gridTab.getCurrentRow()) 
            		: mField.getVO().ctx;
                
                comp.setVisible(mField.isDisplayedGrid() && mField.isDisplayed(ctx, true));
            }
        }
	}

	private boolean isDetailPane() {
		Component parent = this.getParent();
		while (parent != null) {
			if (parent instanceof DetailPane) {
				return true;
			} 
			parent = parent.getParent();					
		}
		return false;
	}
	
	/**
	 *
	 * @param windowNo
	 */
	public void setWindowNo(int windowNo) {
		this.windowNo = windowNo;
	}

	@Override
	public void focus() {
		if (renderer != null && renderer.isEditing()) {
			renderer.focusToFirstEditor();
		}
	}

	/**
	 * Handle enter key event
	 */
	public boolean onEnterKey() {
		if (!modeless && renderer != null && !renderer.isEditing()) {
			renderer.editCurrentRow();
			renderer.focusToFirstEditor();
			return true;
		}
		return false;
	}

	/**
	 * @param columnName
	 */
	public void setFocusToField(String columnName) {
		for (WEditor editor : renderer.getEditors()) {
			if (columnName.equals(editor.getColumnName())) {
				Component c = editor.getComponent();
				if (c instanceof EditorBox) {
					c = ((EditorBox)c).getTextbox();
				} else if (c instanceof NumberBox) {
					c = ((NumberBox)c).getDecimalbox();
				}
				Clients.response(new AuFocus(c));
				break;
			}
		}
	}

	/**
	 * @param winPanel
	 */
	public void setADWindowPanel(AbstractADWindowContent winPanel) {
		windowPanel = winPanel;
		if (renderer != null)
			renderer.setADWindowPanel(windowPanel);
	}

	public void reInit() {
		listbox.getChildren().clear();
		listbox.detach();
		
		if (paging != null) {
			paging.detach();
			paging = null;
		}
		
		renderer = null;
		init = false;
		
		Grid tmp = listbox;
		createListbox();
		tmp.copyEventListeners(listbox);
		insertBefore(listbox, gridFooter);
		
		refresh(gridTab);
		scrollToCurrentRow();
		Clients.resize(listbox);
	}

	public GridField[] getFields() {
		return gridField;
	}
	
	public void onEditCurrentRow() {
		onEditCurrentRow(null);
	}
	
	public void onEditCurrentRow(Event event) {
		if (!renderer.isEditing()) {
			Row currentRow = renderer.getCurrentRow();
			if (currentRow == null || currentRow.getParent() == null || !currentRow.isVisible()) {
				if (event == null) {
					Events.postEvent("onEditCurrentRow", this, null);
				}
			} else {
				renderer.editCurrentRow();
				renderer.focusToFirstEditor();
			}
		} 
	}

	@Override
	public void focusToFirstEditor() {
		if (renderer.isEditing()) {
			renderer.focusToFirstEditor();
		}
	}

	@Override
	public void focusToNextEditor(WEditor ref) {
		if (renderer.isEditing()) {
			renderer.focusToNextEditor(ref);
		}
	}

	@Override
	public void stateChange(StateChangeEvent event) {
		switch(event.getEventType()) {
			case StateChangeEvent.DATA_NEW:
			case StateChangeEvent.DATA_QUERY:
			case StateChangeEvent.DATA_REFRESH_ALL:
				if (selectAll.isChecked())
					selectAll.setChecked(false);
				break;
			case StateChangeEvent.DATA_DELETE:
			case StateChangeEvent.DATA_IGNORE:
				if (!selectAll.isChecked() && isAllSelected())
					selectAll.setChecked(true);
				break;
		}
	}

	protected void onADTabPanelParentChanged() {
		positionPagingControl();
	}

	private void positionPagingControl() {
		if (isDetailPane()) {
			Component parent = this.getParent();
			while (parent != null) {
				if (parent instanceof Tabpanel) {
					Component firstChild = parent.getFirstChild();
					if ( gridFooter.getParent() != firstChild ) { 
						firstChild.appendChild(gridFooter);
						gridFooter.setHflex("0");
						gridFooter.setSclass("adwindow-detailpane-adtab-grid-south");												
					}
					break;
				}
				parent = parent.getParent();
			}
			if (paging != null)
				paging.setDetailed(false);
		}
		else 
		{
			if (gridFooter.getParent() != this) {
				gridFooter.setHflex("1");
				gridFooter.setSclass("adtab-grid-south");
				appendChild(gridFooter);
			}
			if (paging != null)
				paging.setDetailed(true);			
		}
	}
}<|MERGE_RESOLUTION|>--- conflicted
+++ resolved
@@ -157,18 +157,11 @@
 		else
 		{
 			pageSize = MSysConfig.getIntValue(MSysConfig.ZK_PAGING_SIZE, DEFAULT_PAGE_SIZE);
-<<<<<<< HEAD
-			if (Library.getProperty("org.zkoss.zul.grid.DataLoader.limit") == null) {
-				Library.setProperty("org.zkoss.zul.grid.DataLoader.limit", Integer.toString(pageSize));
-			}
-		}		
-=======
 			String limit = Library.getProperty(CustomGridDataLoader.GRID_DATA_LOADER_LIMIT);
 			if (limit == null || !(limit.equals(Integer.toString(pageSize)))) {
 				Library.setProperty(CustomGridDataLoader.GRID_DATA_LOADER_LIMIT, Integer.toString(pageSize));
 			}
-		}
->>>>>>> 97ecb0cd
+		}		
 		
 		//default true for better UI experience
 		modeless = MSysConfig.getBooleanValue(MSysConfig.ZK_GRID_EDIT_MODELESS, true);
