package org.adempiere.webui.apps;

import java.io.File;
import java.io.FileInputStream;
import java.io.FileOutputStream;
import java.sql.PreparedStatement;
import java.sql.ResultSet;
import java.sql.SQLException;
import java.util.ArrayList;
import java.util.List;
import java.util.Properties;
import java.util.logging.Level;

import org.adempiere.util.IProcessMonitor;
import org.adempiere.util.ServerContext;
import org.adempiere.webui.AdempiereWebUI;
import org.adempiere.webui.component.Button;
import org.adempiere.webui.component.Panel;
import org.adempiere.webui.component.Window;
import org.adempiere.webui.desktop.IDesktop;
import org.adempiere.webui.process.WProcessInfo;
import org.adempiere.webui.session.SessionManager;
import org.adempiere.webui.window.FDialog;
import org.adempiere.webui.window.SimplePDFViewer;
import org.compiere.model.SystemIDs;
import org.compiere.print.ReportEngine;
import org.compiere.process.ProcessInfo;
import org.compiere.process.ProcessInfoUtil;
import org.compiere.util.CLogger;
import org.compiere.util.DB;
import org.compiere.util.Env;
import org.compiere.util.Msg;
import org.zkoss.zk.au.out.AuEcho;
import org.zkoss.zk.ui.Component;
import org.zkoss.zk.ui.Desktop;
import org.zkoss.zk.ui.Executions;
import org.zkoss.zk.ui.event.Event;
import org.zkoss.zk.ui.event.EventListener;
import org.zkoss.zk.ui.event.Events;
import org.zkoss.zk.ui.util.Clients;
import org.zkoss.zul.Borderlayout;
import org.zkoss.zul.Center;
import org.zkoss.zul.North;
import org.zkoss.zul.South;
import org.zkoss.zul.Div;
import org.zkoss.zul.Hbox;
import org.zkoss.zul.Html;

import com.lowagie.text.Document;
import com.lowagie.text.pdf.PdfContentByte;
import com.lowagie.text.pdf.PdfImportedPage;
import com.lowagie.text.pdf.PdfReader;
import com.lowagie.text.pdf.PdfWriter;

/******************************************************************************
 * Product: Adempiere ERP & CRM Smart Business Solution                       *
 * Copyright (C) 2007 Low Heng Sin											  *
 * Copyright (C) 1999-2006 ComPiere, Inc. All Rights Reserved.                *
 * This program is free software; you can redistribute it and/or modify it    *
 * under the terms version 2 of the GNU General Public License as published   *
 * by the Free Software Foundation. This program is distributed in the hope   *
 * that it will be useful, but WITHOUT ANY WARRANTY; without even the implied *
 * warranty of MERCHANTABILITY or FITNESS FOR A PARTICULAR PURPOSE.           *
 * See the GNU General Public License for more details.                       *
 * You should have received a copy of the GNU General Public License along    *
 * with this program; if not, write to the Free Software Foundation, Inc.,    *
 * 59 Temple Place, Suite 330, Boston, MA 02111-1307 USA.                     *
 *****************************************************************************/



/**
 *	Dialog to Start process or report.
 *	Displays information about the process
 *		and lets the user decide to start it
 *  	and displays results (optionally print them).
 *  Calls ProcessCtl to execute.
 *  @author 	Low Heng Sin
 *  @author     arboleda - globalqss
 *  - Implement ShowHelp option on processes and reports
 */
<<<<<<< HEAD
public class ProcessDialog extends Window implements EventListener<Event>, IProcessMonitor
=======
public class ProcessDialog extends Window implements EventListener, IProcessMonitor, SystemIDs
>>>>>>> 4fa70b97
{
	/**
	 * generate serial version ID
	 */
	private static final long serialVersionUID = 5545731871518761455L;
	private static final String MESSAGE_DIV_STYLE = "max-height: 150pt; overflow: auto";	
	private Div messageDiv;
	private Center center;
	private North north;


	/**
	 * Dialog to start a process/report
	 * @param ctx
	 * @param parent
	 * @param title
	 * @param aProcess
	 * @param WindowNo
	 * @param AD_Process_ID
	 * @param tableId
	 * @param recordId
	 * @param autoStart
	 */
	public ProcessDialog (int AD_Process_ID, boolean isSOTrx)
	{
		
		log.info("Process=" + AD_Process_ID );
		m_ctx = Env.getCtx();
		m_WindowNo = SessionManager.getAppDesktop().registerWindow(this);
		this.setAttribute(IDesktop.WINDOWNO_ATTRIBUTE, m_WindowNo);
		m_AD_Process_ID = AD_Process_ID;
		Env.setContext(Env.getCtx(), m_WindowNo, "IsSOTrx", isSOTrx ? "Y" : "N");
		try
		{
			initComponents();
			init();
		}
		catch(Exception ex)
		{
			log.log(Level.SEVERE, "", ex);
		}
	}	//	ProcessDialog

	private void initComponents() {
		this.setStyle("position: absolute; width: 100%; height: 100%");
		Borderlayout layout = new Borderlayout();
		layout.setStyle("position: absolute; width: 100%; height: 100%; border: none;");
		messageDiv = new Div();
		message = new Html();
		messageDiv.appendChild(message);
		messageDiv.setStyle(MESSAGE_DIV_STYLE);
		
		north = new North();
		north.appendChild(messageDiv);
		layout.appendChild(north);
		north.setAutoscroll(true);
		north.setStyle("border: none;");
		
		centerPanel = new Panel();
		center = new Center();
		layout.appendChild(center);
		center.appendChild(centerPanel);
		center.setFlex(true);
		center.setAutoscroll(true);
		center.setStyle("border: none");
		
		Div div = new Div();
		div.setStyle("text-align: center");
		Hbox hbox = new Hbox();
		String label = Msg.getMsg(Env.getCtx(), "Start");
		bOK = new Button(label.replaceAll("&", ""));
		bOK.setImage("/images/Ok16.png");
		bOK.setId("Ok");
		bOK.addEventListener(Events.ON_CLICK, this);
		bOK.setSclass("action-image-text-button");
		hbox.appendChild(bOK);
		
		label = Msg.getMsg(Env.getCtx(), "Cancel");
		Button btn = new Button(label.replaceAll("&", ""));
		btn.setImage("/images/Cancel16.png");
		btn.setId("Cancel");
		btn.addEventListener(Events.ON_CLICK, this);
		btn.setSclass("action-image-text-button");
		hbox.appendChild(btn);		
		div.appendChild(hbox);
		div.setStyle("padding: 10px");
		
		South south = new South();
		layout.appendChild(south);
		south.appendChild(div);		
		this.appendChild(layout);
	}

	private int m_WindowNo;
	private Properties m_ctx;
	private int 		    m_AD_Process_ID;
	private String		    m_Name = null;
	
	private int[]		    m_ids = null;
	private StringBuffer	m_messageText = new StringBuffer();
	private String          m_ShowHelp = null; // Determine if a Help Process Window is shown
	
	private Panel centerPanel = null;
	private Html message = null;
	private Button bOK = null;
	
	private boolean valid = true;
	
	/**	Logger			*/
	private static CLogger log = CLogger.getCLogger(ProcessDialog.class);
	//
	private ProcessParameterPanel parameterPanel = null;
	
	private ProcessInfo m_pi = null;
	private boolean m_isLocked = false;
	private boolean isParameterPage = true;
	private String initialMessage;
	private BusyDialog progressWindow;
	private Thread thread;
	private ProcessDialogRunnable processDialogRunnable;

	private static final String ON_STATUS_UPDATE = "onStatusUpdate";
	private static final String ON_COMPLETE = "onComplete";
	
	/**
	 * 	Set Visible 
	 * 	(set focus to OK if visible)
	 * 	@param visible true if visible
	 */
	public boolean setVisible (boolean visible)
	{
		return super.setVisible(visible);
	}	//	setVisible

	/**
	 *	Dispose
	 */
	public void dispose()
	{
		SessionManager.getAppDesktop().closeWindow(m_WindowNo);
		valid = false;
	}//	dispose

	/**
	 *	Dynamic Init
	 *  @return true, if there is something to process (start from menu)
	 */
	public boolean init()
	{
		log.config("");
		//
		boolean trl = !Env.isBaseLanguage(m_ctx, "AD_Process");
		String sql = "SELECT Name, Description, Help, IsReport, ShowHelp "
				+ "FROM AD_Process "
				+ "WHERE AD_Process_ID=?";
		if (trl)
			sql = "SELECT t.Name, t.Description, t.Help, p.IsReport, p.ShowHelp "
				+ "FROM AD_Process p, AD_Process_Trl t "
				+ "WHERE p.AD_Process_ID=t.AD_Process_ID"
				+ " AND p.AD_Process_ID=? AND t.AD_Language=?";
		
		PreparedStatement pstmt = null;
		ResultSet rs = null;
		try
		{
			pstmt = DB.prepareStatement(sql, null);
			pstmt.setInt(1, m_AD_Process_ID);
			if (trl)
				pstmt.setString(2, Env.getAD_Language(m_ctx));
			rs = pstmt.executeQuery();
			if (rs.next())
			{
				m_Name = rs.getString(1);
				m_ShowHelp = rs.getString(5);
				//
				m_messageText.append("<b>");
				String s = rs.getString(2);		//	Description
				if (rs.wasNull())
					m_messageText.append(Msg.getMsg(m_ctx, "StartProcess?"));
				else
					m_messageText.append(s);
				m_messageText.append("</b>");
				
				s = rs.getString(3);			//	Help
				if (!rs.wasNull())
					m_messageText.append("<p>").append(s).append("</p>");
			}
		}
		catch (SQLException e)
		{
			log.log(Level.SEVERE, sql, e);
			return false;
		}
		finally
		{
			DB.close(rs, pstmt);
		}

		if (m_Name == null)
			return false;
		//
		this.setTitle(m_Name);
		initialMessage = m_messageText.toString();
		message.setContent(initialMessage);
		bOK.setLabel(Msg.getMsg(Env.getCtx(), "Start"));

		//	Move from APanel.actionButton
		m_pi = new WProcessInfo(m_Name, m_AD_Process_ID);
		m_pi.setAD_User_ID (Env.getAD_User_ID(Env.getCtx()));
		m_pi.setAD_Client_ID(Env.getAD_Client_ID(Env.getCtx()));
		parameterPanel = new ProcessParameterPanel(m_WindowNo, m_pi, "70%");
		centerPanel.getChildren().clear();
		if ( parameterPanel.init() ) {
			centerPanel.appendChild(parameterPanel);
		} else {
			if (m_ShowHelp != null && m_ShowHelp.equals("N")) {
				startProcess();
			}
		}
		
		// Check if the process is a silent one
		if(m_ShowHelp != null && m_ShowHelp.equals("S"))
		{
			startProcess();
		}
		return true;
	}	//	init

	public void startProcess()
	{
		m_pi.setPrintPreview(true);

		this.lockUI(m_pi);
		Clients.response(new AuEcho(this, "runProcess", null));
	}

	public void runProcess() {
		//prepare context for background thread
		Properties p = new Properties();
		Properties env = Env.getCtx();
		for(Object key : env.keySet()) {
			if (key instanceof String) {
				String sKey = (String) key;
				Object value = env.get(sKey);
				if (value instanceof String) {
					String sValue = (String) value;
					p.put(sKey, sValue);
				}
			}
		}
		Desktop desktop = this.getDesktop();
		p.put(AdempiereWebUI.ZK_DESKTOP_SESSION_KEY, desktop);
		
		processDialogRunnable = new ProcessDialogRunnable(p);
		thread = new Thread(processDialogRunnable);
		thread.start();		
	}
	
	private void onComplete() {
		Env.getCtx().putAll(processDialogRunnable.getProperties());
		thread = null;			
		processDialogRunnable = null;
		unlockUI(m_pi);
	}
	
	private void onStatusUpdate(Event event) {
		String message = (String) event.getData();
		if (progressWindow != null)
			progressWindow.statusUpdate(message);
	}
	
	public void onEvent(Event event) {
		Component component = event.getTarget(); 
		if (component instanceof Button) {
			Button element = (Button)component;
			if ("Ok".equalsIgnoreCase(element.getId())) {
				if (isParameterPage) {
					if (!parameterPanel.validateParameters())
						return;
					this.startProcess();
				}
				else
					restart();
			} else if ("Cancel".equalsIgnoreCase(element.getId())) {
				this.dispose();
			}
		} else if (event.getName().equals(ON_STATUS_UPDATE)) {
			onStatusUpdate(event);
		} else if (event.getName().equals(ON_COMPLETE)) {
			onComplete();			
		}
		
	}

	public void lockUI(ProcessInfo pi) {
		if (m_isLocked || Executions.getCurrent() == null) return;
		
		m_isLocked = true;
		
		showBusyDialog();
	}

	private void showBusyDialog() {
		progressWindow = new BusyDialog();
		progressWindow.setPage(this.getPage());
		progressWindow.doHighlighted();
	}

	public void unlockUI(ProcessInfo pi) {
		if (!m_isLocked || Executions.getCurrent() == null) return;
		
		m_isLocked = false;
		hideBusyDialog();
		updateUI(pi);
	}

	private void hideBusyDialog() {
		if (progressWindow != null) {
			progressWindow.dispose();
			progressWindow = null;
		}
	}

	private void updateUI(ProcessInfo pi) {
		ProcessInfoUtil.setLogFromDB(pi);
		m_messageText.append("<p><font color=\"").append(pi.isError() ? "#FF0000" : "#0000FF").append("\">** ")
			.append(pi.getSummary())
			.append("</font></p>");
		m_messageText.append(pi.getLogInfo(true));
		message.setContent(m_messageText.toString());
		
		bOK.setLabel(Msg.getMsg(Env.getCtx(), "Parameter"));
		bOK.setImage("/images/Reset16.png");
		isParameterPage = false;

		m_ids = pi.getIDs();
		
		//move message div to center to give more space to display potentially very long log info
		centerPanel.detach();
		messageDiv.detach();
		messageDiv.setStyle("");
		north.setVisible(false);
		center.appendChild(messageDiv);
		invalidate();
		
		Clients.response(new AuEcho(this, "onAfterProcess", null));
	}
	
	private void restart() {
		m_messageText = new StringBuffer(initialMessage);
		message.setContent(initialMessage);

		north.setVisible(true);
		messageDiv.detach();
		messageDiv.setStyle(MESSAGE_DIV_STYLE);
		north.appendChild(messageDiv);

		center.appendChild(centerPanel);

		isParameterPage = true;

		bOK.setLabel(Msg.getMsg(Env.getCtx(), "Start"));
		bOK.setImage("/images/Ok16.png");

		//recreate process info
		m_pi = new WProcessInfo(m_Name, m_AD_Process_ID);
		m_pi.setAD_User_ID (Env.getAD_User_ID(Env.getCtx()));
		m_pi.setAD_Client_ID(Env.getAD_Client_ID(Env.getCtx()));
		parameterPanel.setProcessInfo(m_pi);

		m_ids = null;

		invalidate();
	}

	public void onAfterProcess() 
	{
		//
		afterProcessTask();

		// If the process is a silent one and no errors occured, close the dialog
		if(m_ShowHelp != null && m_ShowHelp.equals("S"))
			this.dispose();	
	}
	
	/**************************************************************************
	 *	Optional Processing Task
	 */
	private void afterProcessTask()
	{
		//  something to do?
		if (m_ids != null && m_ids.length > 0)
		{
			log.config("");
			//	Print invoices
			if (m_AD_Process_ID == PROCESS_C_INVOICE_GENERATE)
				printInvoices();
			else if (m_AD_Process_ID == PROCESS_M_INOUT_GENERATE)
				printShipments();
		}

	}	//	afterProcessTask
	
	/**************************************************************************
	 *	Print Shipments
	 */
	private void printShipments()
	{		
		if (m_ids == null)
			return;
		if (!FDialog.ask(m_WindowNo, this, "PrintShipments"))
			return;
				
		m_messageText.append("<p>").append(Msg.getMsg(Env.getCtx(), "PrintShipments")).append("</p>");
		message.setContent(m_messageText.toString());
		showBusyDialog();
		Clients.response(new AuEcho(this, "onPrintShipments", null));
	}	//	printInvoices
	
	public void onPrintShipments() 
	{		
		//	Loop through all items
		List<File> pdfList = new ArrayList<File>();
		for (int i = 0; i < m_ids.length; i++)
		{
			int M_InOut_ID = m_ids[i];
			ReportEngine re = ReportEngine.get (Env.getCtx(), ReportEngine.SHIPMENT, M_InOut_ID);
			pdfList.add(re.getPDF());				
		}
		
		if (pdfList.size() > 1) {
			try {
				File outFile = File.createTempFile("PrintShipments", ".pdf");					
				Document document = null;
				PdfWriter copy = null;					
				for (File f : pdfList) 
				{
					String fileName = f.getAbsolutePath();
					PdfReader reader = new PdfReader(fileName);
					reader.consolidateNamedDestinations();
					if (document == null)
					{
						document = new Document(reader.getPageSizeWithRotation(1));
						copy = PdfWriter.getInstance(document, new FileOutputStream(outFile));
						document.open();
					}
					int pages = reader.getNumberOfPages();
					PdfContentByte cb = copy.getDirectContent();
					for (int i = 1; i <= pages; i++) {
						document.newPage();
						PdfImportedPage page = copy.getImportedPage(reader, i);
						cb.addTemplate(page, 0, 0);
					}
				}
				document.close();

				hideBusyDialog();
				Window win = new SimplePDFViewer(m_pi.getTitle(), new FileInputStream(outFile));
				SessionManager.getAppDesktop().showWindow(win, "center");
			} catch (Exception e) {
				log.log(Level.SEVERE, e.getLocalizedMessage(), e);
			} finally {
				//do no harm calling this twice
				hideBusyDialog();
			}
		} else if (pdfList.size() > 0) {
			hideBusyDialog();
			try {
				Window win = new SimplePDFViewer(m_pi.getTitle(), new FileInputStream(pdfList.get(0)));
				SessionManager.getAppDesktop().showWindow(win, "center");
			} catch (Exception e)
			{
				log.log(Level.SEVERE, e.getLocalizedMessage(), e);
			}
		}
	}

	/**
	 *	Print Invoices
	 */
	private void printInvoices()
	{
		if (m_ids == null)
			return;
		if (!FDialog.ask(m_WindowNo, this, "PrintInvoices"))
			return;
		m_messageText.append("<p>").append(Msg.getMsg(Env.getCtx(), "PrintInvoices")).append("</p>");
		message.setContent(m_messageText.toString());
		showBusyDialog();
		Clients.response(new AuEcho(this, "onPrintInvoices", null));				
	}	//	printInvoices
	
	public void onPrintInvoices()
	{
		//	Loop through all items
		List<File> pdfList = new ArrayList<File>();
		for (int i = 0; i < m_ids.length; i++)
		{
			int C_Invoice_ID = m_ids[i];
			ReportEngine re = ReportEngine.get (Env.getCtx(), ReportEngine.INVOICE, C_Invoice_ID);
			pdfList.add(re.getPDF());				
		}
		
		if (pdfList.size() > 1) {
			try {
				File outFile = File.createTempFile("PrintInvoices", ".pdf");					
				Document document = null;
				PdfWriter copy = null;					
				for (File f : pdfList) 
				{
					PdfReader reader = new PdfReader(f.getAbsolutePath());
					if (document == null)
					{
						document = new Document(reader.getPageSizeWithRotation(1));
						copy = PdfWriter.getInstance(document, new FileOutputStream(outFile));
						document.open();						
					}
					PdfContentByte cb = copy.getDirectContent(); // Holds the PDF
					int pages = reader.getNumberOfPages();
					for (int i = 1; i <= pages; i++) {
						document.newPage();
						PdfImportedPage page = copy.getImportedPage(reader, i);
						cb.addTemplate(page, 0, 0);
					}
				}
				document.close();

				hideBusyDialog();
				Window win = new SimplePDFViewer(m_pi.getTitle(), new FileInputStream(outFile));
				SessionManager.getAppDesktop().showWindow(win, "center");
			} catch (Exception e) {
				log.log(Level.SEVERE, e.getLocalizedMessage(), e);
			} finally {
				//do no harm calling this twice
				hideBusyDialog();
			}
		} else if (pdfList.size() > 0) {
			hideBusyDialog();
			try {
				Window win = new SimplePDFViewer(m_pi.getTitle(), new FileInputStream(pdfList.get(0)));
				SessionManager.getAppDesktop().showWindow(win, "center");
			} catch (Exception e)
			{
				log.log(Level.SEVERE, e.getLocalizedMessage(), e);
			}
		}
	}

	public boolean isValid() {
		return valid;
	}

	public boolean isUILocked() {
		return m_isLocked;
	}
	
	class ProcessDialogRunnable implements Runnable {
		private Properties properties;
		
		ProcessDialogRunnable(Properties properties) {
			this.properties = properties;
		}
		
		public void run() {
			try {
				ServerContext.setCurrentInstance(properties);
				log.log(Level.INFO, "Process Info="+m_pi+" AD_Client_ID="+Env.getAD_Client_ID(Env.getCtx()));
				WProcessCtl.process(ProcessDialog.this, m_WindowNo, parameterPanel, m_pi, null);
			} finally {
				ServerContext.dispose();
				Executions.schedule(getDesktop(), ProcessDialog.this, new Event(ON_COMPLETE, ProcessDialog.this, null));
			}
		}
		
		protected Properties getProperties() {
			return properties;
		}		
	}

	@Override
	public void statusUpdate(String message) {
		Executions.schedule(getDesktop(), this, new Event(ON_STATUS_UPDATE, this, message));
	}
}	//	ProcessDialog<|MERGE_RESOLUTION|>--- conflicted
+++ resolved
@@ -79,11 +79,7 @@
  *  @author     arboleda - globalqss
  *  - Implement ShowHelp option on processes and reports
  */
-<<<<<<< HEAD
-public class ProcessDialog extends Window implements EventListener<Event>, IProcessMonitor
-=======
-public class ProcessDialog extends Window implements EventListener, IProcessMonitor, SystemIDs
->>>>>>> 4fa70b97
+public class ProcessDialog extends Window implements EventListener<Event>, IProcessMonitor, SystemIDs
 {
 	/**
 	 * generate serial version ID
