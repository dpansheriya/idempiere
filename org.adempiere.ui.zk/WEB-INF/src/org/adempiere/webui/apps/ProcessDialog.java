/******************************************************************************
 * Product: Adempiere ERP & CRM Smart Business Solution                       *
 * Copyright (C) 2007 Low Heng Sin											  *
 * Copyright (C) 1999-2006 ComPiere, Inc. All Rights Reserved.                *
 * This program is free software; you can redistribute it and/or modify it    *
 * under the terms version 2 of the GNU General Public License as published   *
 * by the Free Software Foundation. This program is distributed in the hope   *
 * that it will be useful, but WITHOUT ANY WARRANTY; without even the implied *
 * warranty of MERCHANTABILITY or FITNESS FOR A PARTICULAR PURPOSE.           *
 * See the GNU General Public License for more details.                       *
 * You should have received a copy of the GNU General Public License along    *
 * with this program; if not, write to the Free Software Foundation, Inc.,    *
 * 59 Temple Place, Suite 330, Boston, MA 02111-1307 USA.                     *
 *****************************************************************************/
package org.adempiere.webui.apps;

import static org.compiere.model.SystemIDs.PROCESS_C_INVOICE_GENERATE;
import static org.compiere.model.SystemIDs.PROCESS_M_INOUT_GENERATE;

import java.io.File;
import java.io.FileInputStream;
import java.io.FileOutputStream;
import java.text.SimpleDateFormat;
import java.util.ArrayList;
import java.util.List;
import java.util.logging.Level;

import org.adempiere.util.Callback;
import org.adempiere.webui.LayoutUtils;
import org.adempiere.webui.component.ConfirmPanel;
import org.adempiere.webui.component.DocumentLink;
import org.adempiere.webui.component.Mask;
import org.adempiere.webui.component.Window;
import org.adempiere.webui.desktop.IDesktop;
import org.adempiere.webui.panel.IHelpContext;
import org.adempiere.webui.part.WindowContainer;
import org.adempiere.webui.process.WProcessInfo;
import org.adempiere.webui.session.SessionManager;
import org.adempiere.webui.theme.ThemeManager;
import org.adempiere.webui.window.FDialog;
import org.adempiere.webui.window.SimplePDFViewer;
import org.compiere.model.X_AD_CtxHelp;
import org.compiere.print.ReportEngine;
import org.compiere.process.ProcessInfo;
import org.compiere.process.ProcessInfoLog;
import org.compiere.process.ProcessInfoUtil;
import org.compiere.util.CLogger;
import org.compiere.util.DisplayType;
import org.compiere.util.Env;
import org.compiere.util.Msg;
import org.compiere.util.Util;
import org.zkoss.zhtml.Table;
import org.zkoss.zhtml.Td;
import org.zkoss.zhtml.Text;
import org.zkoss.zhtml.Tr;
import org.zkoss.zk.au.out.AuEcho;
import org.zkoss.zk.au.out.AuScript;
import org.zkoss.zk.ui.Component;
<<<<<<< HEAD
import org.zkoss.zk.ui.HtmlBasedComponent;
=======
import org.zkoss.zk.ui.Page;
>>>>>>> 477563e9
import org.zkoss.zk.ui.event.Event;
import org.zkoss.zk.ui.event.EventListener;
import org.zkoss.zk.ui.event.Events;
import org.zkoss.zk.ui.event.KeyEvent;
import org.zkoss.zk.ui.util.Clients;
import org.zkoss.zul.A;
import org.zkoss.zul.Div;
import org.zkoss.zul.Html;
import org.zkoss.zul.Label;
import org.zkoss.zul.Vlayout;

import com.lowagie.text.Document;
import com.lowagie.text.pdf.PdfContentByte;
import com.lowagie.text.pdf.PdfImportedPage;
import com.lowagie.text.pdf.PdfReader;
import com.lowagie.text.pdf.PdfWriter;

/**
 *	Dialog to Start process or report.
 *	Displays information about the process
 *		and lets the user decide to start it
 *  	and displays results (optionally print them).
 *  Calls ProcessCtl to execute.
 *  @author 	Low Heng Sin
 *  @author     arboleda - globalqss
 *  - Implement ShowHelp option on processes and reports
 */
public class ProcessDialog extends AbstractProcessDialog implements EventListener<Event>, IHelpContext
{
<<<<<<< HEAD

	/**
	 * 
	 */
	private static final long serialVersionUID = 5958768001208626552L;

	public static final String ON_INITIAL_FOCUS_EVENT = "onInitialFocus";	
=======
	/**
	 * 
	 */
	private static final long serialVersionUID = -6728929130788829223L;

	public static final String ON_INITIAL_FOCUS_EVENT = "onInitialFocus";

	private static final String MESSAGE_DIV_STYLE = "max-height: 150pt; overflow: auto; margin: 10px;";	
>>>>>>> 477563e9
	
	/**	Logger			*/
	private static CLogger log = CLogger.getCLogger(ProcessDialog.class);
	//

	private Table logMessageTable;	
	private int[]		    m_ids = null;	
	
	private boolean isParameterPage = true;	
	private Mask mask;
	private HtmlBasedComponent resultPanelLayout;
	private HtmlBasedComponent messageResultContent;
	private HtmlBasedComponent infoResultContent;

	/** Window No					*/
	private int                 m_WindowNo = -1;
	private long prevKeyEventTime = 0;
	private KeyEvent prevKeyEvent;

	/**
	 * Dialog to start a process/report
	 * @param ctx
	 * @param parent
	 * @param title
	 * @param aProcess
	 * @param WindowNo
	 * @param AD_Process_ID
	 * @param tableId
	 * @param recordId
	 * @param autoStart
	 */
	public ProcessDialog (int AD_Process_ID, boolean isSOTrx)
	{
		log.info("Process=" + AD_Process_ID );
<<<<<<< HEAD
		int WindowNo = SessionManager.getAppDesktop().registerWindow(this);
		this.setAttribute(IDesktop.WINDOWNO_ATTRIBUTE, WindowNo);
		Env.setContext(Env.getCtx(), WindowNo, "IsSOTrx", isSOTrx ? "Y" : "N");
		
		try
		{
			init(Env.getCtx(), WindowNo, AD_Process_ID, null, false, false);
=======
		m_WindowNo = SessionManager.getAppDesktop().registerWindow(this);
		this.setAttribute(IDesktop.WINDOWNO_ATTRIBUTE, m_WindowNo);
		Env.setContext(Env.getCtx(), m_WindowNo, "IsSOTrx", isSOTrx ? "Y" : "N");
		try
		{
			MProcess process = MProcess.get(Env.getCtx(), AD_Process_ID);
		    int count = process.getParameters().length;
		    if (count > 0)
		    	showLastRun = true;

			initComponents();
			init(Env.getCtx(), m_WindowNo, AD_Process_ID, null, "70%", false, false);
>>>>>>> 477563e9
			querySaved();
			addEventListener(WindowContainer.ON_WINDOW_CONTAINER_SELECTION_CHANGED_EVENT, this);
			addEventListener(ON_INITIAL_FOCUS_EVENT, this);
		}
		catch(Exception ex)
		{
			log.log(Level.SEVERE, "", ex);
		}
	}	//	ProcessDialog
<<<<<<< HEAD
	
=======

	private void querySaved() 
	{
		//user query
		savedParams = MPInstance.get(Env.getCtx(), getAD_Process_ID(), Env.getContextAsInt(Env.getCtx(), "#AD_User_ID"));
		fSavedName.removeAllItems();
		for (MPInstance instance : savedParams)
		{
			String queries = instance.get_ValueAsString("Name");
			fSavedName.appendItem(queries);
		}

		fSavedName.setValue("");
	}

	@Override
	public void onPageAttached(Page newpage, Page oldpage) {
		super.onPageAttached(newpage, oldpage);
		try {
			SessionManager.getSessionApplication().getKeylistener().addEventListener(Events.ON_CTRL_KEY, this);
		} catch (Exception e) {}
	}

	@Override
	public void onPageDetached(Page page) {
		super.onPageDetached(page);
		try {
			SessionManager.getSessionApplication().getKeylistener().removeEventListener(Events.ON_CTRL_KEY, this);
		} catch (Exception e) {}
	}

	private void initComponents() {
		this.setStyle("position: absolute; width: 100%; height: 100%");
		Borderlayout layout = new Borderlayout();
		layout.setStyle("position: absolute; width: 100%; height: 100%; border: none;");
		messageDiv = new Div();
		messageDiv.appendChild(getMessage());
		messageDiv.setStyle(MESSAGE_DIV_STYLE);
		messageDiv.setId("message");
		
		north = new North();
		north.appendChild(messageDiv);
		layout.appendChild(north);
		north.setAutoscroll(true);
		north.setStyle("border: none;");
		
		center = new Center();
		layout.appendChild(center);
		center.appendChild(getCenterPanel());
		getCenterPanel().setHflex("1");
		getCenterPanel().setVflex("1");
		center.setAutoscroll(true);
		center.setStyle("border: none");
		
		Rows rows = southRowPanel.newRows();
		Row row = rows.newRow();

		Hbox hBox = new Hbox();

		lSaved = new Label(Msg.getMsg(Env.getCtx(), "SavedParameter"));
		hBox.appendChild(lSaved);
		fSavedName.addEventListener(Events.ON_CHANGE, this);
		hBox.appendChild(fSavedName);

		bSave.setEnabled(false);
		bSave.addActionListener(this);
		hBox.appendChild(bSave);

		bDelete.setEnabled(false);
		bDelete.addActionListener(this);
		hBox.appendChild(bDelete);

		row.appendChild(hBox);

		if(!showLastRun)	
			hBox.setVisible(false);

		Panel confParaPanel =new Panel();
		confParaPanel.setAlign("right");
		// Invert - Unify  OK/Cancel IDEMPIERE-77
		bOK = ButtonFactory.createNamedButton(ConfirmPanel.A_OK, true, true);
		bOK.setId("Ok");
		bOK.addEventListener(Events.ON_CLICK, this);
		confParaPanel.appendChild(bOK);
		
		bCancel = ButtonFactory.createNamedButton(ConfirmPanel.A_CANCEL, true, true);
		bCancel.setId("Cancel");
		bCancel.addEventListener(Events.ON_CLICK, this);
		confParaPanel.appendChild(bCancel);
		row.appendChild(confParaPanel);
		
		South south = new South();
		south.setSclass("dialog-footer");
		layout.appendChild(south);
		south.appendChild(southRowPanel);		
		this.appendChild(layout);
	}

	private Button bCancel = null;

	//saved parameters
	private Combobox fSavedName=new Combobox();
	private Button bSave=ButtonFactory.createNamedButton("Save");
	private Button bDelete=ButtonFactory.createNamedButton("Delete");
	private List<MPInstance> savedParams;
	private Label lSaved;

>>>>>>> 477563e9
	/**
	 * 	Set Visible 
	 * 	(set focus to OK if visible)
	 * 	@param visible true if visible
	 */
	public boolean setVisible (boolean visible)
	{
		return super.setVisible(visible);
	}	//	setVisible

	/**
	 *	Dispose
	 */
	public void dispose()
	{
		super.dispose();
		SessionManager.getAppDesktop().closeWindow(getWindowNo());
	}//	dispose
	
	public void onEvent(Event event) {
		Component component = event.getTarget(); 
		
		if(component instanceof A && event.getName().equals((Events.ON_CLICK))){
			doOnClick((A)component);
		} else if (bOK.equals(component)) {
			super.onEvent(event);
			
			if (isParameterPage)
				startProcess();
			else
				restart();
		}else if (bCancel.equals(component)){
			super.onEvent(event);
			cancelProcess();
		} else if (event.getName().equals(WindowContainer.ON_WINDOW_CONTAINER_SELECTION_CHANGED_EVENT)) {
    		SessionManager.getAppDesktop().updateHelpContext(X_AD_CtxHelp.CTXTYPE_Process, getAD_Process_ID());
		} else if (event.getName().equals(ON_INITIAL_FOCUS_EVENT)) {
			if (!isUILocked())
			{
				if (!getParameterPanel().focusToFirstEditor()) 
				{
					bOK.focus();
				}
			}
        } else if (event.getName().equals(Events.ON_CTRL_KEY)) {
        	KeyEvent keyEvent = (KeyEvent) event;
        	if (LayoutUtils.isReallyVisible(this)) {
	        	//filter same key event that is too close
	        	//firefox fire key event twice when grid is visible
	        	long time = System.currentTimeMillis();
	        	if (prevKeyEvent != null && prevKeyEventTime > 0 &&
	        			prevKeyEvent.getKeyCode() == keyEvent.getKeyCode() &&
	    				prevKeyEvent.getTarget() == keyEvent.getTarget() &&
	    				prevKeyEvent.isAltKey() == keyEvent.isAltKey() &&
	    				prevKeyEvent.isCtrlKey() == keyEvent.isCtrlKey() &&
	    				prevKeyEvent.isShiftKey() == keyEvent.isShiftKey()) {
	        		if ((time - prevKeyEventTime) <= 300) {
	        			return;
	        		}
	        	}
	        	this.onCtrlKeyEvent(keyEvent);
        	}
		} else {
			super.onEvent(event);
		}
	}

<<<<<<< HEAD
=======
	private void onCtrlKeyEvent(KeyEvent keyEvent) {
		if (keyEvent.isAltKey() && keyEvent.getKeyCode() == 0x58) { // Alt-X
			if (m_WindowNo > 0) {
				prevKeyEventTime = System.currentTimeMillis();
				prevKeyEvent = keyEvent;
				keyEvent.stopPropagation();
				SessionManager.getAppDesktop().closeWindow(m_WindowNo);
			}
		}
	}

	public  Comboitem getComboItem( String value) {
		Comboitem item = null;
		for (int i = 0; i < fSavedName.getItems().size(); i++) {
			if (fSavedName.getItems().get(i) != null) {
				item = (Comboitem)fSavedName.getItems().get(i);
				if (value.equals(item.getLabel().toString())) {
					break;
				}
			}
		}
		return item;
	}

	private void loadSavedParams(MPInstance instance) {
		getParameterPanel().loadParameters(instance);
	}

>>>>>>> 477563e9
	private void doOnClick(A btn) {
		int Record_ID = 0;
		int AD_Table_ID =0;
		try
		{
			Record_ID = Integer.valueOf((String)btn.getAttribute("Record_ID"));            		
			AD_Table_ID= Integer.valueOf((String)btn.getAttribute("AD_Table_ID"));            		
		}
		catch (Exception e) {
		}

		if (Record_ID > 0 && AD_Table_ID > 0) {
			
			AEnv.zoom(AD_Table_ID, Record_ID);
		}		
	}

	@Override
	public void showBusyDialog() {		
		BusyDialog progressWindow = createBusyDialog();
		progressWindow.setStyle("position: absolute;");
		showBusyMask(progressWindow);
		LayoutUtils.openOverlappedWindow(this, progressWindow, "middle_center");
	}

	private Div getMask() {
		if (mask == null) {
			mask = new Mask();
		}
		return mask;
	}
	
	private void showBusyMask(Window window) {
		getParent().appendChild(getMask());
		StringBuilder script = new StringBuilder("var w=zk.Widget.$('#");
		script.append(getParent().getUuid()).append("');");
		if (window != null) {
			script.append("var d=zk.Widget.$('#").append(window.getUuid()).append("');w.busy=d;");
		} else {
			script.append("w.busy=true;");
		}
		Clients.response(new AuScript(script.toString()));
	}
		
	private void hideBusyMask() 
	{
		if (mask != null && mask.getParent() != null) {
			mask.detach();
			StringBuilder script = new StringBuilder("var w=zk.Widget.$('#");
			script.append(getParent().getUuid()).append("');w.busy=false;");
			Clients.response(new AuScript(script.toString()));
		}
	}
	
	@Override
	public void hideBusyDialog() 
	{		
		hideBusyMask();
		closeBusyDialog();
	}

	@Override
	public void updateUI() {
		swithToFinishScreen();
	}
	
	protected void swithToFinishScreen() {
		ProcessInfo pi = getProcessInfo();
		ProcessInfoUtil.setLogFromDB(pi);
		
		layoutResultPanel (topParameterLayout);
		
		StringBuilder buildMsg = new StringBuilder(getInitialMessage());
		buildMsg.append("<p><font color=\"").append(pi.isError() ? "#FF0000" : "#0000FF").append("\">** ")
		.append(pi.getSummary())
		.append("</font></p>");
	
		((Html)messageResultContent).setContent (buildMsg.toString());
		
		// Add Log info with zoom on record id
		infoResultContent.getChildren().removeAll(infoResultContent.getChildren());
		appendRecordLogInfo(pi.getLogs(), infoResultContent);
		
		bOK.setLabel(Msg.getMsg(Env.getCtx(), "Parameter"));
		bOK.setImage(ThemeManager.getThemeResource("images/Reset16.png"));
		
		bCancel.setLabel(Msg.getMsg(Env.getCtx(), "Close"));
		bCancel.setImage(ThemeManager.getThemeResource("images/Cancel16.png"));
		
		isParameterPage = false;

		m_ids = pi.getIDs();
		
		//move message div to center to give more space to display potentially very long log info
		replaceComponent (resultPanelLayout, topParameterLayout);
		invalidate();
		Clients.response(new AuEcho(this, "onAfterProcess", null));
	}
	
	private void layoutResultPanel (HtmlBasedComponent topParameterLayout){
		if (resultPanelLayout == null){
			resultPanelLayout = new Vlayout();
			resultPanelLayout.setSclass("result-parameter-layout");
			resultPanelLayout.setVflex("true");
			// reference for update late
			messageResultContent = setHeadMessage(resultPanelLayout, null);
			
			infoResultContent = new Div();
			resultPanelLayout.appendChild(infoResultContent);
		}
	}
	
	protected void replaceComponent(HtmlBasedComponent newComponent, HtmlBasedComponent oldComponent) {
		oldComponent.getParent().insertBefore(newComponent, oldComponent);
		oldComponent.detach();
	}	
	
	private void appendRecordLogInfo(ProcessInfoLog[] m_logs, HtmlBasedComponent infoResultContent) {
		if (m_logs == null)
			return;

		SimpleDateFormat dateFormat = DisplayType
				.getDateFormat(DisplayType.Date);

		logMessageTable = new Table();
		logMessageTable.setId("logrecords");
		logMessageTable.setDynamicProperty("border", "1");
		logMessageTable.setDynamicProperty("cellpadding", "0");
		logMessageTable.setDynamicProperty("cellspacing", "0");
		logMessageTable.setDynamicProperty("width", "100%");

		infoResultContent.appendChild(logMessageTable);

		boolean datePresents = false;
		boolean numberPresents = false;
		boolean msgPresents = false;

		for (ProcessInfoLog log : m_logs) {
			if (log.getP_Date() != null)
				datePresents = true;
			if (log.getP_Number() != null)
				numberPresents = true;
			if (log.getP_Msg() != null)
				msgPresents = true;
		}

		for (int i = 0; i < m_logs.length; i++) {

			Tr tr = new Tr();
			logMessageTable.appendChild(tr);

			ProcessInfoLog log = m_logs[i];

			if (datePresents) {
				Td td = new Td();
				if (log.getP_Date() != null) {
					Label label = new Label(dateFormat.format(log.getP_Date()));
					td.appendChild(label);
					// label.setStyle("padding-right:100px");
				}
				tr.appendChild(td);

			}

			if (numberPresents) {

				Td td = new Td();
				if (log.getP_Number() != null) {
					Label labelPno = new Label("" + log.getP_Number());
					td.appendChild(labelPno);
				}
				tr.appendChild(td);
			}

			if (msgPresents) {
				Td td = new Td();
				if (log.getP_Msg() != null) {
					if (log.getAD_Table_ID() > 0 && log.getRecord_ID() > 0) {
						DocumentLink recordLink = new DocumentLink(log.getP_Msg(), log.getAD_Table_ID(), log.getRecord_ID());																								
						td.appendChild(recordLink);
					} else {
						Text t = new Text();
						t.setEncode(false);
						t.setValue(log.getP_Msg());
						td.appendChild(t);
					}
				}
				tr.appendChild(td);
			}
		}
		//messageDiv.appendChild(logMessageTable);
	}

	private void restart() {
		replaceComponent (topParameterLayout, resultPanelLayout);
		
		isParameterPage = true;

		bOK.setLabel(Msg.getMsg(Env.getCtx(), "Start"));
		bOK.setImage(ThemeManager.getThemeResource("images/Ok16.png"));
		
		bCancel.setLabel(Util.cleanAmp(Msg.translate(Env.getCtx(), ConfirmPanel.A_CANCEL)));
		bCancel.setImage(ThemeManager.getThemeResource("images/Cancel16.png"));

		//recreate process info
		ProcessInfo m_pi = new WProcessInfo(getName(), getAD_Process_ID());
		m_pi.setAD_User_ID (Env.getAD_User_ID(Env.getCtx()));
		m_pi.setAD_Client_ID(Env.getAD_Client_ID(Env.getCtx()));
		setProcessInfo(m_pi);
		getParameterPanel().setProcessInfo(m_pi);

		m_ids = null;
		if (fSavedName != null)
			querySaved();
		invalidate();
	}

	public void onAfterProcess() 
	{
		//
		if (!afterProcessTask()) {
			// If the process is a silent one and no errors occured, close the dialog
			if(getShowHelp() != null && getShowHelp().equals("S"))
				this.dispose();	
		}
	}
	
	/**************************************************************************
	 *	Optional Processing Task
	 */
	private boolean afterProcessTask()
	{
		//  something to do?
		if (m_ids != null && m_ids.length > 0)
		{
			log.config("");
			//	Print invoices
			if (getAD_Process_ID() == PROCESS_C_INVOICE_GENERATE)
			{
				printInvoices();
				return true;
			}
			else if (getAD_Process_ID() == PROCESS_M_INOUT_GENERATE)
			{
				printShipments();
				return true;
			}
			else
			{
				return false;
			}
		}
		return false;
	}	//	afterProcessTask
	
	/**************************************************************************
	 *	Print Shipments
	 */
	private void printShipments()
	{		
		if (m_ids == null)
			return;
		FDialog.ask(getWindowNo(), this, "PrintShipments", new Callback<Boolean>() {
			@Override
			public void onCallback(Boolean result) {
				if (result) {
					StringBuilder buildMsg = new StringBuilder(((Html)messageResultContent).getContent());
					buildMsg.append("<p>").append(Msg.getMsg(Env.getCtx(), "PrintShipments")).append("</p>");
					((Html)messageResultContent).setContent(buildMsg.toString());
					showBusyDialog();
					Clients.response(new AuEcho(ProcessDialog.this, "onPrintShipments", null));
				}
			}
		});						
	}	//	printInvoices
	
	public void onPrintShipments() 
	{		
		//	Loop through all items
		List<File> pdfList = new ArrayList<File>();
		for (int i = 0; i < m_ids.length; i++)
		{
			int M_InOut_ID = m_ids[i];
			ReportEngine re = ReportEngine.get (Env.getCtx(), ReportEngine.SHIPMENT, M_InOut_ID);
			pdfList.add(re.getPDF());				
		}
		
		if (pdfList.size() > 1) {
			try {
				File outFile = File.createTempFile("PrintShipments", ".pdf");					
				Document document = null;
				PdfWriter copy = null;					
				for (File f : pdfList) 
				{
					String fileName = f.getAbsolutePath();
					PdfReader reader = new PdfReader(fileName);
					reader.consolidateNamedDestinations();
					if (document == null)
					{
						document = new Document(reader.getPageSizeWithRotation(1));
						copy = PdfWriter.getInstance(document, new FileOutputStream(outFile));
						document.open();
					}
					int pages = reader.getNumberOfPages();
					PdfContentByte cb = copy.getDirectContent();
					for (int i = 1; i <= pages; i++) {
						document.newPage();
						PdfImportedPage page = copy.getImportedPage(reader, i);
						cb.addTemplate(page, 0, 0);
					}
				}
				document.close();

				hideBusyDialog();
				Window win = new SimplePDFViewer(getProcessInfo().getTitle(), new FileInputStream(outFile));
				SessionManager.getAppDesktop().showWindow(win, "center");
			} catch (Exception e) {
				log.log(Level.SEVERE, e.getLocalizedMessage(), e);
			} finally {
				//do no harm calling this twice
				hideBusyDialog();
			}
		} else if (pdfList.size() > 0) {
			hideBusyDialog();
			try {
				Window win = new SimplePDFViewer(getProcessInfo().getTitle(), new FileInputStream(pdfList.get(0)));
				SessionManager.getAppDesktop().showWindow(win, "center");
			} catch (Exception e)
			{
				log.log(Level.SEVERE, e.getLocalizedMessage(), e);
			}
		}
		
		// If the process is a silent one and no errors occured, close the dialog
		if(getShowHelp() != null && getShowHelp().equals("S"))
			this.dispose();	
	}

	/**
	 *	Print Invoices
	 */
	private void printInvoices()
	{
		if (m_ids == null)
			return;
		FDialog.ask(getWindowNo(), this, "PrintInvoices", new Callback<Boolean>() {
			@Override
			public void onCallback(Boolean result) 
			{
				if (result)
				{
					StringBuilder buildMsg = new StringBuilder(((Html)messageResultContent).getContent());
					buildMsg.append("<p>").append(Msg.getMsg(Env.getCtx(), "PrintInvoices")).append("</p>");
					((Html)messageResultContent).setContent(buildMsg.toString());
					showBusyDialog();
					Clients.response(new AuEcho(ProcessDialog.this, "onPrintInvoices", null));
				}
			}
		});						
	}	//	printInvoices
	
	public void onPrintInvoices()
	{
		//	Loop through all items
		List<File> pdfList = new ArrayList<File>();
		for (int i = 0; i < m_ids.length; i++)
		{
			int C_Invoice_ID = m_ids[i];
			ReportEngine re = ReportEngine.get (Env.getCtx(), ReportEngine.INVOICE, C_Invoice_ID);
			pdfList.add(re.getPDF());				
		}
		
		if (pdfList.size() > 1) {
			try {
				File outFile = File.createTempFile("PrintInvoices", ".pdf");					
				Document document = null;
				PdfWriter copy = null;					
				for (File f : pdfList) 
				{
					PdfReader reader = new PdfReader(f.getAbsolutePath());
					if (document == null)
					{
						document = new Document(reader.getPageSizeWithRotation(1));
						copy = PdfWriter.getInstance(document, new FileOutputStream(outFile));
						document.open();						
					}
					PdfContentByte cb = copy.getDirectContent(); // Holds the PDF
					int pages = reader.getNumberOfPages();
					for (int i = 1; i <= pages; i++) {
						document.newPage();
						PdfImportedPage page = copy.getImportedPage(reader, i);
						cb.addTemplate(page, 0, 0);
					}
				}
				document.close();

				hideBusyDialog();
				Window win = new SimplePDFViewer(getProcessInfo().getTitle(), new FileInputStream(outFile));
				SessionManager.getAppDesktop().showWindow(win, "center");
			} catch (Exception e) {
				log.log(Level.SEVERE, e.getLocalizedMessage(), e);
			} finally {
				//do no harm calling this twice
				hideBusyDialog();
			}
		} else if (pdfList.size() > 0) {
			hideBusyDialog();
			try {
				Window win = new SimplePDFViewer(getProcessInfo().getTitle(), new FileInputStream(pdfList.get(0)));
				SessionManager.getAppDesktop().showWindow(win, "center");
			} catch (Exception e)
			{
				log.log(Level.SEVERE, e.getLocalizedMessage(), e);
			}
		}
		
		// If the process is a silent one and no errors occured, close the dialog
		if(getShowHelp() != null && getShowHelp().equals("S"))
			this.dispose();	
	}
	
}	//	ProcessDialog<|MERGE_RESOLUTION|>--- conflicted
+++ resolved
@@ -56,11 +56,8 @@
 import org.zkoss.zk.au.out.AuEcho;
 import org.zkoss.zk.au.out.AuScript;
 import org.zkoss.zk.ui.Component;
-<<<<<<< HEAD
 import org.zkoss.zk.ui.HtmlBasedComponent;
-=======
 import org.zkoss.zk.ui.Page;
->>>>>>> 477563e9
 import org.zkoss.zk.ui.event.Event;
 import org.zkoss.zk.ui.event.EventListener;
 import org.zkoss.zk.ui.event.Events;
@@ -90,24 +87,12 @@
  */
 public class ProcessDialog extends AbstractProcessDialog implements EventListener<Event>, IHelpContext
 {
-<<<<<<< HEAD
-
-	/**
-	 * 
-	 */
-	private static final long serialVersionUID = 5958768001208626552L;
-
-	public static final String ON_INITIAL_FOCUS_EVENT = "onInitialFocus";	
-=======
 	/**
 	 * 
 	 */
 	private static final long serialVersionUID = -6728929130788829223L;
 
-	public static final String ON_INITIAL_FOCUS_EVENT = "onInitialFocus";
-
-	private static final String MESSAGE_DIV_STYLE = "max-height: 150pt; overflow: auto; margin: 10px;";	
->>>>>>> 477563e9
+	public static final String ON_INITIAL_FOCUS_EVENT = "onInitialFocus";	
 	
 	/**	Logger			*/
 	private static CLogger log = CLogger.getCLogger(ProcessDialog.class);
@@ -142,28 +127,12 @@
 	public ProcessDialog (int AD_Process_ID, boolean isSOTrx)
 	{
 		log.info("Process=" + AD_Process_ID );
-<<<<<<< HEAD
-		int WindowNo = SessionManager.getAppDesktop().registerWindow(this);
-		this.setAttribute(IDesktop.WINDOWNO_ATTRIBUTE, WindowNo);
-		Env.setContext(Env.getCtx(), WindowNo, "IsSOTrx", isSOTrx ? "Y" : "N");
-		
-		try
-		{
-			init(Env.getCtx(), WindowNo, AD_Process_ID, null, false, false);
-=======
 		m_WindowNo = SessionManager.getAppDesktop().registerWindow(this);
 		this.setAttribute(IDesktop.WINDOWNO_ATTRIBUTE, m_WindowNo);
 		Env.setContext(Env.getCtx(), m_WindowNo, "IsSOTrx", isSOTrx ? "Y" : "N");
 		try
 		{
-			MProcess process = MProcess.get(Env.getCtx(), AD_Process_ID);
-		    int count = process.getParameters().length;
-		    if (count > 0)
-		    	showLastRun = true;
-
-			initComponents();
-			init(Env.getCtx(), m_WindowNo, AD_Process_ID, null, "70%", false, false);
->>>>>>> 477563e9
+			init(Env.getCtx(), m_WindowNo, AD_Process_ID, null, false, false);
 			querySaved();
 			addEventListener(WindowContainer.ON_WINDOW_CONTAINER_SELECTION_CHANGED_EVENT, this);
 			addEventListener(ON_INITIAL_FOCUS_EVENT, this);
@@ -173,24 +142,7 @@
 			log.log(Level.SEVERE, "", ex);
 		}
 	}	//	ProcessDialog
-<<<<<<< HEAD
-	
-=======
-
-	private void querySaved() 
-	{
-		//user query
-		savedParams = MPInstance.get(Env.getCtx(), getAD_Process_ID(), Env.getContextAsInt(Env.getCtx(), "#AD_User_ID"));
-		fSavedName.removeAllItems();
-		for (MPInstance instance : savedParams)
-		{
-			String queries = instance.get_ValueAsString("Name");
-			fSavedName.appendItem(queries);
-		}
-
-		fSavedName.setValue("");
-	}
-
+	
 	@Override
 	public void onPageAttached(Page newpage, Page oldpage) {
 		super.onPageAttached(newpage, oldpage);
@@ -207,83 +159,6 @@
 		} catch (Exception e) {}
 	}
 
-	private void initComponents() {
-		this.setStyle("position: absolute; width: 100%; height: 100%");
-		Borderlayout layout = new Borderlayout();
-		layout.setStyle("position: absolute; width: 100%; height: 100%; border: none;");
-		messageDiv = new Div();
-		messageDiv.appendChild(getMessage());
-		messageDiv.setStyle(MESSAGE_DIV_STYLE);
-		messageDiv.setId("message");
-		
-		north = new North();
-		north.appendChild(messageDiv);
-		layout.appendChild(north);
-		north.setAutoscroll(true);
-		north.setStyle("border: none;");
-		
-		center = new Center();
-		layout.appendChild(center);
-		center.appendChild(getCenterPanel());
-		getCenterPanel().setHflex("1");
-		getCenterPanel().setVflex("1");
-		center.setAutoscroll(true);
-		center.setStyle("border: none");
-		
-		Rows rows = southRowPanel.newRows();
-		Row row = rows.newRow();
-
-		Hbox hBox = new Hbox();
-
-		lSaved = new Label(Msg.getMsg(Env.getCtx(), "SavedParameter"));
-		hBox.appendChild(lSaved);
-		fSavedName.addEventListener(Events.ON_CHANGE, this);
-		hBox.appendChild(fSavedName);
-
-		bSave.setEnabled(false);
-		bSave.addActionListener(this);
-		hBox.appendChild(bSave);
-
-		bDelete.setEnabled(false);
-		bDelete.addActionListener(this);
-		hBox.appendChild(bDelete);
-
-		row.appendChild(hBox);
-
-		if(!showLastRun)	
-			hBox.setVisible(false);
-
-		Panel confParaPanel =new Panel();
-		confParaPanel.setAlign("right");
-		// Invert - Unify  OK/Cancel IDEMPIERE-77
-		bOK = ButtonFactory.createNamedButton(ConfirmPanel.A_OK, true, true);
-		bOK.setId("Ok");
-		bOK.addEventListener(Events.ON_CLICK, this);
-		confParaPanel.appendChild(bOK);
-		
-		bCancel = ButtonFactory.createNamedButton(ConfirmPanel.A_CANCEL, true, true);
-		bCancel.setId("Cancel");
-		bCancel.addEventListener(Events.ON_CLICK, this);
-		confParaPanel.appendChild(bCancel);
-		row.appendChild(confParaPanel);
-		
-		South south = new South();
-		south.setSclass("dialog-footer");
-		layout.appendChild(south);
-		south.appendChild(southRowPanel);		
-		this.appendChild(layout);
-	}
-
-	private Button bCancel = null;
-
-	//saved parameters
-	private Combobox fSavedName=new Combobox();
-	private Button bSave=ButtonFactory.createNamedButton("Save");
-	private Button bDelete=ButtonFactory.createNamedButton("Delete");
-	private List<MPInstance> savedParams;
-	private Label lSaved;
-
->>>>>>> 477563e9
 	/**
 	 * 	Set Visible 
 	 * 	(set focus to OK if visible)
@@ -351,8 +226,6 @@
 		}
 	}
 
-<<<<<<< HEAD
-=======
 	private void onCtrlKeyEvent(KeyEvent keyEvent) {
 		if (keyEvent.isAltKey() && keyEvent.getKeyCode() == 0x58) { // Alt-X
 			if (m_WindowNo > 0) {
@@ -364,24 +237,6 @@
 		}
 	}
 
-	public  Comboitem getComboItem( String value) {
-		Comboitem item = null;
-		for (int i = 0; i < fSavedName.getItems().size(); i++) {
-			if (fSavedName.getItems().get(i) != null) {
-				item = (Comboitem)fSavedName.getItems().get(i);
-				if (value.equals(item.getLabel().toString())) {
-					break;
-				}
-			}
-		}
-		return item;
-	}
-
-	private void loadSavedParams(MPInstance instance) {
-		getParameterPanel().loadParameters(instance);
-	}
-
->>>>>>> 477563e9
 	private void doOnClick(A btn) {
 		int Record_ID = 0;
 		int AD_Table_ID =0;
