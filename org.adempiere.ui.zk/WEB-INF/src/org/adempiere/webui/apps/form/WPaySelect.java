--- conflicted
+++ resolved
@@ -1,618 +1,607 @@
-/******************************************************************************
- * Product: Adempiere ERP & CRM Smart Business Solution                       *
- * Copyright (C) 1999-2006 ComPiere, Inc. All Rights Reserved.                *
- * This program is free software; you can redistribute it and/or modify it    *
- * under the terms version 2 of the GNU General Public License as published   *
- * by the Free Software Foundation. This program is distributed in the hope   *
- * that it will be useful, but WITHOUT ANY WARRANTY; without even the implied *
- * warranty of MERCHANTABILITY or FITNESS FOR A PARTICULAR PURPOSE.           *
- * See the GNU General Public License for more details.                       *
- * You should have received a copy of the GNU General Public License along    *
- * with this program; if not, write to the Free Software Foundation, Inc.,    *
- * 59 Temple Place, Suite 330, Boston, MA 02111-1307 USA.                     *
- * For the text or an alternative of this public license, you may reach us    *
- * ComPiere, Inc., 2620 Augustine Dr. #245, Santa Clara, CA 95054, USA        *
- * or via info@compiere.org or http://www.compiere.org/license.html           *
- * Contributors:                                                              *
- * Colin Rooney (croo) Patch 1605368 Fixed Payment Terms & Only due           *
- *****************************************************************************/
-package org.adempiere.webui.apps.form;
-
-import static org.compiere.model.SystemIDs.FORM_PAYMENT_PRINT_EXPORT;
-import static org.compiere.model.SystemIDs.PROCESS_C_PAYSELECTION_CREATEPAYMENT;
-
-import java.io.File;
-import java.sql.Timestamp;
-import java.util.ArrayList;
-import java.util.logging.Level;
-
-import org.adempiere.util.Callback;
-import org.adempiere.util.IProcessUI;
-import org.adempiere.webui.ClientInfo;
-import org.adempiere.webui.LayoutUtils;
-import org.adempiere.webui.apps.AEnv;
-import org.adempiere.webui.apps.ProcessModalDialog;
-import org.adempiere.webui.component.Button;
-import org.adempiere.webui.component.Checkbox;
-import org.adempiere.webui.component.Column;
-import org.adempiere.webui.component.Columns;
-import org.adempiere.webui.component.ConfirmPanel;
-import org.adempiere.webui.component.Grid;
-import org.adempiere.webui.component.GridFactory;
-import org.adempiere.webui.component.Label;
-import org.adempiere.webui.component.Listbox;
-import org.adempiere.webui.component.ListboxFactory;
-import org.adempiere.webui.component.Panel;
-import org.adempiere.webui.component.Row;
-import org.adempiere.webui.component.Rows;
-import org.adempiere.webui.component.WListbox;
-import org.adempiere.webui.editor.WDateEditor;
-import org.adempiere.webui.event.DialogEvents;
-import org.adempiere.webui.event.ValueChangeEvent;
-import org.adempiere.webui.event.ValueChangeListener;
-import org.adempiere.webui.event.WTableModelEvent;
-import org.adempiere.webui.event.WTableModelListener;
-import org.adempiere.webui.panel.ADForm;
-import org.adempiere.webui.panel.CustomForm;
-import org.adempiere.webui.panel.IFormController;
-import org.adempiere.webui.session.SessionManager;
-import org.adempiere.webui.util.ZKUpdateUtil;
-import org.adempiere.webui.window.FDialog;
-import org.compiere.apps.form.PaySelect;
-import org.compiere.model.MPaySelection;
-import org.compiere.model.MSysConfig;
-import org.compiere.model.X_C_PaySelection;
-import org.compiere.process.ProcessInfo;
-import org.compiere.process.ProcessInfoParameter;
-import org.compiere.util.Env;
-import org.compiere.util.KeyNamePair;
-import org.compiere.util.Msg;
-import org.compiere.util.ValueNamePair;
-import org.zkoss.zk.ui.Executions;
-import org.zkoss.zk.ui.SuspendNotAllowedException;
-import org.zkoss.zk.ui.WrongValueException;
-import org.zkoss.zk.ui.event.Event;
-import org.zkoss.zk.ui.event.EventListener;
-import org.zkoss.zk.ui.util.Clients;
-import org.zkoss.zul.Borderlayout;
-import org.zkoss.zul.Center;
-import org.zkoss.zul.North;
-import org.zkoss.zul.Separator;
-import org.zkoss.zul.South;
-import org.zkoss.zul.Space;
-
-/**
- *  Create Manual Payments From (AP) Invoices or (AR) Credit Memos.
- *  Allows user to select Invoices for payment.
- *  When Processed, PaySelection is created
- *  and optionally posted/generated and printed
- *
- *  @author Jorg Janke
- *  @version $Id: VPaySelect.java,v 1.3 2006/07/30 00:51:28 jjanke Exp $
- */
-public class WPaySelect extends PaySelect
-	implements IFormController, EventListener<Event>, WTableModelListener, IProcessUI, ValueChangeListener
-{
-	/** @todo withholding */
-	
-	private CustomForm form = new CustomForm();
-
-	//
-	private Panel mainPanel = new Panel();
-	private Borderlayout mainLayout = new Borderlayout();
-	private Panel parameterPanel = new Panel();
-	private Label labelBankAccount = new Label();
-	private Listbox fieldBankAccount = ListboxFactory.newDropdownListbox();
-	private Grid parameterLayout = GridFactory.newGridLayout();
-	private Label labelBankBalance = new Label();
-	private Label labelCurrency = new Label();
-	private Label labelBalance = new Label();
-	private Checkbox onlyDue = new Checkbox();
-	private Checkbox onlyPositiveBalance = new Checkbox();
-	private Label labelBPartner = new Label();
-	private Listbox fieldBPartner = ListboxFactory.newDropdownListbox();
-	private Label dataStatus = new Label();
-	private WListbox miniTable = ListboxFactory.newDataTable();
-	private ConfirmPanel commandPanel = new ConfirmPanel(true, false, false, false, false, false, false);
-	private Button bCancel = commandPanel.getButton(ConfirmPanel.A_CANCEL);
-	private Button bGenerate = commandPanel.createButton(ConfirmPanel.A_PROCESS);
-	private Button bRefresh = commandPanel.createButton(ConfirmPanel.A_REFRESH);
-	private Label labelPayDate = new Label();
-	private WDateEditor fieldPayDate = new WDateEditor();
-	private Label labelPaymentRule = new Label();
-	private Listbox fieldPaymentRule = ListboxFactory.newDropdownListbox();
-	private Label labelDtype = new Label();
-	private Listbox fieldDtype = ListboxFactory.newDropdownListbox();
-	private Panel southPanel;
-	private Checkbox chkOnePaymentPerInv = new Checkbox();
-	@SuppressWarnings("unused")
-	private ProcessInfo m_pi;
-	private boolean m_isLock;
-	
-	/**
-	 *	Initialize Panel
-	 */
-	public WPaySelect()
-	{
-		try
-		{
-			m_WindowNo = form.getWindowNo();
-			
-			zkInit();
-			dynInit();
-			
-			loadBankInfo();
-			southPanel.appendChild(new Separator());
-			southPanel.appendChild(commandPanel);
-		}
-		catch(Exception e)
-		{
-			log.log(Level.SEVERE, "", e);
-		}
-	}	//	init
-
-	/**
-	 *  Static Init
-	 *  @throws Exception
-	 */
-	private void zkInit() throws Exception
-	{
-		//
-		form.appendChild(mainPanel);
-		mainPanel.appendChild(mainLayout);
-		mainPanel.setStyle("width: 100%; height: 100%; padding: 0; margin: 0");
-		ZKUpdateUtil.setHeight(mainLayout, "100%");
-		ZKUpdateUtil.setWidth(mainLayout, "99%");
-		parameterPanel.appendChild(parameterLayout);
-		//
-		labelBankAccount.setText(Msg.translate(Env.getCtx(), "C_BankAccount_ID"));
-		fieldBankAccount.addActionListener(this);
-		ZKUpdateUtil.setHflex(fieldBankAccount, "1");
-		labelBPartner.setText(Msg.translate(Env.getCtx(), "C_BPartner_ID"));
-		fieldBPartner.addActionListener(this);
-		bRefresh.addActionListener(this);
-		labelPayDate.setText(Msg.translate(Env.getCtx(), "PayDate"));
-		labelPaymentRule.setText(Msg.translate(Env.getCtx(), "PaymentRule"));
-		fieldPaymentRule.addActionListener(this);
-		labelDtype.setText(Msg.translate(Env.getCtx(), "C_DocType_ID"));
-		fieldDtype.addActionListener(this);
-		ZKUpdateUtil.setHflex(fieldDtype, "1");
-		//
-		labelBankBalance.setText(Msg.translate(Env.getCtx(), "CurrentBalance"));
-		labelBalance.setText("0");
-		onlyDue.setText(Msg.getMsg(Env.getCtx(), "OnlyDue"));
-		dataStatus.setText(" ");
-		dataStatus.setPre(true);
-		onlyDue.addActionListener(this);
-		fieldPayDate.addValueChangeListener(this);
-		ZKUpdateUtil.setHflex(fieldPayDate.getComponent(), "1");
-<<<<<<< HEAD
-
-		chkOnePaymentPerInv.setText(Msg.translate(Env.getCtx(), MPaySelection.COLUMNNAME_IsOnePaymentPerInvoice));
-		chkOnePaymentPerInv.addActionListener(this);
-
-=======
-		
-		onlyPositiveBalance.setText(Msg.getMsg(Env.getCtx(), "PositiveBalance"));
-		onlyPositiveBalance.addActionListener(this);
-		onlyPositiveBalance.setChecked(true);
-		
->>>>>>> 10d5df21
-		//IDEMPIERE-2657, pritesh shah
-		bGenerate.setEnabled(false);
-		bGenerate.addActionListener(this);
-		bCancel.addActionListener(this);
-		//
-		North north = new North();
-		north.setStyle("border: none; max-height: 60%;");
-		mainLayout.appendChild(north);
-		north.appendChild(parameterPanel);		
-		north.setSplittable(true);
-		north.setCollapsible(true);
-		north.setAutoscroll(true);
-		LayoutUtils.addSlideSclass(north);
-		
-		if (ClientInfo.maxWidth(ClientInfo.MEDIUM_WIDTH-1))
-		{
-			Columns cols = new Columns();
-			parameterLayout.appendChild(cols);
-			Column col = new Column();
-			col.setHflex("min");
-			cols.appendChild(col);
-			col = new Column();
-			col.setHflex("1");
-			cols.appendChild(col);
-			col = new Column();
-			col.setHflex("min");
-			cols.appendChild(col);
-			if (ClientInfo.minWidth(ClientInfo.SMALL_WIDTH))
-			{
-				col = new Column();
-				col.setWidth("20%");
-				cols.appendChild(col);
-			}
-		}
-		
-		Rows rows = parameterLayout.newRows();
-		Row row = rows.newRow();
-		row.appendChild(labelBankAccount.rightAlign());
-		row.appendChild(fieldBankAccount);
-		if (ClientInfo.maxWidth(ClientInfo.MEDIUM_WIDTH-1))
-		{			
-			row.appendChild(new Space());
-			row = rows.newRow();
-		}
-		row.appendChild(labelBankBalance.rightAlign());
-		Panel balancePanel = new Panel();
-		balancePanel.appendChild(labelCurrency);
-		balancePanel.appendChild(labelBalance);
-		row.appendChild(balancePanel);
-		row.appendChild(new Space());
-		
-		row = rows.newRow();
-		row.appendChild(labelBPartner.rightAlign());
-		row.appendChild(fieldBPartner);
-		if (ClientInfo.maxWidth(ClientInfo.MEDIUM_WIDTH-1))
-		{		
-			row.appendChild(new Space());
-			row = rows.newRow();
-		}
-		row.appendChild(new Space());		
-		row.appendChild(onlyDue);
-		row.appendChild(new Space());
-		
-		row = rows.newRow();
-		row.appendChild(labelDtype.rightAlign());
-		row.appendChild(fieldDtype);
-<<<<<<< HEAD
-		row.appendChild(new Space());
-		row.appendCellChild(chkOnePaymentPerInv);
-		if (ClientInfo.minWidth(ClientInfo.MEDIUM_WIDTH))
-		{			
-			row.appendChild(new Space());
-=======
-		if (ClientInfo.maxWidth(ClientInfo.MEDIUM_WIDTH-1))
-		{
->>>>>>> 10d5df21
-			row.appendChild(new Space());
-			row = rows.newRow();
-		}
-		row.appendChild(new Space());
-		row.appendChild(onlyPositiveBalance);
-		row.appendChild(new Space());
-		
-		row = rows.newRow();
-		row.appendChild(labelPayDate.rightAlign());
-		row.appendChild(fieldPayDate.getComponent());
-		if (ClientInfo.maxWidth(ClientInfo.MEDIUM_WIDTH-1))
-		{			
-			row.appendChild(new Space());
-			row = rows.newRow();
-		}
-		row.appendChild(labelPaymentRule.rightAlign());
-		row.appendChild(fieldPaymentRule);
-		row.appendChild(bRefresh);
-		if (ClientInfo.minWidth(ClientInfo.SMALL_WIDTH))
-			LayoutUtils.expandTo(parameterLayout, 4, true);
-
-		South south = new South();
-		south.setStyle("border: none");
-		mainLayout.appendChild(south);
-		southPanel = new Panel();
-		southPanel.appendChild(dataStatus);
-		south.appendChild(southPanel);
-		Center center = new Center();
-		mainLayout.appendChild(center);
-		center.appendChild(miniTable);
-		//
-		commandPanel.addButton(bGenerate);
-		commandPanel.getButton(ConfirmPanel.A_OK).setVisible(false);
-	}   //  jbInit
-
-	/**
-	 *  Dynamic Init.
-	 *  - Load Bank Info
-	 *  - Load BPartner
-	 *  - Init Table
-	 */
-	private void dynInit()
-	{
-		ArrayList<BankInfo> bankAccountData = getBankAccountData();
-		for(BankInfo bi : bankAccountData)
-			fieldBankAccount.appendItem(bi.toString(), bi);
-
-		if (fieldBankAccount.getItemCount() == 0)
-			FDialog.error(m_WindowNo, form, "VPaySelectNoBank");
-		else
-			fieldBankAccount.setSelectedIndex(0);
-		
-		ArrayList<KeyNamePair> bpartnerData = getBPartnerData();
-		for(KeyNamePair pp : bpartnerData)
-			fieldBPartner.appendItem(pp.getName(), pp);
-		fieldBPartner.setSelectedIndex(0);
-
-		ArrayList<KeyNamePair> docTypeData = getDocTypeData();
-		for(KeyNamePair pp : docTypeData)
-			fieldDtype.appendItem(pp.getName(), pp);
-		
-		prepareTable(miniTable);
-		
-		miniTable.getModel().addTableModelListener(this);
-		//
-		fieldPayDate.setMandatory(true);
-		fieldPayDate.setValue(new Timestamp(System.currentTimeMillis()));
-	}   //  dynInit
-
-	/**
-	 *  Load Bank Info - Load Info from Bank Account and valid Documents (PaymentRule)
-	 */
-	private void loadBankInfo()
-	{		
-		if (fieldBankAccount.getItemCount() == 0)
-			return;
-		
-		BankInfo bi = (BankInfo)fieldBankAccount.getSelectedItem().getValue();
-		
-		labelCurrency.setText(bi.Currency);
-		labelBalance.setText(m_format.format(bi.Balance));
-
-		//  PaymentRule
-		fieldPaymentRule.removeAllItems();
-		
-		ArrayList<ValueNamePair> paymentRuleData = getPaymentRuleData(bi);
-		for(ValueNamePair vp : paymentRuleData)
-			fieldPaymentRule.appendItem(vp.getName(), vp);
-		fieldPaymentRule.setSelectedIndex(0);
-	}   //  loadBankInfo
-
-	/**
-	 *  Query and create TableInfo
-	 */
-	private void loadTableInfo()
-	{
-		Timestamp payDate = (Timestamp)fieldPayDate.getValue();
-		
-		//IDEMPIERE-2657, pritesh shah
-		if(payDate == null){
-			throw new WrongValueException(fieldPayDate.getComponent(), Msg.getMsg(Env.getCtx(), "FillMandatory") + labelPayDate.getValue());
-		}
-		miniTable.setColorCompare(payDate);
-		if (log.isLoggable(Level.CONFIG)) log.config("PayDate=" + payDate);
-		
-		if (fieldBankAccount.getItemCount() == 0) {
-			FDialog.error(m_WindowNo, form, "VPaySelectNoBank");
-			return;
-		}
-			
-		
-		BankInfo bi = fieldBankAccount.getSelectedItem().getValue();
-		
-		ValueNamePair paymentRule = (ValueNamePair) fieldPaymentRule.getSelectedItem().getValue();
-		KeyNamePair bpartner = (KeyNamePair) fieldBPartner.getSelectedItem().getValue();
-		KeyNamePair docType = (KeyNamePair) fieldDtype.getSelectedItem().getValue();
-
-		loadTableInfo(bi, payDate, paymentRule, onlyDue.isSelected(), onlyPositiveBalance.isSelected(), bpartner, docType, miniTable);
-		
-		calculateSelection();
-		if (ClientInfo.maxHeight(ClientInfo.MEDIUM_HEIGHT-1))
-		{
-			mainLayout.getNorth().setOpen(false);
-			LayoutUtils.addSclass("slide", mainLayout.getNorth());
-		}
-	}   //  loadTableInfo
-
-	/**
-	 * 	Dispose
-	 */
-	public void dispose()
-	{
-		SessionManager.getAppDesktop().closeActiveWindow();
-	}	//	dispose
-
-	
-	/**************************************************************************
-	 *  ActionListener
-	 *  @param e event
-	 */
-	public void onEvent (Event e)
-	{
-		//  Update Bank Info
-		if (e.getTarget() == fieldBankAccount)
-			loadBankInfo();
-
-		//  Generate PaySelection
-		else if (e.getTarget() == bGenerate)
-		{
-			generatePaySelect();
-		}
-
-		else if (e.getTarget() == bCancel)
-			dispose();
-
-		//  Update Open Invoices
-		else if (e.getTarget() == fieldBPartner || e.getTarget() == bRefresh || e.getTarget() == fieldDtype
-				|| e.getTarget() == fieldPaymentRule || e.getTarget() == onlyDue || e.getTarget() == onlyPositiveBalance)
-			loadTableInfo();
-
-		else if (DialogEvents.ON_WINDOW_CLOSE.equals(e.getName())) {
-
-			//  Ask to Open Print Form
-			FDialog.ask(m_WindowNo, form, "VPaySelectPrint?", new Callback<Boolean>() {
-
-				@Override
-				public void onCallback(Boolean result) 
-				{
-					if (result)
-					{
-						//  Start PayPrint
-						int AD_Form_ID = FORM_PAYMENT_PRINT_EXPORT;	//	Payment Print/Export
-						ADForm form = SessionManager.getAppDesktop().openForm(AD_Form_ID);
-						if (m_ps != null)
-						{
-							WPayPrint pp = (WPayPrint) form.getICustomForm();
-							pp.setPaySelection(m_ps.getC_PaySelection_ID());
-						}
-					}
-					
-				}
-			});
-		}
-		else if (e.getTarget().equals(chkOnePaymentPerInv))
-		{
-			m_isOnePaymentPerInvoice = chkOnePaymentPerInv.isChecked();
-		}
-	}   //  actionPerformed
-
-	@Override
-	public void valueChange(ValueChangeEvent e) {
-		if (e.getSource() == fieldPayDate)
-			loadTableInfo();
-	}
-
-	/**
-	 *  Table Model Listener
-	 *  @param e event
-	 */
-	public void tableChanged(WTableModelEvent e)
-	{
-		if (e.getColumn() == 0)
-			calculateSelection();
-	}   //  valueChanged
-
-	/**
-	 *  Calculate selected rows.
-	 *  - add up selected rows
-	 */
-	public void calculateSelection()
-	{
-		dataStatus.setText(calculateSelection(miniTable));
-		//
-		bGenerate.setEnabled(m_noSelected != 0);
-	}   //  calculateSelection
-
-	/**
-	 *  Generate PaySelection
-	 */
-	private void generatePaySelect()
-	{
-		if (miniTable.getRowCount() == 0)
-			return;
-		miniTable.setSelectedIndices(new int[]{0});
-		calculateSelection();
-		if (m_noSelected == 0)
-			return;
-
-		String msg = generatePaySelect(miniTable, (ValueNamePair) fieldPaymentRule.getSelectedItem().getValue(), 
-				new Timestamp(fieldPayDate.getComponent().getValue().getTime()), 
-				(BankInfo)fieldBankAccount.getSelectedItem().getValue());
-		
-		if(msg != null && msg.length() > 0)		
-		{
-			FDialog.error(m_WindowNo, form, "SaveError", msg);
-			return;
-		}
-
-		loadTableInfo();
-		if (MSysConfig.getBooleanValue(MSysConfig.PAYMENT_SELECTION_MANUAL_ASK_INVOKE_GENERATE, true, m_ps.getAD_Client_ID(), m_ps.getAD_Org_ID())) {
-		  //  Ask to Post it
-		  FDialog.ask(m_WindowNo, form, "VPaySelectGenerate?", new Callback<Boolean>() {
-
-			@Override
-			public void onCallback(Boolean result) 
-			{
-				if (result)
-				{
-				//  Prepare Process 
-					int AD_Proces_ID = PROCESS_C_PAYSELECTION_CREATEPAYMENT;	//	C_PaySelection_CreatePayment
-
-					//	Execute Process
-					ProcessModalDialog dialog = new ProcessModalDialog(WPaySelect.this, m_WindowNo, 
-							AD_Proces_ID, X_C_PaySelection.Table_ID, m_ps.getC_PaySelection_ID(), false);
-					if (dialog.isValid()) {
-						try {
-							//dialog.setWidth("500px");
-							dialog.setVisible(true);
-							dialog.setPage(form.getPage());
-							dialog.doHighlighted();
-							// Create instance parameters. Parameters you want to send to the process.
-							ProcessInfoParameter piParam = new ProcessInfoParameter(MPaySelection.COLUMNNAME_IsOnePaymentPerInvoice, m_isOnePaymentPerInvoice, "", "", "");
-							dialog.getProcessInfo().setParameter(new ProcessInfoParameter[] {piParam});
-						} catch (SuspendNotAllowedException e) {
-							log.log(Level.SEVERE, e.getLocalizedMessage(), e);
-						}
-					}
-				}
-				
-			}
-		  });				
-		} else {
-			AEnv.zoom(MPaySelection.Table_ID, m_ps.getC_PaySelection_ID());
-		}
-	}   //  generatePaySelect
-	
-	/**
-	 *  Lock User Interface
-	 *  Called from the Worker before processing
-	 */
-	public void lockUI (ProcessInfo pi)
-	{
-		if (m_isLock) return;
-		m_isLock = true;
-		Clients.showBusy(null);
-	}   //  lockUI
-
-	/**
-	 *  Unlock User Interface.
-	 *  Called from the Worker when processing is done
-	 */
-	public void unlockUI (ProcessInfo pi)
-	{
-		if (!m_isLock) return;
-		m_isLock = false;
-		m_pi = pi;
-		Clients.clearBusy();	
-		
-		this.dispose();
-	}
-
-	public void executeASync(ProcessInfo pi) {
-	}
-
-	public boolean isUILocked() {
-		return m_isLock;
-	}
-
-	public ADForm getForm() {
-		return form;
-	}
-
-	@Override
-	public void statusUpdate(String message) {
-	}
-
-	@Override
-	public void ask(final String message, final Callback<Boolean> callback) {
-		Executions.schedule(form.getDesktop(), new EventListener<Event>() {
-			@Override
-			public void onEvent(Event event) throws Exception {
-				FDialog.ask(m_WindowNo, null, message, callback);
-			}
-		}, new Event("onAsk"));		
-	}
-
-	@Override
-	public void download(File file) {
-		// TODO Auto-generated method stub
-		
-	}
-
-	@Override
-	public void askForInput(final String message, final Callback<String> callback) {
-		Executions.schedule(form.getDesktop(), new EventListener<Event>() {
-			@Override
-			public void onEvent(Event event) throws Exception {
-				FDialog.askForInput(m_WindowNo, null, message, callback);
-			}
-		}, new Event("onAskForInput"));
-	}
-}   //  VPaySelect
+/******************************************************************************
+ * Product: Adempiere ERP & CRM Smart Business Solution                       *
+ * Copyright (C) 1999-2006 ComPiere, Inc. All Rights Reserved.                *
+ * This program is free software; you can redistribute it and/or modify it    *
+ * under the terms version 2 of the GNU General Public License as published   *
+ * by the Free Software Foundation. This program is distributed in the hope   *
+ * that it will be useful, but WITHOUT ANY WARRANTY; without even the implied *
+ * warranty of MERCHANTABILITY or FITNESS FOR A PARTICULAR PURPOSE.           *
+ * See the GNU General Public License for more details.                       *
+ * You should have received a copy of the GNU General Public License along    *
+ * with this program; if not, write to the Free Software Foundation, Inc.,    *
+ * 59 Temple Place, Suite 330, Boston, MA 02111-1307 USA.                     *
+ * For the text or an alternative of this public license, you may reach us    *
+ * ComPiere, Inc., 2620 Augustine Dr. #245, Santa Clara, CA 95054, USA        *
+ * or via info@compiere.org or http://www.compiere.org/license.html           *
+ * Contributors:                                                              *
+ * Colin Rooney (croo) Patch 1605368 Fixed Payment Terms & Only due           *
+ *****************************************************************************/
+package org.adempiere.webui.apps.form;
+
+import static org.compiere.model.SystemIDs.FORM_PAYMENT_PRINT_EXPORT;
+import static org.compiere.model.SystemIDs.PROCESS_C_PAYSELECTION_CREATEPAYMENT;
+
+import java.io.File;
+import java.sql.Timestamp;
+import java.util.ArrayList;
+import java.util.logging.Level;
+
+import org.adempiere.util.Callback;
+import org.adempiere.util.IProcessUI;
+import org.adempiere.webui.ClientInfo;
+import org.adempiere.webui.LayoutUtils;
+import org.adempiere.webui.apps.AEnv;
+import org.adempiere.webui.apps.ProcessModalDialog;
+import org.adempiere.webui.component.Button;
+import org.adempiere.webui.component.Checkbox;
+import org.adempiere.webui.component.Column;
+import org.adempiere.webui.component.Columns;
+import org.adempiere.webui.component.ConfirmPanel;
+import org.adempiere.webui.component.Grid;
+import org.adempiere.webui.component.GridFactory;
+import org.adempiere.webui.component.Label;
+import org.adempiere.webui.component.Listbox;
+import org.adempiere.webui.component.ListboxFactory;
+import org.adempiere.webui.component.Panel;
+import org.adempiere.webui.component.Row;
+import org.adempiere.webui.component.Rows;
+import org.adempiere.webui.component.WListbox;
+import org.adempiere.webui.editor.WDateEditor;
+import org.adempiere.webui.event.DialogEvents;
+import org.adempiere.webui.event.ValueChangeEvent;
+import org.adempiere.webui.event.ValueChangeListener;
+import org.adempiere.webui.event.WTableModelEvent;
+import org.adempiere.webui.event.WTableModelListener;
+import org.adempiere.webui.panel.ADForm;
+import org.adempiere.webui.panel.CustomForm;
+import org.adempiere.webui.panel.IFormController;
+import org.adempiere.webui.session.SessionManager;
+import org.adempiere.webui.util.ZKUpdateUtil;
+import org.adempiere.webui.window.FDialog;
+import org.compiere.apps.form.PaySelect;
+import org.compiere.model.MPaySelection;
+import org.compiere.model.MSysConfig;
+import org.compiere.model.X_C_PaySelection;
+import org.compiere.process.ProcessInfo;
+import org.compiere.process.ProcessInfoParameter;
+import org.compiere.util.Env;
+import org.compiere.util.KeyNamePair;
+import org.compiere.util.Msg;
+import org.compiere.util.ValueNamePair;
+import org.zkoss.zk.ui.Executions;
+import org.zkoss.zk.ui.SuspendNotAllowedException;
+import org.zkoss.zk.ui.WrongValueException;
+import org.zkoss.zk.ui.event.Event;
+import org.zkoss.zk.ui.event.EventListener;
+import org.zkoss.zk.ui.util.Clients;
+import org.zkoss.zul.Borderlayout;
+import org.zkoss.zul.Center;
+import org.zkoss.zul.North;
+import org.zkoss.zul.Separator;
+import org.zkoss.zul.South;
+import org.zkoss.zul.Space;
+
+/**
+ *  Create Manual Payments From (AP) Invoices or (AR) Credit Memos.
+ *  Allows user to select Invoices for payment.
+ *  When Processed, PaySelection is created
+ *  and optionally posted/generated and printed
+ *
+ *  @author Jorg Janke
+ *  @version $Id: VPaySelect.java,v 1.3 2006/07/30 00:51:28 jjanke Exp $
+ */
+public class WPaySelect extends PaySelect
+	implements IFormController, EventListener<Event>, WTableModelListener, IProcessUI, ValueChangeListener
+{
+	/** @todo withholding */
+	
+	private CustomForm form = new CustomForm();
+
+	//
+	private Panel mainPanel = new Panel();
+	private Borderlayout mainLayout = new Borderlayout();
+	private Panel parameterPanel = new Panel();
+	private Label labelBankAccount = new Label();
+	private Listbox fieldBankAccount = ListboxFactory.newDropdownListbox();
+	private Grid parameterLayout = GridFactory.newGridLayout();
+	private Label labelBankBalance = new Label();
+	private Label labelCurrency = new Label();
+	private Label labelBalance = new Label();
+	private Checkbox onlyDue = new Checkbox();
+	private Checkbox onlyPositiveBalance = new Checkbox();
+	private Label labelBPartner = new Label();
+	private Listbox fieldBPartner = ListboxFactory.newDropdownListbox();
+	private Label dataStatus = new Label();
+	private WListbox miniTable = ListboxFactory.newDataTable();
+	private ConfirmPanel commandPanel = new ConfirmPanel(true, false, false, false, false, false, false);
+	private Button bCancel = commandPanel.getButton(ConfirmPanel.A_CANCEL);
+	private Button bGenerate = commandPanel.createButton(ConfirmPanel.A_PROCESS);
+	private Button bRefresh = commandPanel.createButton(ConfirmPanel.A_REFRESH);
+	private Label labelPayDate = new Label();
+	private WDateEditor fieldPayDate = new WDateEditor();
+	private Label labelPaymentRule = new Label();
+	private Listbox fieldPaymentRule = ListboxFactory.newDropdownListbox();
+	private Label labelDtype = new Label();
+	private Listbox fieldDtype = ListboxFactory.newDropdownListbox();
+	private Panel southPanel;
+	private Checkbox chkOnePaymentPerInv = new Checkbox();
+	@SuppressWarnings("unused")
+	private ProcessInfo m_pi;
+	private boolean m_isLock;
+	
+	/**
+	 *	Initialize Panel
+	 */
+	public WPaySelect()
+	{
+		try
+		{
+			m_WindowNo = form.getWindowNo();
+			
+			zkInit();
+			dynInit();
+			
+			loadBankInfo();
+			southPanel.appendChild(new Separator());
+			southPanel.appendChild(commandPanel);
+		}
+		catch(Exception e)
+		{
+			log.log(Level.SEVERE, "", e);
+		}
+	}	//	init
+
+	/**
+	 *  Static Init
+	 *  @throws Exception
+	 */
+	private void zkInit() throws Exception
+	{
+		//
+		form.appendChild(mainPanel);
+		mainPanel.appendChild(mainLayout);
+		mainPanel.setStyle("width: 100%; height: 100%; padding: 0; margin: 0");
+		ZKUpdateUtil.setHeight(mainLayout, "100%");
+		ZKUpdateUtil.setWidth(mainLayout, "99%");
+		parameterPanel.appendChild(parameterLayout);
+		//
+		labelBankAccount.setText(Msg.translate(Env.getCtx(), "C_BankAccount_ID"));
+		fieldBankAccount.addActionListener(this);
+		ZKUpdateUtil.setHflex(fieldBankAccount, "1");
+		labelBPartner.setText(Msg.translate(Env.getCtx(), "C_BPartner_ID"));
+		fieldBPartner.addActionListener(this);
+		bRefresh.addActionListener(this);
+		labelPayDate.setText(Msg.translate(Env.getCtx(), "PayDate"));
+		labelPaymentRule.setText(Msg.translate(Env.getCtx(), "PaymentRule"));
+		fieldPaymentRule.addActionListener(this);
+		labelDtype.setText(Msg.translate(Env.getCtx(), "C_DocType_ID"));
+		fieldDtype.addActionListener(this);
+		ZKUpdateUtil.setHflex(fieldDtype, "1");
+		//
+		labelBankBalance.setText(Msg.translate(Env.getCtx(), "CurrentBalance"));
+		labelBalance.setText("0");
+		onlyDue.setText(Msg.getMsg(Env.getCtx(), "OnlyDue"));
+		dataStatus.setText(" ");
+		dataStatus.setPre(true);
+		onlyDue.addActionListener(this);
+		fieldPayDate.addValueChangeListener(this);
+		ZKUpdateUtil.setHflex(fieldPayDate.getComponent(), "1");
+		
+		chkOnePaymentPerInv.setText(Msg.translate(Env.getCtx(), MPaySelection.COLUMNNAME_IsOnePaymentPerInvoice));
+		chkOnePaymentPerInv.addActionListener(this);
+
+		onlyPositiveBalance.setText(Msg.getMsg(Env.getCtx(), "PositiveBalance"));
+		onlyPositiveBalance.addActionListener(this);
+		onlyPositiveBalance.setChecked(true);
+		
+		//IDEMPIERE-2657, pritesh shah
+		bGenerate.setEnabled(false);
+		bGenerate.addActionListener(this);
+		bCancel.addActionListener(this);
+		//
+		North north = new North();
+		north.setStyle("border: none; max-height: 60%;");
+		mainLayout.appendChild(north);
+		north.appendChild(parameterPanel);		
+		north.setSplittable(true);
+		north.setCollapsible(true);
+		north.setAutoscroll(true);
+		LayoutUtils.addSlideSclass(north);
+		
+		if (ClientInfo.maxWidth(ClientInfo.MEDIUM_WIDTH-1))
+		{
+			Columns cols = new Columns();
+			parameterLayout.appendChild(cols);
+			Column col = new Column();
+			col.setHflex("min");
+			cols.appendChild(col);
+			col = new Column();
+			col.setHflex("1");
+			cols.appendChild(col);
+			col = new Column();
+			col.setHflex("min");
+			cols.appendChild(col);
+			if (ClientInfo.minWidth(ClientInfo.SMALL_WIDTH))
+			{
+				col = new Column();
+				col.setWidth("20%");
+				cols.appendChild(col);
+			}
+		}
+		
+		Rows rows = parameterLayout.newRows();
+		Row row = rows.newRow();
+		row.appendChild(labelBankAccount.rightAlign());
+		row.appendChild(fieldBankAccount);
+		if (ClientInfo.maxWidth(ClientInfo.MEDIUM_WIDTH-1))
+		{			
+			row.appendChild(new Space());
+			row = rows.newRow();
+		}
+		row.appendChild(labelBankBalance.rightAlign());
+		Panel balancePanel = new Panel();
+		balancePanel.appendChild(labelCurrency);
+		balancePanel.appendChild(labelBalance);
+		row.appendChild(balancePanel);
+		row.appendChild(new Space());
+		
+		row = rows.newRow();
+		row.appendChild(labelBPartner.rightAlign());
+		row.appendChild(fieldBPartner);
+		if (ClientInfo.maxWidth(ClientInfo.MEDIUM_WIDTH-1))
+		{		
+			row.appendChild(new Space());
+			row = rows.newRow();
+		}
+		row.appendChild(new Space());		
+		row.appendChild(onlyDue);
+		row.appendChild(new Space());
+		
+		row = rows.newRow();
+		row.appendChild(labelDtype.rightAlign());
+		row.appendChild(fieldDtype);
+		if (ClientInfo.maxWidth(ClientInfo.MEDIUM_WIDTH-1))
+		{
+			row.appendChild(new Space());
+			row = rows.newRow();
+		}
+		row.appendChild(new Space());
+		row.appendChild(onlyPositiveBalance);
+		row.appendCellChild(chkOnePaymentPerInv);
+		row.appendChild(new Space());
+		
+		row = rows.newRow();
+		row.appendChild(labelPayDate.rightAlign());
+		row.appendChild(fieldPayDate.getComponent());
+		if (ClientInfo.maxWidth(ClientInfo.MEDIUM_WIDTH-1))
+		{			
+			row.appendChild(new Space());
+			row = rows.newRow();
+		}
+		row.appendChild(labelPaymentRule.rightAlign());
+		row.appendChild(fieldPaymentRule);
+		row.appendChild(bRefresh);
+		if (ClientInfo.minWidth(ClientInfo.SMALL_WIDTH))
+			LayoutUtils.expandTo(parameterLayout, 4, true);
+
+		South south = new South();
+		south.setStyle("border: none");
+		mainLayout.appendChild(south);
+		southPanel = new Panel();
+		southPanel.appendChild(dataStatus);
+		south.appendChild(southPanel);
+		Center center = new Center();
+		mainLayout.appendChild(center);
+		center.appendChild(miniTable);
+		//
+		commandPanel.addButton(bGenerate);
+		commandPanel.getButton(ConfirmPanel.A_OK).setVisible(false);
+	}   //  jbInit
+
+	/**
+	 *  Dynamic Init.
+	 *  - Load Bank Info
+	 *  - Load BPartner
+	 *  - Init Table
+	 */
+	private void dynInit()
+	{
+		ArrayList<BankInfo> bankAccountData = getBankAccountData();
+		for(BankInfo bi : bankAccountData)
+			fieldBankAccount.appendItem(bi.toString(), bi);
+
+		if (fieldBankAccount.getItemCount() == 0)
+			FDialog.error(m_WindowNo, form, "VPaySelectNoBank");
+		else
+			fieldBankAccount.setSelectedIndex(0);
+		
+		ArrayList<KeyNamePair> bpartnerData = getBPartnerData();
+		for(KeyNamePair pp : bpartnerData)
+			fieldBPartner.appendItem(pp.getName(), pp);
+		fieldBPartner.setSelectedIndex(0);
+
+		ArrayList<KeyNamePair> docTypeData = getDocTypeData();
+		for(KeyNamePair pp : docTypeData)
+			fieldDtype.appendItem(pp.getName(), pp);
+		
+		prepareTable(miniTable);
+		
+		miniTable.getModel().addTableModelListener(this);
+		//
+		fieldPayDate.setMandatory(true);
+		fieldPayDate.setValue(new Timestamp(System.currentTimeMillis()));
+	}   //  dynInit
+
+	/**
+	 *  Load Bank Info - Load Info from Bank Account and valid Documents (PaymentRule)
+	 */
+	private void loadBankInfo()
+	{		
+		if (fieldBankAccount.getItemCount() == 0)
+			return;
+		
+		BankInfo bi = (BankInfo)fieldBankAccount.getSelectedItem().getValue();
+		
+		labelCurrency.setText(bi.Currency);
+		labelBalance.setText(m_format.format(bi.Balance));
+
+		//  PaymentRule
+		fieldPaymentRule.removeAllItems();
+		
+		ArrayList<ValueNamePair> paymentRuleData = getPaymentRuleData(bi);
+		for(ValueNamePair vp : paymentRuleData)
+			fieldPaymentRule.appendItem(vp.getName(), vp);
+		fieldPaymentRule.setSelectedIndex(0);
+	}   //  loadBankInfo
+
+	/**
+	 *  Query and create TableInfo
+	 */
+	private void loadTableInfo()
+	{
+		Timestamp payDate = (Timestamp)fieldPayDate.getValue();
+		
+		//IDEMPIERE-2657, pritesh shah
+		if(payDate == null){
+			throw new WrongValueException(fieldPayDate.getComponent(), Msg.getMsg(Env.getCtx(), "FillMandatory") + labelPayDate.getValue());
+		}
+		miniTable.setColorCompare(payDate);
+		if (log.isLoggable(Level.CONFIG)) log.config("PayDate=" + payDate);
+		
+		if (fieldBankAccount.getItemCount() == 0) {
+			FDialog.error(m_WindowNo, form, "VPaySelectNoBank");
+			return;
+		}
+			
+		
+		BankInfo bi = fieldBankAccount.getSelectedItem().getValue();
+		
+		ValueNamePair paymentRule = (ValueNamePair) fieldPaymentRule.getSelectedItem().getValue();
+		KeyNamePair bpartner = (KeyNamePair) fieldBPartner.getSelectedItem().getValue();
+		KeyNamePair docType = (KeyNamePair) fieldDtype.getSelectedItem().getValue();
+
+		loadTableInfo(bi, payDate, paymentRule, onlyDue.isSelected(), onlyPositiveBalance.isSelected(), bpartner, docType, miniTable);
+		
+		calculateSelection();
+		if (ClientInfo.maxHeight(ClientInfo.MEDIUM_HEIGHT-1))
+		{
+			mainLayout.getNorth().setOpen(false);
+			LayoutUtils.addSclass("slide", mainLayout.getNorth());
+		}
+	}   //  loadTableInfo
+
+	/**
+	 * 	Dispose
+	 */
+	public void dispose()
+	{
+		SessionManager.getAppDesktop().closeActiveWindow();
+	}	//	dispose
+
+	
+	/**************************************************************************
+	 *  ActionListener
+	 *  @param e event
+	 */
+	public void onEvent (Event e)
+	{
+		//  Update Bank Info
+		if (e.getTarget() == fieldBankAccount)
+			loadBankInfo();
+
+		//  Generate PaySelection
+		else if (e.getTarget() == bGenerate)
+		{
+			generatePaySelect();
+		}
+
+		else if (e.getTarget() == bCancel)
+			dispose();
+
+		//  Update Open Invoices
+		else if (e.getTarget() == fieldBPartner || e.getTarget() == bRefresh || e.getTarget() == fieldDtype
+				|| e.getTarget() == fieldPaymentRule || e.getTarget() == onlyDue || e.getTarget() == onlyPositiveBalance)
+			loadTableInfo();
+
+		else if (DialogEvents.ON_WINDOW_CLOSE.equals(e.getName())) {
+
+			//  Ask to Open Print Form
+			FDialog.ask(m_WindowNo, form, "VPaySelectPrint?", new Callback<Boolean>() {
+
+				@Override
+				public void onCallback(Boolean result) 
+				{
+					if (result)
+					{
+						//  Start PayPrint
+						int AD_Form_ID = FORM_PAYMENT_PRINT_EXPORT;	//	Payment Print/Export
+						ADForm form = SessionManager.getAppDesktop().openForm(AD_Form_ID);
+						if (m_ps != null)
+						{
+							WPayPrint pp = (WPayPrint) form.getICustomForm();
+							pp.setPaySelection(m_ps.getC_PaySelection_ID());
+						}
+					}
+					
+				}
+			});
+		}
+		else if (e.getTarget().equals(chkOnePaymentPerInv))
+		{
+			m_isOnePaymentPerInvoice = chkOnePaymentPerInv.isChecked();
+		}
+	}   //  actionPerformed
+
+	@Override
+	public void valueChange(ValueChangeEvent e) {
+		if (e.getSource() == fieldPayDate)
+			loadTableInfo();
+	}
+
+	/**
+	 *  Table Model Listener
+	 *  @param e event
+	 */
+	public void tableChanged(WTableModelEvent e)
+	{
+		if (e.getColumn() == 0)
+			calculateSelection();
+	}   //  valueChanged
+
+	/**
+	 *  Calculate selected rows.
+	 *  - add up selected rows
+	 */
+	public void calculateSelection()
+	{
+		dataStatus.setText(calculateSelection(miniTable));
+		//
+		bGenerate.setEnabled(m_noSelected != 0);
+	}   //  calculateSelection
+
+	/**
+	 *  Generate PaySelection
+	 */
+	private void generatePaySelect()
+	{
+		if (miniTable.getRowCount() == 0)
+			return;
+		miniTable.setSelectedIndices(new int[]{0});
+		calculateSelection();
+		if (m_noSelected == 0)
+			return;
+
+		String msg = generatePaySelect(miniTable, (ValueNamePair) fieldPaymentRule.getSelectedItem().getValue(), 
+				new Timestamp(fieldPayDate.getComponent().getValue().getTime()), 
+				(BankInfo)fieldBankAccount.getSelectedItem().getValue());
+		
+		if(msg != null && msg.length() > 0)		
+		{
+			FDialog.error(m_WindowNo, form, "SaveError", msg);
+			return;
+		}
+
+		loadTableInfo();
+		if (MSysConfig.getBooleanValue(MSysConfig.PAYMENT_SELECTION_MANUAL_ASK_INVOKE_GENERATE, true, m_ps.getAD_Client_ID(), m_ps.getAD_Org_ID())) {
+		  //  Ask to Post it
+		  FDialog.ask(m_WindowNo, form, "VPaySelectGenerate?", new Callback<Boolean>() {
+
+			@Override
+			public void onCallback(Boolean result) 
+			{
+				if (result)
+				{
+				//  Prepare Process 
+					int AD_Proces_ID = PROCESS_C_PAYSELECTION_CREATEPAYMENT;	//	C_PaySelection_CreatePayment
+
+					//	Execute Process
+					ProcessModalDialog dialog = new ProcessModalDialog(WPaySelect.this, m_WindowNo, 
+							AD_Proces_ID, X_C_PaySelection.Table_ID, m_ps.getC_PaySelection_ID(), false);
+					if (dialog.isValid()) {
+						try {
+							//dialog.setWidth("500px");
+							dialog.setVisible(true);
+							dialog.setPage(form.getPage());
+							dialog.doHighlighted();
+							// Create instance parameters. Parameters you want to send to the process.
+							ProcessInfoParameter piParam = new ProcessInfoParameter(MPaySelection.COLUMNNAME_IsOnePaymentPerInvoice, m_isOnePaymentPerInvoice, "", "", "");
+							dialog.getProcessInfo().setParameter(new ProcessInfoParameter[] {piParam});
+						} catch (SuspendNotAllowedException e) {
+							log.log(Level.SEVERE, e.getLocalizedMessage(), e);
+						}
+					}
+				}
+				
+			}
+		  });				
+		} else {
+			AEnv.zoom(MPaySelection.Table_ID, m_ps.getC_PaySelection_ID());
+		}
+	}   //  generatePaySelect
+	
+	/**
+	 *  Lock User Interface
+	 *  Called from the Worker before processing
+	 */
+	public void lockUI (ProcessInfo pi)
+	{
+		if (m_isLock) return;
+		m_isLock = true;
+		Clients.showBusy(null);
+	}   //  lockUI
+
+	/**
+	 *  Unlock User Interface.
+	 *  Called from the Worker when processing is done
+	 */
+	public void unlockUI (ProcessInfo pi)
+	{
+		if (!m_isLock) return;
+		m_isLock = false;
+		m_pi = pi;
+		Clients.clearBusy();	
+		
+		this.dispose();
+	}
+
+	public void executeASync(ProcessInfo pi) {
+	}
+
+	public boolean isUILocked() {
+		return m_isLock;
+	}
+
+	public ADForm getForm() {
+		return form;
+	}
+
+	@Override
+	public void statusUpdate(String message) {
+	}
+
+	@Override
+	public void ask(final String message, final Callback<Boolean> callback) {
+		Executions.schedule(form.getDesktop(), new EventListener<Event>() {
+			@Override
+			public void onEvent(Event event) throws Exception {
+				FDialog.ask(m_WindowNo, null, message, callback);
+			}
+		}, new Event("onAsk"));		
+	}
+
+	@Override
+	public void download(File file) {
+		// TODO Auto-generated method stub
+		
+	}
+
+	@Override
+	public void askForInput(final String message, final Callback<String> callback) {
+		Executions.schedule(form.getDesktop(), new EventListener<Event>() {
+			@Override
+			public void onEvent(Event event) throws Exception {
+				FDialog.askForInput(m_WindowNo, null, message, callback);
+			}
+		}, new Event("onAskForInput"));
+	}
+}   //  VPaySelect