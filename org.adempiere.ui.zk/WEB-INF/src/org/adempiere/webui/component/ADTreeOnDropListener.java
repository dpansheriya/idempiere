/******************************************************************************
 * Copyright (C) 2008 Low Heng Sin                                            *
 * This program is free software; you can redistribute it and/or modify it    *
 * under the terms version 2 of the GNU General Public License as published   *
 * by the Free Software Foundation. This program is distributed in the hope   *
 * that it will be useful, but WITHOUT ANY WARRANTY; without even the implied *
 * warranty of MERCHANTABILITY or FITNESS FOR A PARTICULAR PURPOSE.           *
 * See the GNU General Public License for more details.                       *
 * You should have received a copy of the GNU General Public License along    *
 * with this program; if not, write to the Free Software Foundation, Inc.,    *
 * 59 Temple Place, Suite 330, Boston, MA 02111-1307 USA.                     *
 *****************************************************************************/
package org.adempiere.webui.component;

import java.util.logging.Level;

import org.adempiere.webui.util.TreeUtils;
import org.adempiere.webui.window.FDialog;
import org.compiere.model.MTree;
import org.compiere.model.MTreeNode;
import org.compiere.util.CLogger;
import org.compiere.util.DB;
import org.compiere.util.Env;
import org.compiere.util.Msg;
import org.compiere.util.Trx;
import org.zkoss.zk.ui.event.DropEvent;
import org.zkoss.zk.ui.event.Event;
import org.zkoss.zk.ui.event.EventListener;
import org.zkoss.zk.ui.event.Events;
import org.zkoss.zul.DefaultTreeNode;
import org.zkoss.zul.Menuitem;
import org.zkoss.zul.Menupopup;
import org.zkoss.zul.Tree;
import org.zkoss.zul.Treeitem;
import org.zkoss.zul.Treerow;

/**
 * 
 * @author Low Heng Sin
 *
 */
public class ADTreeOnDropListener implements EventListener<Event> {
	
	private SimpleTreeModel treeModel;
	private MTree mTree;
	private int windowNo;
	private Tree tree;
	
	private static final CLogger log = CLogger.getCLogger(ADTreeOnDropListener.class);

	/**
	 * 
	 * @param tree
	 * @param model
	 * @param mTree
	 * @param windowNo
	 */
	public ADTreeOnDropListener(Tree tree, SimpleTreeModel model, MTree mTree, int windowNo) {
		this.tree = tree;
		this.treeModel = model;
		this.mTree = mTree;
		this.windowNo = windowNo;
	}

	/**
	 * @param event
	 */
	@SuppressWarnings("unchecked")
	public void onEvent(Event event) throws Exception {
		if (event instanceof DropEvent) {
			DropEvent de = (DropEvent) event;
			if (log.isLoggable(Level.FINE)) log.fine("Source=" + de.getDragged() + " Target=" + de.getTarget());
			if (de.getDragged() != de.getTarget()) {
				Treeitem src = (Treeitem) ((Treerow) de.getDragged()).getParent();
				Treeitem target = (Treeitem) ((Treerow) de.getTarget()).getParent();
				moveNode((DefaultTreeNode<Object>)src.getValue(), (DefaultTreeNode<Object>)target.getValue());
			}
		} 
	}
	
	/**
	 *	Move TreeNode
	 *	@param	movingNode	The node to be moved
	 *	@param	toNode		The target node
	 */
	private void moveNode(DefaultTreeNode<Object> movingNode, DefaultTreeNode<Object> toNode)
	{
		log.info(movingNode.toString() + " to " + toNode.toString());

		if (movingNode == toNode)
			return;
		
		MTreeNode toMNode = (MTreeNode) toNode.getData();
				
		if (!toMNode.isSummary())	//	drop on a child node
		{
			moveNode(movingNode, toNode, false);
		}
		else						//	drop on a summary node
		{
			//prompt user to select insert after or drop into the summary node
			int path[] = treeModel.getPath(toNode);
			Treeitem toItem = tree.renderItemByPath(path);
			
			//tree.setSelectedItem(toItem);
			//Events.sendEvent(tree, new Event(Events.ON_SELECT, tree));

			MenuListener listener = new MenuListener(movingNode, toNode);

			Menupopup popup = new Menupopup();
			Menuitem menuItem = new Menuitem(Msg.getMsg(Env.getCtx(), "InsertAfter"));
			menuItem.setValue("InsertAfter");
			menuItem.setParent(popup);
			menuItem.addEventListener(Events.ON_CLICK, listener);

			menuItem = new Menuitem(Msg.getMsg(Env.getCtx(), "MoveInto"));
			menuItem.setValue("MoveInto");
			menuItem.setParent(popup);
			menuItem.addEventListener(Events.ON_CLICK, listener);

			popup.setPage(tree.getPage());
			popup.open(toItem.getTreerow());
		}
		
	}	//	moveNode
	
	private void moveNode(DefaultTreeNode<Object> movingNode, DefaultTreeNode<Object> toNode, boolean moveInto)
	{
		DefaultTreeNode<Object> newParent;
		int index;		
		
		//  remove
		DefaultTreeNode<Object> oldParent = treeModel.getParent(movingNode);
		treeModel.removeNode(movingNode);
		
		//get new index
		if (!moveInto)
		{
			newParent = treeModel.getParent(toNode);
			index = newParent.getChildren().indexOf(toNode) + 1;	//	the next node
		}
		else									//	drop on a summary node
		{
			newParent = toNode;
			index = 0;                   			//	the first node
		}
		
		//  insert
		newParent = treeModel.addNode(newParent, movingNode, index);
		
		int path[] = treeModel.getPath(movingNode);
		if (TreeUtils.isOnInitRenderPosted(tree) || tree.getTreechildren() == null)
		{
			tree.onInitRender();
		}
<<<<<<< HEAD
		tree.renderItemByPath(path);		
=======
		@SuppressWarnings("unused")
		Treeitem movingItem = tree.renderItemByPath(path);		
>>>>>>> 477563e9
		//tree.setSelectedItem(movingItem);
		//Events.sendEvent(tree, new Event(Events.ON_SELECT, tree));

		//	***	Save changes to disk
		Trx trx = Trx.get (Trx.createTrxName("ADTree"), true);
		try
		{
			@SuppressWarnings("unused")
			int no = 0;
			MTreeNode oldMParent = (MTreeNode) oldParent.getData();
			for (int i = 0; i < oldParent.getChildCount(); i++)
			{
				DefaultTreeNode<?> nd = (DefaultTreeNode<?>)oldParent.getChildAt(i);
				MTreeNode md = (MTreeNode) nd.getData();
				StringBuilder sql = new StringBuilder("UPDATE ");
				sql.append(mTree.getNodeTableName())
					.append(" SET Parent_ID=").append(oldMParent.getNode_ID())
					.append(", SeqNo=").append(i)
					.append(", Updated=SysDate")
					.append(" WHERE AD_Tree_ID=").append(mTree.getAD_Tree_ID())
					.append(" AND Node_ID=").append(md.getNode_ID());
				if (log.isLoggable(Level.FINE)) log.fine(sql.toString());
				no = DB.executeUpdate(sql.toString(),trx.getTrxName());
			}
			if (oldParent != newParent) 
			{
				MTreeNode newMParent = (MTreeNode) newParent.getData();
				for (int i = 0; i < newParent.getChildCount(); i++)
				{
					DefaultTreeNode<?> nd = (DefaultTreeNode<?>)newParent.getChildAt(i);
					MTreeNode md = (MTreeNode) nd.getData();
					StringBuilder sql = new StringBuilder("UPDATE ");
					sql.append(mTree.getNodeTableName())
						.append(" SET Parent_ID=").append(newMParent.getNode_ID())
						.append(", SeqNo=").append(i)
						.append(", Updated=SysDate")
						.append(" WHERE AD_Tree_ID=").append(mTree.getAD_Tree_ID())
						.append(" AND Node_ID=").append(md.getNode_ID());
					if (log.isLoggable(Level.FINE)) log.fine(sql.toString());
					DB.executeUpdateEx(sql.toString(),trx.getTrxName());
				}
			}
			//	COMMIT          *********************
			trx.commit(true);
		}
        catch (Exception e)
		{
			trx.rollback();
			FDialog.error(windowNo, tree, "TreeUpdateError", e.getLocalizedMessage());
		}
		finally
		{
			trx.close();
			trx = null;
		}
	}
	
	class MenuListener implements EventListener<Event> {
		private DefaultTreeNode<Object> movingNode;
		private DefaultTreeNode<Object> toNode;
		MenuListener(DefaultTreeNode<Object> movingNode, DefaultTreeNode<Object> toNode) {
			this.movingNode = movingNode;
			this.toNode = toNode;
		}
		public void onEvent(Event event) throws Exception {
			if (Events.ON_CLICK.equals(event.getName()) && event.getTarget() instanceof Menuitem) {
				Menuitem menuItem = (Menuitem) event.getTarget();
				if ("InsertAfter".equals(menuItem.getValue())) {
					moveNode(movingNode, toNode, false);
				} else if ("MoveInto".equals(menuItem.getValue())) {
					moveNode(movingNode, toNode, true);
				}
			}
		}
		
	}
}
<|MERGE_RESOLUTION|>--- conflicted
+++ resolved
@@ -1,238 +1,234 @@
-/******************************************************************************
- * Copyright (C) 2008 Low Heng Sin                                            *
- * This program is free software; you can redistribute it and/or modify it    *
- * under the terms version 2 of the GNU General Public License as published   *
- * by the Free Software Foundation. This program is distributed in the hope   *
- * that it will be useful, but WITHOUT ANY WARRANTY; without even the implied *
- * warranty of MERCHANTABILITY or FITNESS FOR A PARTICULAR PURPOSE.           *
- * See the GNU General Public License for more details.                       *
- * You should have received a copy of the GNU General Public License along    *
- * with this program; if not, write to the Free Software Foundation, Inc.,    *
- * 59 Temple Place, Suite 330, Boston, MA 02111-1307 USA.                     *
- *****************************************************************************/
-package org.adempiere.webui.component;
-
-import java.util.logging.Level;
-
-import org.adempiere.webui.util.TreeUtils;
-import org.adempiere.webui.window.FDialog;
-import org.compiere.model.MTree;
-import org.compiere.model.MTreeNode;
-import org.compiere.util.CLogger;
-import org.compiere.util.DB;
-import org.compiere.util.Env;
-import org.compiere.util.Msg;
-import org.compiere.util.Trx;
-import org.zkoss.zk.ui.event.DropEvent;
-import org.zkoss.zk.ui.event.Event;
-import org.zkoss.zk.ui.event.EventListener;
-import org.zkoss.zk.ui.event.Events;
-import org.zkoss.zul.DefaultTreeNode;
-import org.zkoss.zul.Menuitem;
-import org.zkoss.zul.Menupopup;
-import org.zkoss.zul.Tree;
-import org.zkoss.zul.Treeitem;
-import org.zkoss.zul.Treerow;
-
-/**
- * 
- * @author Low Heng Sin
- *
- */
-public class ADTreeOnDropListener implements EventListener<Event> {
-	
-	private SimpleTreeModel treeModel;
-	private MTree mTree;
-	private int windowNo;
-	private Tree tree;
-	
-	private static final CLogger log = CLogger.getCLogger(ADTreeOnDropListener.class);
-
-	/**
-	 * 
-	 * @param tree
-	 * @param model
-	 * @param mTree
-	 * @param windowNo
-	 */
-	public ADTreeOnDropListener(Tree tree, SimpleTreeModel model, MTree mTree, int windowNo) {
-		this.tree = tree;
-		this.treeModel = model;
-		this.mTree = mTree;
-		this.windowNo = windowNo;
-	}
-
-	/**
-	 * @param event
-	 */
-	@SuppressWarnings("unchecked")
-	public void onEvent(Event event) throws Exception {
-		if (event instanceof DropEvent) {
-			DropEvent de = (DropEvent) event;
-			if (log.isLoggable(Level.FINE)) log.fine("Source=" + de.getDragged() + " Target=" + de.getTarget());
-			if (de.getDragged() != de.getTarget()) {
-				Treeitem src = (Treeitem) ((Treerow) de.getDragged()).getParent();
-				Treeitem target = (Treeitem) ((Treerow) de.getTarget()).getParent();
-				moveNode((DefaultTreeNode<Object>)src.getValue(), (DefaultTreeNode<Object>)target.getValue());
-			}
-		} 
-	}
-	
-	/**
-	 *	Move TreeNode
-	 *	@param	movingNode	The node to be moved
-	 *	@param	toNode		The target node
-	 */
-	private void moveNode(DefaultTreeNode<Object> movingNode, DefaultTreeNode<Object> toNode)
-	{
-		log.info(movingNode.toString() + " to " + toNode.toString());
-
-		if (movingNode == toNode)
-			return;
-		
-		MTreeNode toMNode = (MTreeNode) toNode.getData();
-				
-		if (!toMNode.isSummary())	//	drop on a child node
-		{
-			moveNode(movingNode, toNode, false);
-		}
-		else						//	drop on a summary node
-		{
-			//prompt user to select insert after or drop into the summary node
-			int path[] = treeModel.getPath(toNode);
-			Treeitem toItem = tree.renderItemByPath(path);
-			
-			//tree.setSelectedItem(toItem);
-			//Events.sendEvent(tree, new Event(Events.ON_SELECT, tree));
-
-			MenuListener listener = new MenuListener(movingNode, toNode);
-
-			Menupopup popup = new Menupopup();
-			Menuitem menuItem = new Menuitem(Msg.getMsg(Env.getCtx(), "InsertAfter"));
-			menuItem.setValue("InsertAfter");
-			menuItem.setParent(popup);
-			menuItem.addEventListener(Events.ON_CLICK, listener);
-
-			menuItem = new Menuitem(Msg.getMsg(Env.getCtx(), "MoveInto"));
-			menuItem.setValue("MoveInto");
-			menuItem.setParent(popup);
-			menuItem.addEventListener(Events.ON_CLICK, listener);
-
-			popup.setPage(tree.getPage());
-			popup.open(toItem.getTreerow());
-		}
-		
-	}	//	moveNode
-	
-	private void moveNode(DefaultTreeNode<Object> movingNode, DefaultTreeNode<Object> toNode, boolean moveInto)
-	{
-		DefaultTreeNode<Object> newParent;
-		int index;		
-		
-		//  remove
-		DefaultTreeNode<Object> oldParent = treeModel.getParent(movingNode);
-		treeModel.removeNode(movingNode);
-		
-		//get new index
-		if (!moveInto)
-		{
-			newParent = treeModel.getParent(toNode);
-			index = newParent.getChildren().indexOf(toNode) + 1;	//	the next node
-		}
-		else									//	drop on a summary node
-		{
-			newParent = toNode;
-			index = 0;                   			//	the first node
-		}
-		
-		//  insert
-		newParent = treeModel.addNode(newParent, movingNode, index);
-		
-		int path[] = treeModel.getPath(movingNode);
-		if (TreeUtils.isOnInitRenderPosted(tree) || tree.getTreechildren() == null)
-		{
-			tree.onInitRender();
-		}
-<<<<<<< HEAD
-		tree.renderItemByPath(path);		
-=======
-		@SuppressWarnings("unused")
-		Treeitem movingItem = tree.renderItemByPath(path);		
->>>>>>> 477563e9
-		//tree.setSelectedItem(movingItem);
-		//Events.sendEvent(tree, new Event(Events.ON_SELECT, tree));
-
-		//	***	Save changes to disk
-		Trx trx = Trx.get (Trx.createTrxName("ADTree"), true);
-		try
-		{
-			@SuppressWarnings("unused")
-			int no = 0;
-			MTreeNode oldMParent = (MTreeNode) oldParent.getData();
-			for (int i = 0; i < oldParent.getChildCount(); i++)
-			{
-				DefaultTreeNode<?> nd = (DefaultTreeNode<?>)oldParent.getChildAt(i);
-				MTreeNode md = (MTreeNode) nd.getData();
-				StringBuilder sql = new StringBuilder("UPDATE ");
-				sql.append(mTree.getNodeTableName())
-					.append(" SET Parent_ID=").append(oldMParent.getNode_ID())
-					.append(", SeqNo=").append(i)
-					.append(", Updated=SysDate")
-					.append(" WHERE AD_Tree_ID=").append(mTree.getAD_Tree_ID())
-					.append(" AND Node_ID=").append(md.getNode_ID());
-				if (log.isLoggable(Level.FINE)) log.fine(sql.toString());
-				no = DB.executeUpdate(sql.toString(),trx.getTrxName());
-			}
-			if (oldParent != newParent) 
-			{
-				MTreeNode newMParent = (MTreeNode) newParent.getData();
-				for (int i = 0; i < newParent.getChildCount(); i++)
-				{
-					DefaultTreeNode<?> nd = (DefaultTreeNode<?>)newParent.getChildAt(i);
-					MTreeNode md = (MTreeNode) nd.getData();
-					StringBuilder sql = new StringBuilder("UPDATE ");
-					sql.append(mTree.getNodeTableName())
-						.append(" SET Parent_ID=").append(newMParent.getNode_ID())
-						.append(", SeqNo=").append(i)
-						.append(", Updated=SysDate")
-						.append(" WHERE AD_Tree_ID=").append(mTree.getAD_Tree_ID())
-						.append(" AND Node_ID=").append(md.getNode_ID());
-					if (log.isLoggable(Level.FINE)) log.fine(sql.toString());
-					DB.executeUpdateEx(sql.toString(),trx.getTrxName());
-				}
-			}
-			//	COMMIT          *********************
-			trx.commit(true);
-		}
-        catch (Exception e)
-		{
-			trx.rollback();
-			FDialog.error(windowNo, tree, "TreeUpdateError", e.getLocalizedMessage());
-		}
-		finally
-		{
-			trx.close();
-			trx = null;
-		}
-	}
-	
-	class MenuListener implements EventListener<Event> {
-		private DefaultTreeNode<Object> movingNode;
-		private DefaultTreeNode<Object> toNode;
-		MenuListener(DefaultTreeNode<Object> movingNode, DefaultTreeNode<Object> toNode) {
-			this.movingNode = movingNode;
-			this.toNode = toNode;
-		}
-		public void onEvent(Event event) throws Exception {
-			if (Events.ON_CLICK.equals(event.getName()) && event.getTarget() instanceof Menuitem) {
-				Menuitem menuItem = (Menuitem) event.getTarget();
-				if ("InsertAfter".equals(menuItem.getValue())) {
-					moveNode(movingNode, toNode, false);
-				} else if ("MoveInto".equals(menuItem.getValue())) {
-					moveNode(movingNode, toNode, true);
-				}
-			}
-		}
-		
-	}
-}
+/******************************************************************************
+ * Copyright (C) 2008 Low Heng Sin                                            *
+ * This program is free software; you can redistribute it and/or modify it    *
+ * under the terms version 2 of the GNU General Public License as published   *
+ * by the Free Software Foundation. This program is distributed in the hope   *
+ * that it will be useful, but WITHOUT ANY WARRANTY; without even the implied *
+ * warranty of MERCHANTABILITY or FITNESS FOR A PARTICULAR PURPOSE.           *
+ * See the GNU General Public License for more details.                       *
+ * You should have received a copy of the GNU General Public License along    *
+ * with this program; if not, write to the Free Software Foundation, Inc.,    *
+ * 59 Temple Place, Suite 330, Boston, MA 02111-1307 USA.                     *
+ *****************************************************************************/
+package org.adempiere.webui.component;
+
+import java.util.logging.Level;
+
+import org.adempiere.webui.util.TreeUtils;
+import org.adempiere.webui.window.FDialog;
+import org.compiere.model.MTree;
+import org.compiere.model.MTreeNode;
+import org.compiere.util.CLogger;
+import org.compiere.util.DB;
+import org.compiere.util.Env;
+import org.compiere.util.Msg;
+import org.compiere.util.Trx;
+import org.zkoss.zk.ui.event.DropEvent;
+import org.zkoss.zk.ui.event.Event;
+import org.zkoss.zk.ui.event.EventListener;
+import org.zkoss.zk.ui.event.Events;
+import org.zkoss.zul.DefaultTreeNode;
+import org.zkoss.zul.Menuitem;
+import org.zkoss.zul.Menupopup;
+import org.zkoss.zul.Tree;
+import org.zkoss.zul.Treeitem;
+import org.zkoss.zul.Treerow;
+
+/**
+ * 
+ * @author Low Heng Sin
+ *
+ */
+public class ADTreeOnDropListener implements EventListener<Event> {
+	
+	private SimpleTreeModel treeModel;
+	private MTree mTree;
+	private int windowNo;
+	private Tree tree;
+	
+	private static final CLogger log = CLogger.getCLogger(ADTreeOnDropListener.class);
+
+	/**
+	 * 
+	 * @param tree
+	 * @param model
+	 * @param mTree
+	 * @param windowNo
+	 */
+	public ADTreeOnDropListener(Tree tree, SimpleTreeModel model, MTree mTree, int windowNo) {
+		this.tree = tree;
+		this.treeModel = model;
+		this.mTree = mTree;
+		this.windowNo = windowNo;
+	}
+
+	/**
+	 * @param event
+	 */
+	@SuppressWarnings("unchecked")
+	public void onEvent(Event event) throws Exception {
+		if (event instanceof DropEvent) {
+			DropEvent de = (DropEvent) event;
+			if (log.isLoggable(Level.FINE)) log.fine("Source=" + de.getDragged() + " Target=" + de.getTarget());
+			if (de.getDragged() != de.getTarget()) {
+				Treeitem src = (Treeitem) ((Treerow) de.getDragged()).getParent();
+				Treeitem target = (Treeitem) ((Treerow) de.getTarget()).getParent();
+				moveNode((DefaultTreeNode<Object>)src.getValue(), (DefaultTreeNode<Object>)target.getValue());
+			}
+		} 
+	}
+	
+	/**
+	 *	Move TreeNode
+	 *	@param	movingNode	The node to be moved
+	 *	@param	toNode		The target node
+	 */
+	private void moveNode(DefaultTreeNode<Object> movingNode, DefaultTreeNode<Object> toNode)
+	{
+		log.info(movingNode.toString() + " to " + toNode.toString());
+
+		if (movingNode == toNode)
+			return;
+		
+		MTreeNode toMNode = (MTreeNode) toNode.getData();
+				
+		if (!toMNode.isSummary())	//	drop on a child node
+		{
+			moveNode(movingNode, toNode, false);
+		}
+		else						//	drop on a summary node
+		{
+			//prompt user to select insert after or drop into the summary node
+			int path[] = treeModel.getPath(toNode);
+			Treeitem toItem = tree.renderItemByPath(path);
+			
+			//tree.setSelectedItem(toItem);
+			//Events.sendEvent(tree, new Event(Events.ON_SELECT, tree));
+
+			MenuListener listener = new MenuListener(movingNode, toNode);
+
+			Menupopup popup = new Menupopup();
+			Menuitem menuItem = new Menuitem(Msg.getMsg(Env.getCtx(), "InsertAfter"));
+			menuItem.setValue("InsertAfter");
+			menuItem.setParent(popup);
+			menuItem.addEventListener(Events.ON_CLICK, listener);
+
+			menuItem = new Menuitem(Msg.getMsg(Env.getCtx(), "MoveInto"));
+			menuItem.setValue("MoveInto");
+			menuItem.setParent(popup);
+			menuItem.addEventListener(Events.ON_CLICK, listener);
+
+			popup.setPage(tree.getPage());
+			popup.open(toItem.getTreerow());
+		}
+		
+	}	//	moveNode
+	
+	private void moveNode(DefaultTreeNode<Object> movingNode, DefaultTreeNode<Object> toNode, boolean moveInto)
+	{
+		DefaultTreeNode<Object> newParent;
+		int index;		
+		
+		//  remove
+		DefaultTreeNode<Object> oldParent = treeModel.getParent(movingNode);
+		treeModel.removeNode(movingNode);
+		
+		//get new index
+		if (!moveInto)
+		{
+			newParent = treeModel.getParent(toNode);
+			index = newParent.getChildren().indexOf(toNode) + 1;	//	the next node
+		}
+		else									//	drop on a summary node
+		{
+			newParent = toNode;
+			index = 0;                   			//	the first node
+		}
+		
+		//  insert
+		newParent = treeModel.addNode(newParent, movingNode, index);
+		
+		int path[] = treeModel.getPath(movingNode);
+		if (TreeUtils.isOnInitRenderPosted(tree) || tree.getTreechildren() == null)
+		{
+			tree.onInitRender();
+		}
+		@SuppressWarnings("unused")
+		Treeitem movingItem = tree.renderItemByPath(path);		
+		//tree.setSelectedItem(movingItem);
+		//Events.sendEvent(tree, new Event(Events.ON_SELECT, tree));
+
+		//	***	Save changes to disk
+		Trx trx = Trx.get (Trx.createTrxName("ADTree"), true);
+		try
+		{
+			@SuppressWarnings("unused")
+			int no = 0;
+			MTreeNode oldMParent = (MTreeNode) oldParent.getData();
+			for (int i = 0; i < oldParent.getChildCount(); i++)
+			{
+				DefaultTreeNode<?> nd = (DefaultTreeNode<?>)oldParent.getChildAt(i);
+				MTreeNode md = (MTreeNode) nd.getData();
+				StringBuilder sql = new StringBuilder("UPDATE ");
+				sql.append(mTree.getNodeTableName())
+					.append(" SET Parent_ID=").append(oldMParent.getNode_ID())
+					.append(", SeqNo=").append(i)
+					.append(", Updated=SysDate")
+					.append(" WHERE AD_Tree_ID=").append(mTree.getAD_Tree_ID())
+					.append(" AND Node_ID=").append(md.getNode_ID());
+				if (log.isLoggable(Level.FINE)) log.fine(sql.toString());
+				no = DB.executeUpdate(sql.toString(),trx.getTrxName());
+			}
+			if (oldParent != newParent) 
+			{
+				MTreeNode newMParent = (MTreeNode) newParent.getData();
+				for (int i = 0; i < newParent.getChildCount(); i++)
+				{
+					DefaultTreeNode<?> nd = (DefaultTreeNode<?>)newParent.getChildAt(i);
+					MTreeNode md = (MTreeNode) nd.getData();
+					StringBuilder sql = new StringBuilder("UPDATE ");
+					sql.append(mTree.getNodeTableName())
+						.append(" SET Parent_ID=").append(newMParent.getNode_ID())
+						.append(", SeqNo=").append(i)
+						.append(", Updated=SysDate")
+						.append(" WHERE AD_Tree_ID=").append(mTree.getAD_Tree_ID())
+						.append(" AND Node_ID=").append(md.getNode_ID());
+					if (log.isLoggable(Level.FINE)) log.fine(sql.toString());
+					DB.executeUpdateEx(sql.toString(),trx.getTrxName());
+				}
+			}
+			//	COMMIT          *********************
+			trx.commit(true);
+		}
+        catch (Exception e)
+		{
+			trx.rollback();
+			FDialog.error(windowNo, tree, "TreeUpdateError", e.getLocalizedMessage());
+		}
+		finally
+		{
+			trx.close();
+			trx = null;
+		}
+	}
+	
+	class MenuListener implements EventListener<Event> {
+		private DefaultTreeNode<Object> movingNode;
+		private DefaultTreeNode<Object> toNode;
+		MenuListener(DefaultTreeNode<Object> movingNode, DefaultTreeNode<Object> toNode) {
+			this.movingNode = movingNode;
+			this.toNode = toNode;
+		}
+		public void onEvent(Event event) throws Exception {
+			if (Events.ON_CLICK.equals(event.getName()) && event.getTarget() instanceof Menuitem) {
+				Menuitem menuItem = (Menuitem) event.getTarget();
+				if ("InsertAfter".equals(menuItem.getValue())) {
+					moveNode(movingNode, toNode, false);
+				} else if ("MoveInto".equals(menuItem.getValue())) {
+					moveNode(movingNode, toNode, true);
+				}
+			}
+		}
+		
+	}
+}