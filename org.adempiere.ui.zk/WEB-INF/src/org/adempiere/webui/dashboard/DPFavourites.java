/******************************************************************************
 * Copyright (C) 2008 Elaine Tan                                              *
 * Copyright (C) 2008 Idalica Corporation
 * This program is free software; you can redistribute it and/or modify it    *
 * under the terms version 2 of the GNU General Public License as published   *
 * by the Free Software Foundation. This program is distributed in the hope   *
 * that it will be useful, but WITHOUT ANY WARRANTY; without even the implied *
 * warranty of MERCHANTABILITY or FITNESS FOR A PARTICULAR PURPOSE.           *
 * See the GNU General Public License for more details.                       *
 * You should have received a copy of the GNU General Public License along    *
 * with this program; if not, write to the Free Software Foundation, Inc.,    *
 * 59 Temple Place, Suite 330, Boston, MA 02111-1307 USA.                     *
 *****************************************************************************/
package org.adempiere.webui.dashboard;

import java.util.Enumeration;

import org.adempiere.exceptions.DBException;
import org.adempiere.webui.apps.AEnv;
import org.adempiere.webui.event.TouchEventHelper;
import org.adempiere.webui.session.SessionManager;
import org.adempiere.webui.window.FDialog;
import org.compiere.model.MTree;
import org.compiere.model.MTreeNode;
import org.compiere.model.SystemIDs;
import org.compiere.util.CLogger;
import org.compiere.util.DB;
import org.compiere.util.Env;
import org.compiere.util.Msg;
import org.compiere.util.Util;
import org.zkoss.zk.ui.Component;
import org.zkoss.zk.ui.event.DropEvent;
import org.zkoss.zk.ui.event.Event;
import org.zkoss.zk.ui.event.EventListener;
import org.zkoss.zk.ui.event.Events;
import org.zkoss.zul.A;
import org.zkoss.zul.Box;
import org.zkoss.zul.Image;
import org.zkoss.zul.Label;
import org.zkoss.zul.Panel;
import org.zkoss.zul.Panelchildren;
import org.zkoss.zul.Toolbar;
import org.zkoss.zul.Treeitem;
import org.zkoss.zul.Treerow;
import org.zkoss.zul.Vbox;

/**
 * Dashboard item: User favourites
 * @author Elaine
 * @date November 20, 2008
 */
<<<<<<< HEAD
public class DPFavourites extends DashboardPanel implements EventListener<Event> {

	private static final String ON_ADD_TAP_EVENT_LISTENER = "onAddTapEventListener";

	private static final String NODE_ID_ATTR = "Node_ID";
=======
public class DPFavourites extends DashboardPanel implements EventListener, SystemIDs {
>>>>>>> 4fa70b97

	/**
	 * 
	 */
	private static final long serialVersionUID = -481859785800845108L;

	public static final String FAVOURITE_DROPPABLE = "favourite";

	public static final String DELETE_FAV_DROPPABLE = "deleteFav";

	private Box bxFav;
	
	private Label lblMsg;
	
	private int m_AD_Tree_ID;
		
	public DPFavourites()
	{
		super();
		
		Panel panel = new Panel();
		this.appendChild(panel);
		
		Panelchildren favContent = new Panelchildren();
		panel.appendChild(favContent);
		bxFav = new Vbox();
		favContent.appendChild(bxFav);
		createFavouritesPanel();
		
		Toolbar favToolbar = new Toolbar();
		this.appendChild(favToolbar);
		
		// Elaine 2008/07/24
		Image img = new Image("/images/Delete24.png");
		favToolbar.appendChild(img);
		img.setStyle("text-align: right");
		img.setTooltiptext(Util.cleanAmp(Msg.getMsg(Env.getCtx(), "Delete")));
		img.setDroppable(DELETE_FAV_DROPPABLE);		
		img.addEventListener(Events.ON_DROP, this);		
		//
        
        favContent.setDroppable(FAVOURITE_DROPPABLE); 
        favContent.addEventListener(Events.ON_DROP, this);
	}
	
	private void createFavouritesPanel()
	{
		int AD_Role_ID = Env.getAD_Role_ID(Env.getCtx());
		int AD_Tree_ID = DB.getSQLValue(null,
			"SELECT COALESCE(r.AD_Tree_Menu_ID, ci.AD_Tree_Menu_ID)" 
			+ "FROM AD_ClientInfo ci" 
			+ " INNER JOIN AD_Role r ON (ci.AD_Client_ID=r.AD_Client_ID) "
			+ "WHERE AD_Role_ID=?", AD_Role_ID);
		if (AD_Tree_ID <= 0)
			AD_Tree_ID = TREE_MENUPRIMARY;	//	Menu
		
		m_AD_Tree_ID = AD_Tree_ID;
		
		MTree vTree = new MTree(Env.getCtx(), AD_Tree_ID, false, true, null);
		MTreeNode m_root = vTree.getRoot();
		Enumeration<?> enTop = m_root.children();
		while(enTop.hasMoreElements())
		{
			MTreeNode ndTop = (MTreeNode)enTop.nextElement();
			Enumeration<?> en = ndTop.preorderEnumeration();
			while (en.hasMoreElements())
			{
				MTreeNode nd = (MTreeNode)en.nextElement();
				if (nd.isOnBar()) {
					String label = nd.toString().trim();
					A btnFavItem = new A();
					btnFavItem.setAttribute(NODE_ID_ATTR, String.valueOf(nd.getNode_ID()));
					bxFav.appendChild(btnFavItem);
					btnFavItem.setLabel(label);
					btnFavItem.setImage(getIconFile(nd));
					btnFavItem.setDraggable(DELETE_FAV_DROPPABLE);
					btnFavItem.addEventListener(Events.ON_CLICK, this);
					btnFavItem.addEventListener(Events.ON_DROP, this);
					btnFavItem.setSclass("menu-href");
										
					if (AEnv.isTablet())
					{
						if (getPage() != null)
						{
							TouchEventHelper.addOnTapEventListener(btnFavItem, this);
						}
						else
						{
							btnFavItem.addEventListener(ON_ADD_TAP_EVENT_LISTENER, this);
							Events.echoEvent(new Event(ON_ADD_TAP_EVENT_LISTENER, btnFavItem, null));
						}
					}
				}
			}
		}
		
		lblMsg = new Label("(Drag and drop menu item here)"); 
		if(bxFav.getChildren().isEmpty()) bxFav.appendChild(lblMsg);
	}
	
    /**
	 *	Make Bar add/remove persistent
	 *  @param add true if add - otherwise remove
	 *  @param Node_ID Node ID
	 *  @return true if updated
	 */
    private boolean barDBupdate(boolean add, int Node_ID)
	{
		int AD_Client_ID = Env.getAD_Client_ID(Env.getCtx());
		int AD_Org_ID = Env.getContextAsInt(Env.getCtx(), "#AD_Org_ID");
		int AD_User_ID = Env.getContextAsInt(Env.getCtx(), "#AD_User_ID");
		StringBuffer sql = new StringBuffer();
		if (add)
			sql.append("INSERT INTO AD_TreeBar "
				+ "(AD_Tree_ID,AD_User_ID,Node_ID, "
				+ "AD_Client_ID,AD_Org_ID, "
				+ "IsActive,Created,CreatedBy,Updated,UpdatedBy)VALUES (")
				.append(m_AD_Tree_ID).append(",").append(AD_User_ID).append(",").append(Node_ID).append(",")
				.append(AD_Client_ID).append(",").append(AD_Org_ID).append(",")
				.append("'Y',SysDate,").append(AD_User_ID).append(",SysDate,").append(AD_User_ID).append(")");
			//	if already exist, will result in ORA-00001: unique constraint (ADEMPIERE.AD_TREEBAR_KEY)
		else
			sql.append("DELETE AD_TreeBar WHERE AD_Tree_ID=").append(m_AD_Tree_ID)
				.append(" AND AD_User_ID=").append(AD_User_ID)
				.append(" AND Node_ID=").append(Node_ID);
		int no = DB.executeUpdate(sql.toString(), false, null);
		return no == 1;
	}
        
    public void onEvent(Event event)
    {
        Component comp = event.getTarget();
        String eventName = event.getName();
        
        if (eventName.equals(TouchEventHelper.ON_TAP))
        {
        	doOnClick(comp);
        }
        else if(eventName.equals(Events.ON_CLICK) && !TouchEventHelper.isIgnoreClick(comp))
        {
            doOnClick(comp);
        }
        // Elaine 2008/07/24
        else if(eventName.equals(Events.ON_DROP))
        {
        	DropEvent de = (DropEvent) event;
    		Component dragged = de.getDragged();
        	
        	if(comp instanceof Panelchildren)
        	{
        		if(dragged instanceof Treerow)
        		{
        			Treerow treerow = (Treerow) dragged;
        			Treeitem treeitem = (Treeitem) treerow.getParent();
        			
        			addItem(treeitem);
        		}
        	}
        	else if(comp instanceof Image)
        	{
        		if(dragged instanceof A)
        		{
        			A btn = (A) dragged;
        			removeLink(btn);
        		}
        	}
        }
        else if (eventName.equals(ON_ADD_TAP_EVENT_LISTENER))
        {
        	TouchEventHelper.addOnTapEventListener(event.getTarget(), this);
        }
        //
	}

	private void doOnClick(Component comp) {
		if(comp instanceof A)
		{
			A btn = (A) comp;
			
			int menuId = 0;
			try
			{
				menuId = Integer.valueOf((String)btn.getAttribute(NODE_ID_ATTR));            		
			}
			catch (Exception e) {
				
			}
			
			if(menuId > 0) SessionManager.getAppDesktop().onMenuSelected(menuId);
		}
	}

	private void removeLink(A btn) {
		String value = (String) btn.getAttribute(NODE_ID_ATTR);
		
		if(value != null)
		{
			int Node_ID = Integer.valueOf(value.toString());
			if(barDBupdate(false, Node_ID))
			{
				bxFav.removeChild(btn);
				
				if(bxFav.getChildren().isEmpty())
					bxFav.appendChild(lblMsg);
				
				bxFav.invalidate();
			}
		}
	}

    /**
     * Add menu treeitem into the user favorite panel
     * @param treeitem
     */
	public void addItem(Treeitem treeitem) {
		Object value = treeitem.getValue();
		if(value != null)
		{
			int Node_ID = Integer.valueOf(value.toString());
			if(barDBupdate(true, Node_ID))
			{
				String label = null;
				String image = null;
				if (treeitem.getLabel() != null && treeitem.getLabel().trim().length() > 0)
				{
					label = treeitem.getLabel().trim();
					image = treeitem.getImage();
				}
				else
				{
					A link = (A) treeitem.getTreerow().getFirstChild().getFirstChild();
					label = link.getLabel();
					image = link.getImage();
				}
				A btnFavItem = new A();
				bxFav.appendChild(btnFavItem);
				btnFavItem.setAttribute(NODE_ID_ATTR, String.valueOf(Node_ID));
				btnFavItem.setLabel(label);
				btnFavItem.setImage(image);
				btnFavItem.setDraggable(DELETE_FAV_DROPPABLE);
				btnFavItem.addEventListener(Events.ON_CLICK, this);
				btnFavItem.addEventListener(Events.ON_DROP, this);				
				btnFavItem.setSclass("menu-href");
				if (AEnv.isTablet()) {
					TouchEventHelper.addOnTapEventListener(btnFavItem, this);
				}
				bxFav.removeChild(lblMsg);        					
				bxFav.invalidate();
			} else {
				if (DBException.isUniqueContraintError(CLogger.retrieveException()))
					FDialog.error(0, this, "BookmarkExist", null);
			}
		}
	}
	
	private String getIconFile(MTreeNode mt) {
		if (mt.isWindow())
			return "images/mWindow.png";
		if (mt.isReport())
			return "images/mReport.png";
		if (mt.isProcess())
			return "images/mProcess.png";
		if (mt.isWorkFlow())
			return "images/mWorkFlow.png";
		return "images/mWindow.png";
	}
}
<|MERGE_RESOLUTION|>--- conflicted
+++ resolved
@@ -1,327 +1,323 @@
-/******************************************************************************
- * Copyright (C) 2008 Elaine Tan                                              *
- * Copyright (C) 2008 Idalica Corporation
- * This program is free software; you can redistribute it and/or modify it    *
- * under the terms version 2 of the GNU General Public License as published   *
- * by the Free Software Foundation. This program is distributed in the hope   *
- * that it will be useful, but WITHOUT ANY WARRANTY; without even the implied *
- * warranty of MERCHANTABILITY or FITNESS FOR A PARTICULAR PURPOSE.           *
- * See the GNU General Public License for more details.                       *
- * You should have received a copy of the GNU General Public License along    *
- * with this program; if not, write to the Free Software Foundation, Inc.,    *
- * 59 Temple Place, Suite 330, Boston, MA 02111-1307 USA.                     *
- *****************************************************************************/
-package org.adempiere.webui.dashboard;
-
-import java.util.Enumeration;
-
-import org.adempiere.exceptions.DBException;
-import org.adempiere.webui.apps.AEnv;
-import org.adempiere.webui.event.TouchEventHelper;
-import org.adempiere.webui.session.SessionManager;
-import org.adempiere.webui.window.FDialog;
-import org.compiere.model.MTree;
-import org.compiere.model.MTreeNode;
-import org.compiere.model.SystemIDs;
-import org.compiere.util.CLogger;
-import org.compiere.util.DB;
-import org.compiere.util.Env;
-import org.compiere.util.Msg;
-import org.compiere.util.Util;
-import org.zkoss.zk.ui.Component;
-import org.zkoss.zk.ui.event.DropEvent;
-import org.zkoss.zk.ui.event.Event;
-import org.zkoss.zk.ui.event.EventListener;
-import org.zkoss.zk.ui.event.Events;
-import org.zkoss.zul.A;
-import org.zkoss.zul.Box;
-import org.zkoss.zul.Image;
-import org.zkoss.zul.Label;
-import org.zkoss.zul.Panel;
-import org.zkoss.zul.Panelchildren;
-import org.zkoss.zul.Toolbar;
-import org.zkoss.zul.Treeitem;
-import org.zkoss.zul.Treerow;
-import org.zkoss.zul.Vbox;
-
-/**
- * Dashboard item: User favourites
- * @author Elaine
- * @date November 20, 2008
- */
-<<<<<<< HEAD
-public class DPFavourites extends DashboardPanel implements EventListener<Event> {
-
-	private static final String ON_ADD_TAP_EVENT_LISTENER = "onAddTapEventListener";
-
-	private static final String NODE_ID_ATTR = "Node_ID";
-=======
-public class DPFavourites extends DashboardPanel implements EventListener, SystemIDs {
->>>>>>> 4fa70b97
-
-	/**
-	 * 
-	 */
-	private static final long serialVersionUID = -481859785800845108L;
-
-	public static final String FAVOURITE_DROPPABLE = "favourite";
-
-	public static final String DELETE_FAV_DROPPABLE = "deleteFav";
-
-	private Box bxFav;
-	
-	private Label lblMsg;
-	
-	private int m_AD_Tree_ID;
-		
-	public DPFavourites()
-	{
-		super();
-		
-		Panel panel = new Panel();
-		this.appendChild(panel);
-		
-		Panelchildren favContent = new Panelchildren();
-		panel.appendChild(favContent);
-		bxFav = new Vbox();
-		favContent.appendChild(bxFav);
-		createFavouritesPanel();
-		
-		Toolbar favToolbar = new Toolbar();
-		this.appendChild(favToolbar);
-		
-		// Elaine 2008/07/24
-		Image img = new Image("/images/Delete24.png");
-		favToolbar.appendChild(img);
-		img.setStyle("text-align: right");
-		img.setTooltiptext(Util.cleanAmp(Msg.getMsg(Env.getCtx(), "Delete")));
-		img.setDroppable(DELETE_FAV_DROPPABLE);		
-		img.addEventListener(Events.ON_DROP, this);		
-		//
-        
-        favContent.setDroppable(FAVOURITE_DROPPABLE); 
-        favContent.addEventListener(Events.ON_DROP, this);
-	}
-	
-	private void createFavouritesPanel()
-	{
-		int AD_Role_ID = Env.getAD_Role_ID(Env.getCtx());
-		int AD_Tree_ID = DB.getSQLValue(null,
-			"SELECT COALESCE(r.AD_Tree_Menu_ID, ci.AD_Tree_Menu_ID)" 
-			+ "FROM AD_ClientInfo ci" 
-			+ " INNER JOIN AD_Role r ON (ci.AD_Client_ID=r.AD_Client_ID) "
-			+ "WHERE AD_Role_ID=?", AD_Role_ID);
-		if (AD_Tree_ID <= 0)
-			AD_Tree_ID = TREE_MENUPRIMARY;	//	Menu
-		
-		m_AD_Tree_ID = AD_Tree_ID;
-		
-		MTree vTree = new MTree(Env.getCtx(), AD_Tree_ID, false, true, null);
-		MTreeNode m_root = vTree.getRoot();
-		Enumeration<?> enTop = m_root.children();
-		while(enTop.hasMoreElements())
-		{
-			MTreeNode ndTop = (MTreeNode)enTop.nextElement();
-			Enumeration<?> en = ndTop.preorderEnumeration();
-			while (en.hasMoreElements())
-			{
-				MTreeNode nd = (MTreeNode)en.nextElement();
-				if (nd.isOnBar()) {
-					String label = nd.toString().trim();
-					A btnFavItem = new A();
-					btnFavItem.setAttribute(NODE_ID_ATTR, String.valueOf(nd.getNode_ID()));
-					bxFav.appendChild(btnFavItem);
-					btnFavItem.setLabel(label);
-					btnFavItem.setImage(getIconFile(nd));
-					btnFavItem.setDraggable(DELETE_FAV_DROPPABLE);
-					btnFavItem.addEventListener(Events.ON_CLICK, this);
-					btnFavItem.addEventListener(Events.ON_DROP, this);
-					btnFavItem.setSclass("menu-href");
-										
-					if (AEnv.isTablet())
-					{
-						if (getPage() != null)
-						{
-							TouchEventHelper.addOnTapEventListener(btnFavItem, this);
-						}
-						else
-						{
-							btnFavItem.addEventListener(ON_ADD_TAP_EVENT_LISTENER, this);
-							Events.echoEvent(new Event(ON_ADD_TAP_EVENT_LISTENER, btnFavItem, null));
-						}
-					}
-				}
-			}
-		}
-		
-		lblMsg = new Label("(Drag and drop menu item here)"); 
-		if(bxFav.getChildren().isEmpty()) bxFav.appendChild(lblMsg);
-	}
-	
-    /**
-	 *	Make Bar add/remove persistent
-	 *  @param add true if add - otherwise remove
-	 *  @param Node_ID Node ID
-	 *  @return true if updated
-	 */
-    private boolean barDBupdate(boolean add, int Node_ID)
-	{
-		int AD_Client_ID = Env.getAD_Client_ID(Env.getCtx());
-		int AD_Org_ID = Env.getContextAsInt(Env.getCtx(), "#AD_Org_ID");
-		int AD_User_ID = Env.getContextAsInt(Env.getCtx(), "#AD_User_ID");
-		StringBuffer sql = new StringBuffer();
-		if (add)
-			sql.append("INSERT INTO AD_TreeBar "
-				+ "(AD_Tree_ID,AD_User_ID,Node_ID, "
-				+ "AD_Client_ID,AD_Org_ID, "
-				+ "IsActive,Created,CreatedBy,Updated,UpdatedBy)VALUES (")
-				.append(m_AD_Tree_ID).append(",").append(AD_User_ID).append(",").append(Node_ID).append(",")
-				.append(AD_Client_ID).append(",").append(AD_Org_ID).append(",")
-				.append("'Y',SysDate,").append(AD_User_ID).append(",SysDate,").append(AD_User_ID).append(")");
-			//	if already exist, will result in ORA-00001: unique constraint (ADEMPIERE.AD_TREEBAR_KEY)
-		else
-			sql.append("DELETE AD_TreeBar WHERE AD_Tree_ID=").append(m_AD_Tree_ID)
-				.append(" AND AD_User_ID=").append(AD_User_ID)
-				.append(" AND Node_ID=").append(Node_ID);
-		int no = DB.executeUpdate(sql.toString(), false, null);
-		return no == 1;
-	}
-        
-    public void onEvent(Event event)
-    {
-        Component comp = event.getTarget();
-        String eventName = event.getName();
-        
-        if (eventName.equals(TouchEventHelper.ON_TAP))
-        {
-        	doOnClick(comp);
-        }
-        else if(eventName.equals(Events.ON_CLICK) && !TouchEventHelper.isIgnoreClick(comp))
-        {
-            doOnClick(comp);
-        }
-        // Elaine 2008/07/24
-        else if(eventName.equals(Events.ON_DROP))
-        {
-        	DropEvent de = (DropEvent) event;
-    		Component dragged = de.getDragged();
-        	
-        	if(comp instanceof Panelchildren)
-        	{
-        		if(dragged instanceof Treerow)
-        		{
-        			Treerow treerow = (Treerow) dragged;
-        			Treeitem treeitem = (Treeitem) treerow.getParent();
-        			
-        			addItem(treeitem);
-        		}
-        	}
-        	else if(comp instanceof Image)
-        	{
-        		if(dragged instanceof A)
-        		{
-        			A btn = (A) dragged;
-        			removeLink(btn);
-        		}
-        	}
-        }
-        else if (eventName.equals(ON_ADD_TAP_EVENT_LISTENER))
-        {
-        	TouchEventHelper.addOnTapEventListener(event.getTarget(), this);
-        }
-        //
-	}
-
-	private void doOnClick(Component comp) {
-		if(comp instanceof A)
-		{
-			A btn = (A) comp;
-			
-			int menuId = 0;
-			try
-			{
-				menuId = Integer.valueOf((String)btn.getAttribute(NODE_ID_ATTR));            		
-			}
-			catch (Exception e) {
-				
-			}
-			
-			if(menuId > 0) SessionManager.getAppDesktop().onMenuSelected(menuId);
-		}
-	}
-
-	private void removeLink(A btn) {
-		String value = (String) btn.getAttribute(NODE_ID_ATTR);
-		
-		if(value != null)
-		{
-			int Node_ID = Integer.valueOf(value.toString());
-			if(barDBupdate(false, Node_ID))
-			{
-				bxFav.removeChild(btn);
-				
-				if(bxFav.getChildren().isEmpty())
-					bxFav.appendChild(lblMsg);
-				
-				bxFav.invalidate();
-			}
-		}
-	}
-
-    /**
-     * Add menu treeitem into the user favorite panel
-     * @param treeitem
-     */
-	public void addItem(Treeitem treeitem) {
-		Object value = treeitem.getValue();
-		if(value != null)
-		{
-			int Node_ID = Integer.valueOf(value.toString());
-			if(barDBupdate(true, Node_ID))
-			{
-				String label = null;
-				String image = null;
-				if (treeitem.getLabel() != null && treeitem.getLabel().trim().length() > 0)
-				{
-					label = treeitem.getLabel().trim();
-					image = treeitem.getImage();
-				}
-				else
-				{
-					A link = (A) treeitem.getTreerow().getFirstChild().getFirstChild();
-					label = link.getLabel();
-					image = link.getImage();
-				}
-				A btnFavItem = new A();
-				bxFav.appendChild(btnFavItem);
-				btnFavItem.setAttribute(NODE_ID_ATTR, String.valueOf(Node_ID));
-				btnFavItem.setLabel(label);
-				btnFavItem.setImage(image);
-				btnFavItem.setDraggable(DELETE_FAV_DROPPABLE);
-				btnFavItem.addEventListener(Events.ON_CLICK, this);
-				btnFavItem.addEventListener(Events.ON_DROP, this);				
-				btnFavItem.setSclass("menu-href");
-				if (AEnv.isTablet()) {
-					TouchEventHelper.addOnTapEventListener(btnFavItem, this);
-				}
-				bxFav.removeChild(lblMsg);        					
-				bxFav.invalidate();
-			} else {
-				if (DBException.isUniqueContraintError(CLogger.retrieveException()))
-					FDialog.error(0, this, "BookmarkExist", null);
-			}
-		}
-	}
-	
-	private String getIconFile(MTreeNode mt) {
-		if (mt.isWindow())
-			return "images/mWindow.png";
-		if (mt.isReport())
-			return "images/mReport.png";
-		if (mt.isProcess())
-			return "images/mProcess.png";
-		if (mt.isWorkFlow())
-			return "images/mWorkFlow.png";
-		return "images/mWindow.png";
-	}
-}
+/******************************************************************************
+ * Copyright (C) 2008 Elaine Tan                                              *
+ * Copyright (C) 2008 Idalica Corporation
+ * This program is free software; you can redistribute it and/or modify it    *
+ * under the terms version 2 of the GNU General Public License as published   *
+ * by the Free Software Foundation. This program is distributed in the hope   *
+ * that it will be useful, but WITHOUT ANY WARRANTY; without even the implied *
+ * warranty of MERCHANTABILITY or FITNESS FOR A PARTICULAR PURPOSE.           *
+ * See the GNU General Public License for more details.                       *
+ * You should have received a copy of the GNU General Public License along    *
+ * with this program; if not, write to the Free Software Foundation, Inc.,    *
+ * 59 Temple Place, Suite 330, Boston, MA 02111-1307 USA.                     *
+ *****************************************************************************/
+package org.adempiere.webui.dashboard;
+
+import java.util.Enumeration;
+
+import org.adempiere.exceptions.DBException;
+import org.adempiere.webui.apps.AEnv;
+import org.adempiere.webui.event.TouchEventHelper;
+import org.adempiere.webui.session.SessionManager;
+import org.adempiere.webui.window.FDialog;
+import org.compiere.model.MTree;
+import org.compiere.model.MTreeNode;
+import org.compiere.model.SystemIDs;
+import org.compiere.util.CLogger;
+import org.compiere.util.DB;
+import org.compiere.util.Env;
+import org.compiere.util.Msg;
+import org.compiere.util.Util;
+import org.zkoss.zk.ui.Component;
+import org.zkoss.zk.ui.event.DropEvent;
+import org.zkoss.zk.ui.event.Event;
+import org.zkoss.zk.ui.event.EventListener;
+import org.zkoss.zk.ui.event.Events;
+import org.zkoss.zul.A;
+import org.zkoss.zul.Box;
+import org.zkoss.zul.Image;
+import org.zkoss.zul.Label;
+import org.zkoss.zul.Panel;
+import org.zkoss.zul.Panelchildren;
+import org.zkoss.zul.Toolbar;
+import org.zkoss.zul.Treeitem;
+import org.zkoss.zul.Treerow;
+import org.zkoss.zul.Vbox;
+
+/**
+ * Dashboard item: User favourites
+ * @author Elaine
+ * @date November 20, 2008
+ */
+public class DPFavourites extends DashboardPanel implements EventListener<Event>, SystemIDs {
+
+	private static final String ON_ADD_TAP_EVENT_LISTENER = "onAddTapEventListener";
+
+	private static final String NODE_ID_ATTR = "Node_ID";
+
+	/**
+	 * 
+	 */
+	private static final long serialVersionUID = -481859785800845108L;
+
+	public static final String FAVOURITE_DROPPABLE = "favourite";
+
+	public static final String DELETE_FAV_DROPPABLE = "deleteFav";
+
+	private Box bxFav;
+	
+	private Label lblMsg;
+	
+	private int m_AD_Tree_ID;
+		
+	public DPFavourites()
+	{
+		super();
+		
+		Panel panel = new Panel();
+		this.appendChild(panel);
+		
+		Panelchildren favContent = new Panelchildren();
+		panel.appendChild(favContent);
+		bxFav = new Vbox();
+		favContent.appendChild(bxFav);
+		createFavouritesPanel();
+		
+		Toolbar favToolbar = new Toolbar();
+		this.appendChild(favToolbar);
+		
+		// Elaine 2008/07/24
+		Image img = new Image("/images/Delete24.png");
+		favToolbar.appendChild(img);
+		img.setStyle("text-align: right");
+		img.setTooltiptext(Util.cleanAmp(Msg.getMsg(Env.getCtx(), "Delete")));
+		img.setDroppable(DELETE_FAV_DROPPABLE);		
+		img.addEventListener(Events.ON_DROP, this);		
+		//
+        
+        favContent.setDroppable(FAVOURITE_DROPPABLE); 
+        favContent.addEventListener(Events.ON_DROP, this);
+	}
+	
+	private void createFavouritesPanel()
+	{
+		int AD_Role_ID = Env.getAD_Role_ID(Env.getCtx());
+		int AD_Tree_ID = DB.getSQLValue(null,
+			"SELECT COALESCE(r.AD_Tree_Menu_ID, ci.AD_Tree_Menu_ID)" 
+			+ "FROM AD_ClientInfo ci" 
+			+ " INNER JOIN AD_Role r ON (ci.AD_Client_ID=r.AD_Client_ID) "
+			+ "WHERE AD_Role_ID=?", AD_Role_ID);
+		if (AD_Tree_ID <= 0)
+			AD_Tree_ID = TREE_MENUPRIMARY;	//	Menu
+		
+		m_AD_Tree_ID = AD_Tree_ID;
+		
+		MTree vTree = new MTree(Env.getCtx(), AD_Tree_ID, false, true, null);
+		MTreeNode m_root = vTree.getRoot();
+		Enumeration<?> enTop = m_root.children();
+		while(enTop.hasMoreElements())
+		{
+			MTreeNode ndTop = (MTreeNode)enTop.nextElement();
+			Enumeration<?> en = ndTop.preorderEnumeration();
+			while (en.hasMoreElements())
+			{
+				MTreeNode nd = (MTreeNode)en.nextElement();
+				if (nd.isOnBar()) {
+					String label = nd.toString().trim();
+					A btnFavItem = new A();
+					btnFavItem.setAttribute(NODE_ID_ATTR, String.valueOf(nd.getNode_ID()));
+					bxFav.appendChild(btnFavItem);
+					btnFavItem.setLabel(label);
+					btnFavItem.setImage(getIconFile(nd));
+					btnFavItem.setDraggable(DELETE_FAV_DROPPABLE);
+					btnFavItem.addEventListener(Events.ON_CLICK, this);
+					btnFavItem.addEventListener(Events.ON_DROP, this);
+					btnFavItem.setSclass("menu-href");
+										
+					if (AEnv.isTablet())
+					{
+						if (getPage() != null)
+						{
+							TouchEventHelper.addOnTapEventListener(btnFavItem, this);
+						}
+						else
+						{
+							btnFavItem.addEventListener(ON_ADD_TAP_EVENT_LISTENER, this);
+							Events.echoEvent(new Event(ON_ADD_TAP_EVENT_LISTENER, btnFavItem, null));
+						}
+					}
+				}
+			}
+		}
+		
+		lblMsg = new Label("(Drag and drop menu item here)"); 
+		if(bxFav.getChildren().isEmpty()) bxFav.appendChild(lblMsg);
+	}
+	
+    /**
+	 *	Make Bar add/remove persistent
+	 *  @param add true if add - otherwise remove
+	 *  @param Node_ID Node ID
+	 *  @return true if updated
+	 */
+    private boolean barDBupdate(boolean add, int Node_ID)
+	{
+		int AD_Client_ID = Env.getAD_Client_ID(Env.getCtx());
+		int AD_Org_ID = Env.getContextAsInt(Env.getCtx(), "#AD_Org_ID");
+		int AD_User_ID = Env.getContextAsInt(Env.getCtx(), "#AD_User_ID");
+		StringBuffer sql = new StringBuffer();
+		if (add)
+			sql.append("INSERT INTO AD_TreeBar "
+				+ "(AD_Tree_ID,AD_User_ID,Node_ID, "
+				+ "AD_Client_ID,AD_Org_ID, "
+				+ "IsActive,Created,CreatedBy,Updated,UpdatedBy)VALUES (")
+				.append(m_AD_Tree_ID).append(",").append(AD_User_ID).append(",").append(Node_ID).append(",")
+				.append(AD_Client_ID).append(",").append(AD_Org_ID).append(",")
+				.append("'Y',SysDate,").append(AD_User_ID).append(",SysDate,").append(AD_User_ID).append(")");
+			//	if already exist, will result in ORA-00001: unique constraint (ADEMPIERE.AD_TREEBAR_KEY)
+		else
+			sql.append("DELETE AD_TreeBar WHERE AD_Tree_ID=").append(m_AD_Tree_ID)
+				.append(" AND AD_User_ID=").append(AD_User_ID)
+				.append(" AND Node_ID=").append(Node_ID);
+		int no = DB.executeUpdate(sql.toString(), false, null);
+		return no == 1;
+	}
+        
+    public void onEvent(Event event)
+    {
+        Component comp = event.getTarget();
+        String eventName = event.getName();
+        
+        if (eventName.equals(TouchEventHelper.ON_TAP))
+        {
+        	doOnClick(comp);
+        }
+        else if(eventName.equals(Events.ON_CLICK) && !TouchEventHelper.isIgnoreClick(comp))
+        {
+            doOnClick(comp);
+        }
+        // Elaine 2008/07/24
+        else if(eventName.equals(Events.ON_DROP))
+        {
+        	DropEvent de = (DropEvent) event;
+    		Component dragged = de.getDragged();
+        	
+        	if(comp instanceof Panelchildren)
+        	{
+        		if(dragged instanceof Treerow)
+        		{
+        			Treerow treerow = (Treerow) dragged;
+        			Treeitem treeitem = (Treeitem) treerow.getParent();
+        			
+        			addItem(treeitem);
+        		}
+        	}
+        	else if(comp instanceof Image)
+        	{
+        		if(dragged instanceof A)
+        		{
+        			A btn = (A) dragged;
+        			removeLink(btn);
+        		}
+        	}
+        }
+        else if (eventName.equals(ON_ADD_TAP_EVENT_LISTENER))
+        {
+        	TouchEventHelper.addOnTapEventListener(event.getTarget(), this);
+        }
+        //
+	}
+
+	private void doOnClick(Component comp) {
+		if(comp instanceof A)
+		{
+			A btn = (A) comp;
+			
+			int menuId = 0;
+			try
+			{
+				menuId = Integer.valueOf((String)btn.getAttribute(NODE_ID_ATTR));            		
+			}
+			catch (Exception e) {
+				
+			}
+			
+			if(menuId > 0) SessionManager.getAppDesktop().onMenuSelected(menuId);
+		}
+	}
+
+	private void removeLink(A btn) {
+		String value = (String) btn.getAttribute(NODE_ID_ATTR);
+		
+		if(value != null)
+		{
+			int Node_ID = Integer.valueOf(value.toString());
+			if(barDBupdate(false, Node_ID))
+			{
+				bxFav.removeChild(btn);
+				
+				if(bxFav.getChildren().isEmpty())
+					bxFav.appendChild(lblMsg);
+				
+				bxFav.invalidate();
+			}
+		}
+	}
+
+    /**
+     * Add menu treeitem into the user favorite panel
+     * @param treeitem
+     */
+	public void addItem(Treeitem treeitem) {
+		Object value = treeitem.getValue();
+		if(value != null)
+		{
+			int Node_ID = Integer.valueOf(value.toString());
+			if(barDBupdate(true, Node_ID))
+			{
+				String label = null;
+				String image = null;
+				if (treeitem.getLabel() != null && treeitem.getLabel().trim().length() > 0)
+				{
+					label = treeitem.getLabel().trim();
+					image = treeitem.getImage();
+				}
+				else
+				{
+					A link = (A) treeitem.getTreerow().getFirstChild().getFirstChild();
+					label = link.getLabel();
+					image = link.getImage();
+				}
+				A btnFavItem = new A();
+				bxFav.appendChild(btnFavItem);
+				btnFavItem.setAttribute(NODE_ID_ATTR, String.valueOf(Node_ID));
+				btnFavItem.setLabel(label);
+				btnFavItem.setImage(image);
+				btnFavItem.setDraggable(DELETE_FAV_DROPPABLE);
+				btnFavItem.addEventListener(Events.ON_CLICK, this);
+				btnFavItem.addEventListener(Events.ON_DROP, this);				
+				btnFavItem.setSclass("menu-href");
+				if (AEnv.isTablet()) {
+					TouchEventHelper.addOnTapEventListener(btnFavItem, this);
+				}
+				bxFav.removeChild(lblMsg);        					
+				bxFav.invalidate();
+			} else {
+				if (DBException.isUniqueContraintError(CLogger.retrieveException()))
+					FDialog.error(0, this, "BookmarkExist", null);
+			}
+		}
+	}
+	
+	private String getIconFile(MTreeNode mt) {
+		if (mt.isWindow())
+			return "images/mWindow.png";
+		if (mt.isReport())
+			return "images/mReport.png";
+		if (mt.isProcess())
+			return "images/mProcess.png";
+		if (mt.isWorkFlow())
+			return "images/mWorkFlow.png";
+		return "images/mWindow.png";
+	}
+}