/******************************************************************************
 * Product: Posterita Ajax UI 												  *
 * Copyright (C) 2007 Posterita Ltd.  All Rights Reserved.                    *
 * This program is free software; you can redistribute it and/or modify it    *
 * under the terms version 2 of the GNU General Public License as published   *
 * by the Free Software Foundation. This program is distributed in the hope   *
 * that it will be useful, but WITHOUT ANY WARRANTY; without even the implied *
 * warranty of MERCHANTABILITY or FITNESS FOR A PARTICULAR PURPOSE.           *
 * See the GNU General Public License for more details.                       *
 * You should have received a copy of the GNU General Public License along    *
 * with this program; if not, write to the Free Software Foundation, Inc.,    *
 * 59 Temple Place, Suite 330, Boston, MA 02111-1307 USA.                     *
 * For the text or an alternative of this public license, you may reach us    *
 * Posterita Ltd., 3, Draper Avenue, Quatre Bornes, Mauritius                 *
 * or via info@posterita.org or http://www.posterita.org/                     *
 *****************************************************************************/

package org.adempiere.webui.desktop;

import static org.compiere.model.SystemIDs.TREE_MENUPRIMARY;

import java.io.Serializable;
import java.math.BigDecimal;
import java.util.List;
import java.util.Map;
import java.util.Properties;
import java.util.concurrent.ConcurrentHashMap;
import java.util.concurrent.ConcurrentMap;

import org.adempiere.base.event.EventManager;
import org.adempiere.base.event.IEventManager;
import org.adempiere.base.event.IEventTopics;
import org.adempiere.model.MBroadcastMessage;
import org.adempiere.util.ServerContext;
import org.adempiere.webui.ClientInfo;
import org.adempiere.webui.LayoutUtils;
import org.adempiere.webui.adwindow.ADWindow;
import org.adempiere.webui.apps.AEnv;
import org.adempiere.webui.apps.BusyDialog;
import org.adempiere.webui.apps.DesktopRunnable;
import org.adempiere.webui.apps.ProcessDialog;
import org.adempiere.webui.apps.WReport;
import org.adempiere.webui.component.Tab;
import org.adempiere.webui.component.Tabpanel;
import org.adempiere.webui.component.ToolBar;
import org.adempiere.webui.component.ToolBarButton;
import org.adempiere.webui.component.Window;
import org.adempiere.webui.event.DrillEvent;
import org.adempiere.webui.event.MenuListener;
import org.adempiere.webui.event.ZKBroadCastManager;
import org.adempiere.webui.event.ZoomEvent;
import org.adempiere.webui.panel.ADForm;
import org.adempiere.webui.panel.BroadcastMessageWindow;
import org.adempiere.webui.panel.HeaderPanel;
import org.adempiere.webui.panel.HelpController;
import org.adempiere.webui.panel.TimeoutPanel;
import org.adempiere.webui.session.SessionContextListener;
import org.adempiere.webui.session.SessionManager;
import org.adempiere.webui.theme.ThemeManager;
import org.adempiere.webui.util.IServerPushCallback;
import org.adempiere.webui.util.ServerPushTemplate;
import org.adempiere.webui.util.UserPreference;
import org.adempiere.webui.util.ZKUpdateUtil;
import org.adempiere.webui.window.FDialog;
import org.compiere.Adempiere;
import org.compiere.model.GridField;
import org.compiere.model.GridTab;
import org.compiere.model.I_AD_Preference;
import org.compiere.model.MMenu;
import org.compiere.model.MPreference;
import org.compiere.model.MQuery;
import org.compiere.model.MRole;
import org.compiere.model.MTable;
import org.compiere.model.Query;
import org.compiere.model.SystemIDs;
import org.compiere.model.X_AD_CtxHelp;
import org.compiere.util.CLogger;
import org.compiere.util.DB;
import org.compiere.util.Env;
import org.compiere.util.Msg;
import org.compiere.util.Util;
import org.compiere.util.WebUtil;
import org.idempiere.broadcast.BroadCastMsg;
import org.idempiere.broadcast.BroadCastUtil;
import org.idempiere.broadcast.BroadcastMsgUtil;
import org.osgi.service.event.EventHandler;
import org.zkoss.zk.au.out.AuScript;
import org.zkoss.zk.ui.Component;
import org.zkoss.zk.ui.Desktop;
import org.zkoss.zk.ui.Executions;
import org.zkoss.zk.ui.HtmlBasedComponent;
import org.zkoss.zk.ui.Page;
import org.zkoss.zk.ui.event.Event;
import org.zkoss.zk.ui.event.EventListener;
import org.zkoss.zk.ui.event.EventQueue;
import org.zkoss.zk.ui.event.EventQueues;
import org.zkoss.zk.ui.event.Events;
import org.zkoss.zk.ui.event.OpenEvent;
import org.zkoss.zk.ui.event.SwipeEvent;
import org.zkoss.zk.ui.metainfo.PageDefinition;
import org.zkoss.zk.ui.util.Clients;
import org.zkoss.zk.ui.util.DesktopCleanup;
import org.zkoss.zul.Anchorchildren;
import org.zkoss.zul.Anchorlayout;
import org.zkoss.zul.Borderlayout;
import org.zkoss.zul.Center;
import org.zkoss.zul.East;
import org.zkoss.zul.Image;
import org.zkoss.zul.Popup;
import org.zkoss.zul.West;

/**
 *
 * Default desktop implementation.
 * @author <a href="mailto:agramdass@gmail.com">Ashley G Ramdass</a>
 * @author <a href="mailto:hengsin@gmail.com">Low Heng Sin</a>
 * @date Mar 2, 2007
 * @version $Revision: 0.10 $
 * @author Deepak Pansheriya/Vivek - Adding support for message broadcasting
 */
public class DefaultDesktop extends TabbedDesktop implements MenuListener, Serializable, EventListener<Event>, EventHandler, DesktopCleanup
{
	private static final String POPUP_OPEN_ATTR = "popup.open";

	private static final String HOME_TAB_RENDER_ATTR = "homeTab.render";

	/**
	 * 
	 */
	private static final long serialVersionUID = 7189914859100400758L;

	private static final String IMAGES_UPARROW_PNG = "images/collapse-header.png";

	private static final String IMAGES_DOWNARROW_PNG = "images/expand-header.png";
	
	private static final String IMAGES_CONTEXT_HELP_PNG = "images/Help16.png";
	
	private static final String IMAGES_THREELINE_MENU_PNG = "images/threelines.png";

	@SuppressWarnings("unused")
	private static final CLogger logger = CLogger.getCLogger(DefaultDesktop.class);

	private Borderlayout layout;

	private int noOfNotice;

	private int noOfRequest;

	private int noOfWorkflow;

	private int noOfUnprocessed;

	private Tabpanel homeTab;

	private DashboardController dashboardController, sideController;
	
	private HeaderPanel pnlHead;
	
	private Desktop m_desktop = null;
	
	private HelpController helpController;

	private ToolBarButton max;
	
	private ToolBarButton contextHelp;
	
	private ToolBarButton showHeader;

	private Component headerContainer;

	private Window headerPopup;

	private Image logo;

	private boolean mobile;

	private Popup eastPopup;
	
	private Popup westPopup;
	
	private ToolBarButton westBtn;

    public DefaultDesktop()
    {
    	super();
    	dashboardController = new DashboardController();
    	sideController = new DashboardController();
    	helpController = new HelpController();
    	
    	m_desktop = AEnv.getDesktop();
    	m_desktop.addListener(this);
    	//subscribing to broadcast event
    	bindEventManager();
    	ZKBroadCastManager.getBroadCastMgr();
    	
    	EventQueue<Event> queue = EventQueues.lookup(ACTIVITIES_EVENT_QUEUE, true);
    	queue.subscribe(this);
    }

    @SuppressWarnings("serial")
	protected Component doCreatePart(Component parent)
    {
    	PageDefinition pagedef = Executions.getCurrent().getPageDefinition(ThemeManager.getThemeResource("zul/desktop/desktop.zul"));
    	Component page = Executions.createComponents(pagedef, parent, null);
    	layout = (Borderlayout) page.getFellow("layout");
    	headerContainer = page.getFellow("northBody");
    	pnlHead = (HeaderPanel) headerContainer.getFellow("header");
        
        layout.addEventListener("onZoom", this);
        layout.addEventListener(DrillEvent.ON_DRILL_DOWN, this);

        West w = layout.getWest();
        w.addEventListener(Events.ON_OPEN, new EventListener<Event>() {
			@Override
			public void onEvent(Event event) throws Exception {
				OpenEvent oe = (OpenEvent) event;
				updateMenuCollapsedPreference(!oe.isOpen());				
			}			
		});
        w.addEventListener(Events.ON_SWIPE, new EventListener<SwipeEvent>() {

			@Override
			public void onEvent(SwipeEvent event) throws Exception {
				if ("left".equals(event.getSwipeDirection())) {
					West w = (West) event.getTarget();
					if (w.isOpen()) {
						w.setOpen(false);
						LayoutUtils.addSclass("slide", w);
						updateMenuCollapsedPreference(true);
					}
				}
			}
		});
        
        w.addEventListener(Events.ON_SIZE, new EventListener<Event>() {

        	@Override
        	public void onEvent(Event event) throws Exception {
        			West west = (West) event.getTarget();
        			updateSideControllerWidthPreference(west.getWidth());      
        	}
        });
        
        UserPreference pref = SessionManager.getSessionApplication().getUserPreference();
        boolean menuCollapsed= pref.isPropertyBool(UserPreference.P_MENU_COLLAPSED);
        w.setOpen(!menuCollapsed);
        if (!w.isOpen())
        	LayoutUtils.addSclass("slide", w);
        
        mobile = ClientInfo.isMobile();
    	w.setCollapsible(true);
    	LayoutUtils.addSlideSclass(w);

        if (mobile) {
        	w.setOpen(false);
        }

        East e = layout.getEast();
        e.addEventListener(Events.ON_OPEN, new EventListener<Event>() {
			@Override
			public void onEvent(Event event) throws Exception {
				OpenEvent oe = (OpenEvent) event;
				updateHelpCollapsedPreference(!oe.isOpen());
				HtmlBasedComponent comp = windowContainer.getComponent();
				if (comp != null) {
					contextHelp.setVisible(!oe.isOpen());
					if (!oe.isOpen())
						layout.getEast().setVisible(false);
				}
			}
		});

        e.addEventListener(Events.ON_SWIPE, new EventListener<SwipeEvent>() {

			@Override
			public void onEvent(SwipeEvent event) throws Exception {
				if ("right".equals(event.getSwipeDirection())) {
					East e = (East) event.getTarget();
					if (e.isOpen()) {
						e.setOpen(false);
						LayoutUtils.addSclass("slide", e);
						updateHelpCollapsedPreference(true);
					}
				}
			}
		});

        e.addEventListener(Events.ON_SIZE, new EventListener<Event>() {

        	@Override
        	public void onEvent(Event event) throws Exception {
        			East east = (East) event.getTarget();
        			updateHelpWidthPreference(east.getWidth());      
        	}
        });
        
        String westWidth = getWestWidthPreference();        
        String eastWidth = getEastWidthPreference();

        //Set preference width
        if( westWidth != null || eastWidth != null ){
        	
        	//If both panels have prefered size check that the sum is not bigger than the browser
        	if( westWidth != null && eastWidth != null ){
            	ClientInfo browserInfo = getClientInfo();
        		int browserWidth = browserInfo.desktopWidth;
        		int wWidth = Integer.valueOf(westWidth.replace("px", ""));
        		int eWidth = Integer.valueOf(eastWidth.replace("px", ""));
        		
        		if( eWidth + wWidth <= browserWidth ){
        			ZKUpdateUtil.setWidth(w, westWidth);
        			ZKUpdateUtil.setWidth(e, eastWidth);
        		}
        		
        	}
        	else if ( westWidth != null )
            	ZKUpdateUtil.setWidth(w, westWidth);

        	else if ( eastWidth != null )
            	ZKUpdateUtil.setWidth(e, eastWidth);
        }
                
        boolean helpCollapsed= pref.isPropertyBool(UserPreference.P_HELP_COLLAPSED);
        e.setVisible(!helpCollapsed);
                
        helpController.render(e, this);

        if (mobile) {
        	e.setVisible(false);
        	e.setOpen(false);
        	Component content = e.getFirstChild();
        	eastPopup = new Popup();
        	ToolBarButton btn = new ToolBarButton();
        	btn.setIconSclass("z-icon-remove");
        	btn.addEventListener(Events.ON_CLICK, evt -> eastPopup.close());
        	eastPopup.appendChild(btn);
        	btn.setStyle("position: absolute; top: 4px; right: 4px; padding: 2px 6px;");
        	eastPopup.setStyle("padding-top: 20px;");
        	eastPopup.appendChild(content);
        	eastPopup.setPage(getComponent().getPage());
        	eastPopup.setHeight("100%");        	
        	helpController.setupFieldTooltip();
        	
        	westPopup = new Popup();        	
        	westPopup.setStyle("padding-top: 10px;");
        	westPopup.setPage(getComponent().getPage());
        	westPopup.setHeight("100%");        	
        	westPopup.addEventListener(Events.ON_OPEN, (OpenEvent oe) -> {
        		if (oe.isOpen()) {
        			westPopup.setAttribute(POPUP_OPEN_ATTR, Boolean.TRUE);
        		} else {
        			westPopup.removeAttribute(POPUP_OPEN_ATTR);
        		}
        	});
        }

        Center windowArea = layout.getCenter();

        windowContainer.createPart(windowArea);

        homeTab = new Tabpanel();
        windowContainer.addWindow(homeTab, Util.cleanAmp(Msg.getMsg(Env.getCtx(), "Home")), false, null);
        homeTab.getLinkedTab().setSclass("desktop-hometab");
        ((Tab)homeTab.getLinkedTab()).setDisableDraggDrop(true);
        homeTab.setSclass("desktop-home-tabpanel");
        BusyDialog busyDialog = new BusyDialog();
        busyDialog.setShadow(false);
        homeTab.appendChild(busyDialog);
        
        // register as 0
        registerWindow(homeTab);
        
        BroadcastMessageWindow messageWindow = new BroadcastMessageWindow(pnlHead);
        BroadcastMsgUtil.showPendingMessage(Env.getAD_User_ID(Env.getCtx()), messageWindow);
        
        if (!layout.getDesktop().isServerPushEnabled())
    	{
    		layout.getDesktop().enableServerPush(true);
    	}

        Runnable runnable = new Runnable() {
			public void run() {
				try {
					Thread.sleep(100);
				} catch (InterruptedException e) {}

				IServerPushCallback callback = new IServerPushCallback() {
					public void updateUI() {
						Properties ctx = (Properties)layout.getDesktop().getSession().getAttribute(SessionContextListener.SESSION_CTX);
						try {
							ServerContext.setCurrentInstance(ctx);
							renderHomeTab();
							automaticOpen(ctx);
						} finally {
							ServerContext.dispose();
						}
					}
				};
				ServerPushTemplate template = new ServerPushTemplate(layout.getDesktop());
				template.executeAsync(callback);
			}
		};

		Adempiere.getThreadPoolExecutor().submit(new DesktopRunnable(runnable,layout.getDesktop()));

		ToolBar toolbar = windowContainer.getToobar();
      
		if (!mobile) {
	        showHeader = new ToolBarButton() {
				@Override
				public void onPageDetached(Page page) {
					super.onPageDetached(page);
					if (DefaultDesktop.this.headerPopup != null) {
						DefaultDesktop.this.headerPopup.setPage(null);
					}
				}
	        	
	        };
	        toolbar.appendChild(showHeader);
	        showHeader.setImage(ThemeManager.getThemeResource(IMAGES_THREELINE_MENU_PNG));
	        showHeader.addEventListener(Events.ON_CLICK, this);
	        showHeader.setSclass("window-container-toolbar-btn");
	        showHeader.setStyle("cursor: pointer; border: 1px solid transparent; padding: 2px;");
	        showHeader.setVisible(false);
	        
	        max = new ToolBarButton();
	        toolbar.appendChild(max);
	        max.setImage(ThemeManager.getThemeResource(IMAGES_UPARROW_PNG));
	        max.addEventListener(Events.ON_CLICK, this);
	        max.setSclass("window-container-toolbar-btn");
	        max.setStyle("cursor: pointer; border: 1px solid transparent; padding: 2px;");
		}
        
        contextHelp = new ToolBarButton();
        toolbar.appendChild(contextHelp);
        contextHelp.setImage(ThemeManager.getThemeResource(IMAGES_CONTEXT_HELP_PNG));
        contextHelp.addEventListener(Events.ON_CLICK, this);
        contextHelp.setSclass("window-container-toolbar-btn context-help-btn");
        contextHelp.setStyle("cursor: pointer; border: 1px solid transparent; padding: 2px;");
        contextHelp.setTooltiptext(Util.cleanAmp(Msg.getElement(Env.getCtx(), "AD_CtxHelp_ID")));
        contextHelp.setVisible(!e.isVisible());
        
        if (!mobile) {
	        boolean headerCollapsed= pref.isPropertyBool(UserPreference.P_HEADER_COLLAPSED);
	        if (headerCollapsed) {
	        	collapseHeader();
	        }
        }
        
        if (mobile) {
	        westBtn = new ToolBarButton();
	        westBtn.setImage(ThemeManager.getThemeResource(IMAGES_THREELINE_MENU_PNG));
	        westBtn.addEventListener(Events.ON_CLICK, this);
	        westBtn.setSclass("window-container-toolbar-btn");
	        westBtn.setStyle("cursor: pointer; padding: 0px; margin: 0px;");
        }
        
        return layout;
    }

    private String getWestWidthPreference() {
    	
    	String width = Env.getPreference(Env.getCtx(), 0, "SideController.Width", false);
    	
    	if( (! Util.isEmpty(width)) ){
        	ClientInfo browserInfo = getClientInfo();
    		int browserWidth = browserInfo.desktopWidth;
    		int prefWidth = Integer.valueOf(width.replace("px", ""));
    		
    		if( prefWidth <= browserWidth )
    			return width;
    	}

		return null;
	}

	protected void updateSideControllerWidthPreference(String width) {

    	if( width != null ){
        	Query query = new Query(Env.getCtx(), 
        			MTable.get(Env.getCtx(), I_AD_Preference.Table_ID), 
        			" Attribute=? AND AD_User_ID=? AND AD_Process_ID IS NULL AND PreferenceFor = 'W'",
        			null);

        	int userId = Env.getAD_User_ID(Env.getCtx());
        	MPreference preference = query.setOnlyActiveRecords(true)
        			.setApplyAccessFilter(true)
        			.setParameters("SideController.Width", userId)
        			.first();
        	
        	if ( preference == null || preference.getAD_Preference_ID() <= 0 ) {
        		
        		preference = new MPreference(Env.getCtx(), 0, null);
        		preference.set_ValueOfColumn("AD_User_ID", userId); // required set_Value for System=0 user
        		preference.setAttribute("SideController.Width");
        	}
        	preference.setValue(width);
        	preference.saveEx();

    	}
		
	}

	private String getEastWidthPreference() {
    	
    	String width = Env.getPreference(Env.getCtx(), 0, "HelpController.Width", false);
    	
    	if( (! Util.isEmpty(width)) ){
        	ClientInfo browserInfo = getClientInfo();
    		int browserWidth = browserInfo.desktopWidth;
    		int prefWidth = Integer.valueOf(width.replace("px", ""));
    		
    		if( prefWidth <=  browserWidth )
    			return width;
    	}

		return null;
	}

	protected void updateHelpWidthPreference(String width) {
    	
    	if( width != null ){
        	Query query = new Query(Env.getCtx(), 
        			MTable.get(Env.getCtx(), I_AD_Preference.Table_ID), 
        			" Attribute=? AND AD_User_ID=? AND AD_Process_ID IS NULL AND PreferenceFor = 'W'",
        			null);

        	int userId = Env.getAD_User_ID(Env.getCtx());
        	MPreference preference = query.setOnlyActiveRecords(true)
        			.setApplyAccessFilter(true)
        			.setParameters("HelpController.Width", userId)
        			.first();
        	
        	if ( preference == null || preference.getAD_Preference_ID() <= 0 ) {
        		
        		preference = new MPreference(Env.getCtx(), 0, null);
        		preference.set_ValueOfColumn("AD_User_ID", userId); // required set_Value for System=0 user
        		preference.setAttribute("HelpController.Width");
        	}
        	preference.setValue(width);
        	preference.saveEx();
    	}

    }

	private void updateMenuCollapsedPreference(boolean collapsed) {
		UserPreference pref = SessionManager.getSessionApplication().getUserPreference();
		pref.setProperty(UserPreference.P_MENU_COLLAPSED, collapsed);
		pref.savePreference();
	}
    
	private void updateHelpCollapsedPreference(boolean collapsed) {
		UserPreference pref = SessionManager.getSessionApplication().getUserPreference();
		pref.setProperty(UserPreference.P_HELP_COLLAPSED, collapsed);
		pref.savePreference();
	}
	
	private void updateHeaderCollapsedPreference(boolean collapsed) {
		UserPreference pref = SessionManager.getSessionApplication().getUserPreference();
		pref.setProperty(UserPreference.P_HEADER_COLLAPSED, collapsed);
		pref.savePreference();
	}

	public void renderHomeTab()
	{		
		homeTab.getChildren().clear();		

		dashboardController.render(homeTab, this, true);
		
		homeTab.setAttribute(HOME_TAB_RENDER_ATTR, Boolean.TRUE);
	
		West w = layout.getWest();
		Component side = null;
		if (mobile)
		{
			westPopup.getChildren().clear();			
			side = westPopup;
			w.setVisible(false);	
			if (westBtn.getParent() == null)
			{
				Component menuSearchPanel = pnlHead.getFellow("menuLookup");
				menuSearchPanel.getParent().insertBefore(westBtn, menuSearchPanel);				
			}
        	setSidePopupWidth(westPopup);
        	setSidePopupWidth(eastPopup);
		}
		else
		{
			w.getChildren().clear();
			side = w;
		}
		sideController.render(side, this, false);
		if (mobile)
		{
			ToolBarButton btn = new ToolBarButton();
        	btn.setIconSclass("z-icon-remove");
        	btn.addEventListener(Events.ON_CLICK, evt -> {
        		westPopup.close();
        		westPopup.removeAttribute(POPUP_OPEN_ATTR);
        	});
        	westPopup.appendChild(btn);
        	btn.setStyle("position: absolute; top: 4px; right: 4px; padding: 2px 6px;");
		}
		logo = pnlHead.getLogo();
		if (mobile && logo != null)
		{
			Anchorchildren ac = new Anchorchildren();
			ac.appendChild(logo);
			ac.setStyle("padding: 4px;");
			Anchorlayout layout = (Anchorlayout) side.getFirstChild();
			layout.insertBefore(ac, layout.getFirstChild());
		}
		
		if (mobile)
		{
			pnlHead.invalidate();
		}
	}

	protected void setSidePopupWidth(Popup popup) {
		if (ClientInfo.minWidth(ClientInfo.LARGE_WIDTH))
			popup.setWidth("30%");
		else if (ClientInfo.minWidth(ClientInfo.MEDIUM_WIDTH))
			popup.setWidth("40%");
		else if (ClientInfo.minWidth(ClientInfo.SMALL_WIDTH))
			popup.setWidth("50%");
		else if (ClientInfo.minWidth(ClientInfo.EXTRA_SMALL_WIDTH))
			popup.setWidth("60%");
		else if (ClientInfo.minWidth(400))
			popup.setWidth("70%");
		else
			popup.setWidth("80%");
	}

	public void onEvent(Event event)
    {
        Component comp = event.getTarget();
        String eventName = event.getName();

        if(eventName.equals(Events.ON_CLICK))
        {
        	if (comp == max)
        	{
        		if (layout.getNorth().isVisible())
        		{
        			collapseHeader();
        		}
        		else
        		{
        			restoreHeader();
        		}
        	}
        	else if (comp == showHeader)
        	{        		
    			showHeader.setPressed(true);
    			if (pnlHead.getParent() != headerPopup)
    				headerPopup.appendChild(pnlHead);        			
    			LayoutUtils.openPopupWindow(showHeader, headerPopup, "after_start");        			
        	}
        	else if (comp == contextHelp)
        	{
        		if (mobile && eastPopup != null)
        		{
        			eastPopup.open(layout.getCenter(), "overlap_end");
        		}
        		else
        		{
	        		layout.getEast().setVisible(true);
	        		layout.getEast().setOpen(true);
	        		LayoutUtils.removeSclass("slide", layout.getEast());
	        		contextHelp.setVisible(false);
	        		updateHelpCollapsedPreference(false);
        		}
        	}
        	else if (comp == westBtn)
        	{
        		westPopup.open(layout.getNorth(), "overlap_start");
        		westPopup.setAttribute(POPUP_OPEN_ATTR, Boolean.TRUE);
        	}
        	else if(comp instanceof ToolBarButton)
            {
            	ToolBarButton btn = (ToolBarButton) comp;

            	if (btn.getAttribute("AD_Menu_ID") != null)
            	{
	            	int menuId = (Integer)btn.getAttribute("AD_Menu_ID");
	            	if(menuId > 0) onMenuSelected(menuId);
            	}
            }
        }
        else if (eventName.equals(ON_ACTIVITIES_CHANGED_EVENT))
        {
        	@SuppressWarnings("unchecked")
			Map<String, Object> map = (Map<String, Object>) event.getData();
        	Integer notice = (Integer) map.get("notice");
        	Integer request = (Integer) map.get("request");
        	Integer workflow = (Integer) map.get("workflow");
        	Integer unprocessed = (Integer) map.get("unprocessed");
        	boolean change = false;
        	if (notice != null && notice.intValue() != noOfNotice) 
        	{
        		noOfNotice = notice.intValue(); change = true;
        	}
        	if (request != null && request.intValue() != noOfRequest) 
        	{
        		noOfRequest = request.intValue(); change = true;
        	}		
        	if (workflow != null && workflow.intValue() != noOfWorkflow) 
        	{
        		noOfWorkflow = workflow.intValue(); change = true;
        	}
        	if (unprocessed != null && unprocessed.intValue() != noOfUnprocessed) 
        	{
        		noOfUnprocessed = unprocessed.intValue(); change = true;
        	}
        	if (change)
        		updateUI();
        }
        else if (event instanceof ZoomEvent) 
		{
        	Clients.clearBusy();
			ZoomEvent ze = (ZoomEvent) event;
			if (ze.getData() != null && ze.getData() instanceof MQuery) {
				AEnv.zoom((MQuery) ze.getData());
			}
		}
		
        else if (event instanceof DrillEvent)
		{
        	Clients.clearBusy();
			DrillEvent de = (DrillEvent) event;
			if (de.getData() != null && de.getData() instanceof MQuery) {
				MQuery query = (MQuery) de.getData();
				executeDrill(query);
			}
		}
    }

	protected void restoreHeader() {
		layout.getNorth().setVisible(true);
		max.setImage(ThemeManager.getThemeResource(IMAGES_UPARROW_PNG));
		showHeader.setVisible(false);
		pnlHead.detach();
		headerContainer.appendChild(pnlHead);
		Clients.resize(pnlHead);
		updateHeaderCollapsedPreference(false);
	}

	protected void collapseHeader() {
		layout.getNorth().setVisible(false);
		max.setImage(ThemeManager.getThemeResource(IMAGES_DOWNARROW_PNG));
		showHeader.setVisible(true);
		pnlHead.detach();
		if (headerPopup == null) 
		{
			headerPopup = new Window(); 
			headerPopup.setSclass("desktop-header-popup");
			ZKUpdateUtil.setVflex(headerPopup, "true");
			headerPopup.setVisible(false);
			headerPopup.addEventListener(Events.ON_OPEN, new EventListener<OpenEvent>() {
				@Override
				public void onEvent(OpenEvent event) throws Exception {
					if (!event.isOpen()) {
						if (showHeader.isPressed())
							showHeader.setPressed(false);
					}
				}
			});            			
		}
		headerPopup.appendChild(pnlHead);
		updateHeaderCollapsedPreference(true);
	}

	/**
	 * 	Execute Drill to Query
	 * 	@param query query
	 */
   	private void executeDrill (MQuery query)
	{
		int AD_Table_ID = MTable.getTable_ID(query.getTableName());
		if (!MRole.getDefault().isCanReport(AD_Table_ID))
		{
			FDialog.error(0, null, "AccessCannotReport", query.getTableName());
			return;
		}
		if (AD_Table_ID != 0)
			new WReport(AD_Table_ID, query);		
	}	//	executeDrill
   	
	/**
	 *
	 * @param page
	 */
	public void setPage(Page page) {
		if (this.page != page) {
			layout.setPage(page);
			this.page = page;
			
			if (dashboardController != null) {
				dashboardController.onSetPage(page, layout.getDesktop());
			}
			
			if (sideController != null) {
				sideController.onSetPage(page, layout.getDesktop());
			}
		}
	}

	/**
	 * Get the root component
	 * @return Component
	 */
	public Component getComponent() {
		return layout;
	}

	public void logout() {
		unbindEventManager();
		if (dashboardController != null) {
			dashboardController.onLogOut();
			dashboardController = null;
		}
		
		if (sideController != null) {
			sideController.onLogOut();
			sideController = null;
		}
		layout.detach();
		layout = null;
		pnlHead = null;
		max = null;
		m_desktop = null;
	}

	public void updateUI() {
		int total = noOfNotice + noOfRequest + noOfWorkflow + noOfUnprocessed;
		windowContainer.setTabTitle(0, Util.cleanAmp(Msg.getMsg(Env.getCtx(), "Home"))
				+ " (" + total + ")",
				Msg.translate(Env.getCtx(), "AD_Note_ID") + " : " + noOfNotice
				+ ", " + Msg.translate(Env.getCtx(), "R_Request_ID") + " : " + noOfRequest
				+ ", " + Util.cleanAmp(Msg.getMsg (Env.getCtx(), "WorkflowActivities")) + " : " + noOfWorkflow
				+ (noOfUnprocessed>0 ? ", " + Msg.getMsg (Env.getCtx(), "UnprocessedDocs") + " : " + noOfUnprocessed : "")
				);
	}

	//use _docClick undocumented api. need verification after major zk release update
	private final static String autoHideMenuScript = "try{var w=zk.Widget.$('#{0}');var t=zk.Widget.$('#{1}');" +
			"var e=new Object;e.target=t;w._docClick(e);}catch(error){}";
	
	private void autoHideMenu() {
		if (mobile) {
			if (westPopup.getAttribute(POPUP_OPEN_ATTR) != null) {
				westPopup.close();
				westPopup.removeAttribute(POPUP_OPEN_ATTR);
			}
			pnlHead.closeSearchPopup();
				
		} else if (layout.getWest().isCollapsible() && !layout.getWest().isOpen())
		{
			String id = layout.getWest().getUuid();
			Tab tab = windowContainer.getSelectedTab();
			if (tab != null) {
				String tabId = tab.getUuid();
				String script = autoHideMenuScript.replace("{0}", id);
				script = script.replace("{1}", tabId);
				AuScript aus = new AuScript(layout.getWest(), script);
				Clients.response("autoHideWest", aus);
			}			
		}
	}

	@Override
	protected void preOpenNewTab()
	{
		autoHideMenu();
	}

	//Implementation for Broadcast message
	/**
	 * @param eventManager
	 */
	public void bindEventManager() {
		EventManager.getInstance().register(IEventTopics.BROADCAST_MESSAGE, this);
	}

	/**
	 * @param eventManager
	 */
	public void unbindEventManager() {
		EventManager.getInstance().unregister(this);
	}
	
	@Override
	public void handleEvent(final org.osgi.service.event.Event event) {
		String eventName = event.getTopic();
		if (eventName.equals(IEventTopics.BROADCAST_MESSAGE)) {
			EventListener<Event> listner = new EventListener<Event>() {

				@Override
				public void onEvent(Event event) throws Exception {
					BroadCastMsg msg = (BroadCastMsg) event.getData();
					

					switch (msg.getEventId()) {
					case BroadCastUtil.EVENT_TEST_BROADCAST_MESSAGE:
						MBroadcastMessage mbMessage = MBroadcastMessage.get(
								Env.getCtx(), msg.getIntData());
						String currSession = Integer
								.toString(Env.getContextAsInt(Env.getCtx(),
										"AD_Session_ID"));
						if (currSession.equals(msg.getTarget())) {
							BroadcastMessageWindow testMessageWindow = new BroadcastMessageWindow(
										pnlHead);
							testMessageWindow.appendMessage(mbMessage, true);
							testMessageWindow = null;

						}
						break;
					case BroadCastUtil.EVENT_BROADCAST_MESSAGE:
						mbMessage = MBroadcastMessage.get(
								Env.getCtx(), msg.getIntData());
						if (mbMessage.isValidUserforMessage()) {
							
							BroadcastMessageWindow messageWindow = new BroadcastMessageWindow(
										pnlHead);
							messageWindow.appendMessage(mbMessage, false);
						}
						break;
					case BroadCastUtil.EVENT_SESSION_TIMEOUT:

						currSession = Integer.toString(Env.getContextAsInt(
								Env.getCtx(), "AD_Session_ID"));
						if (currSession.equalsIgnoreCase(msg.getTarget())) {
							new TimeoutPanel(pnlHead, msg.getIntData());
						}

						break;
					case BroadCastUtil.EVENT_SESSION_ONNODE_TIMEOUT:

						currSession = WebUtil.getServerName();

						if (currSession.equalsIgnoreCase(msg.getTarget())) {
							new TimeoutPanel(pnlHead, msg.getIntData());
						}

					}

				}

			};

			Executions.schedule(m_desktop, listner, new Event("OnBroadcast",
					null, event.getProperty(IEventManager.EVENT_DATA)));

		}
	}

	@Override
	public void cleanup(Desktop desktop) throws Exception {
		unbindEventManager();
	}

	@Override
	public void updateHelpContext(String ctxType, int recordId) {
		// don't show context for SetupWizard Form, is managed internally using wf and node ctxhelp
		if (recordId == SystemIDs.FORM_SETUP_WIZARD && X_AD_CtxHelp.CTXTYPE_Form.equals(ctxType))
			return;

		Clients.response(new AuScript("zWatch.fire('onFieldTooltip', this);"));
		helpController.renderCtxHelp(ctxType, recordId);
		
		GridTab gridTab = null;
		Component window = getActiveWindow();
		ADWindow adwindow = ADWindow.findADWindow(window);
		if (adwindow != null) {
			gridTab = adwindow.getADWindowContent().getActiveGridTab();
		}
		updateHelpQuickInfo(gridTab);
	}

	@Override
	public void updateHelpTooltip(GridField gridField) {
		helpController.renderToolTip(gridField);
	}

	@Override
	public void updateHelpTooltip(String hdr, String  desc, String help, String otherContent) {		
		helpController.renderToolTip(hdr, desc, help, otherContent);
	}

	@Override
	public void updateHelpQuickInfo(GridTab gridTab) {
		helpController.renderQuickInfo(gridTab);
	}

	@Override
	public ProcessDialog openProcessDialog(int processId, boolean soTrx) {
		ProcessDialog pd = super.openProcessDialog(processId, soTrx);
		updateHelpContext(X_AD_CtxHelp.CTXTYPE_Process, processId);
		return pd;
	}

	@Override
	public ADForm openForm(int formId) {
		ADForm form = super.openForm(formId);
		updateHelpContext(X_AD_CtxHelp.CTXTYPE_Form, formId);
		return form;
	}

	@Override
	public void openInfo(int infoId) {
		super.openInfo(infoId);
		updateHelpContext(X_AD_CtxHelp.CTXTYPE_Info, infoId);
	}

	@Override
	public void openWorkflow(int workflow_ID) {
		super.openWorkflow(workflow_ID);
		updateHelpContext(X_AD_CtxHelp.CTXTYPE_Workflow, workflow_ID);
	}

	@Override
	public void openTask(int taskId) {
		super.openTask(taskId);
		updateHelpContext(X_AD_CtxHelp.CTXTYPE_Task, taskId);
	}

    public boolean isPendingWindow() {
        List<Object> windows = getWindows();
        if (windows != null) {
        	for (int idx = 0; idx < windows.size(); idx++) {
                Object ad = windows.get(idx);
                if (ad != null && ad instanceof ADWindow && ((ADWindow)ad).getADWindowContent() != null) {
                	if ( ((ADWindow)ad).getADWindowContent().isPendingChanges()) {
                		return true;
                	}
                }
        	}
        }
        return false;
    }

	@Override
	public void onMenuSelected(int menuId) {
		super.onMenuSelected(menuId);
		if (showHeader != null && showHeader.isVisible()) {
			//ensure header popup is close
			String script = "var w=zk.Widget.$('#" + layout.getUuid()+"'); " +
					"zWatch.fire('onFloatUp', w);";
			Clients.response(new AuScript(script));
		} 
	}

	int getMenuID()
	{
		int AD_Role_ID = Env.getAD_Role_ID(Env.getCtx());
		int AD_Tree_ID = DB.getSQLValue(null,
				"SELECT COALESCE(r.AD_Tree_Menu_ID, ci.AD_Tree_Menu_ID)" 
						+ "FROM AD_ClientInfo ci" 
						+ " INNER JOIN AD_Role r ON (ci.AD_Client_ID=r.AD_Client_ID) "
						+ "WHERE AD_Role_ID=?", AD_Role_ID);
		if (AD_Tree_ID <= 0)
			AD_Tree_ID = TREE_MENUPRIMARY;	//	Menu

		return AD_Tree_ID;
	}
	private void automaticOpen(Properties ctx) {
		if (isActionURL())  // IDEMPIERE-2334 vs IDEMPIERE-3000 - do not open windows when coming from an action URL
			return;

		StringBuilder sql = new StringBuilder("SELECT m.Action, COALESCE(m.AD_Window_ID, m.AD_Process_ID, m.AD_Form_ID, m.AD_Workflow_ID, m.AD_Task_ID, AD_InfoWindow_ID) ")
		.append(" FROM AD_TreeBar tb")
		.append(" INNER JOIN AD_Menu m ON (tb.Node_ID = m.AD_Menu_ID)")
		.append(" WHERE tb.AD_Tree_ID = ").append(getMenuID())
		.append(" AND tb.AD_User_ID = ").append(Env.getAD_User_ID(ctx))
		.append(" AND tb.IsActive = 'Y' AND tb.LoginOpenSeqNo > 0")
		.append(" ORDER BY tb.LoginOpenSeqNo");

		List<List<Object>> rows = DB.getSQLArrayObjectsEx(null, sql.toString());
		if (rows != null && rows.size() > 0) {
			for (List<Object> row : rows) {

				String action = (String) row.get(0);
				int recordID = ((BigDecimal) row.get(1)).intValue();

				if (action.equals(MMenu.ACTION_Form)) {
					Boolean access = MRole.getDefault().getFormAccess(recordID);
					if (access != null && access)
						SessionManager.getAppDesktop().openForm(recordID);
				}
				else if (action.equals(MMenu.ACTION_Info)) {
					Boolean access = MRole.getDefault().getInfoAccess(recordID);
					if (access != null && access)
						SessionManager.getAppDesktop().openInfo(recordID);
				}
				else if (action.equals(MMenu.ACTION_Process) || action.equals(MMenu.ACTION_Report)) {
					Boolean access = MRole.getDefault().getProcessAccess(recordID);
					if (access != null && access)
						SessionManager.getAppDesktop().openProcessDialog(recordID, DB.getSQLValueStringEx(null, "SELECT IsSOTrx FROM AD_Menu WHERE AD_Menu_ID = ?", recordID).equals("Y"));
				}
				else if (action.equals(MMenu.ACTION_Task)) {
					Boolean access = MRole.getDefault().getTaskAccess(recordID);
					if (access != null && access)
						SessionManager.getAppDesktop().openTask(recordID);
				}
				else if (action.equals(MMenu.ACTION_Window)) {
					Boolean access = MRole.getDefault().getWindowAccess(recordID);
					if (access != null && access)
						SessionManager.getAppDesktop().openWindow(recordID, null);
				}
				else if (action.equals(MMenu.ACTION_WorkFlow)) {
					Boolean access = MRole.getDefault().getWorkflowAccess(recordID);
					if (access != null && access)
						SessionManager.getAppDesktop().openWorkflow(recordID);
				}
			}
		}
	}

<<<<<<< HEAD
	@Override
	public void setClientInfo(ClientInfo clientInfo) {
		super.setClientInfo(clientInfo);
		if (clientInfo.tablet) {
			if (homeTab != null && homeTab.getAttribute(HOME_TAB_RENDER_ATTR) != null) {
				dashboardController.updateLayout(clientInfo);
				updateSideLayout();
			}
		}
	}

	private void updateSideLayout() {
		if (westPopup != null && westPopup.getChildren().size() > 1)
			setSidePopupWidth(westPopup);
		if (eastPopup != null && eastPopup.getChildren().size() > 1)
			setSidePopupWidth(eastPopup);
	}  
=======
    private boolean isActionURL() {
		ConcurrentMap<String, String[]> parameters = new ConcurrentHashMap<String, String[]>(Executions.getCurrent().getParameterMap());
    	String action = "";
    	if (parameters != null) {
        	String[] strs = parameters.get("Action");
        	if (strs != null && strs.length == 1 && strs[0] != null)
        		action = strs[0];
    	}
		return ! Util.isEmpty(action);
    }

>>>>>>> 5dbdbc93
}<|MERGE_RESOLUTION|>--- conflicted
+++ resolved
@@ -1117,7 +1117,6 @@
 		}
 	}
 
-<<<<<<< HEAD
 	@Override
 	public void setClientInfo(ClientInfo clientInfo) {
 		super.setClientInfo(clientInfo);
@@ -1135,7 +1134,7 @@
 		if (eastPopup != null && eastPopup.getChildren().size() > 1)
 			setSidePopupWidth(eastPopup);
 	}  
-=======
+
     private boolean isActionURL() {
 		ConcurrentMap<String, String[]> parameters = new ConcurrentHashMap<String, String[]>(Executions.getCurrent().getParameterMap());
     	String action = "";
@@ -1147,5 +1146,4 @@
 		return ! Util.isEmpty(action);
     }
 
->>>>>>> 5dbdbc93
 }