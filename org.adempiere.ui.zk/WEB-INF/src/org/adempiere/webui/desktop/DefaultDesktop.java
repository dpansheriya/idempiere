--- conflicted
+++ resolved
@@ -104,11 +104,7 @@
 	/**
 	 * 
 	 */
-<<<<<<< HEAD
 	private static final long serialVersionUID = -7495898481342426458L;
-=======
-	private static final long serialVersionUID = -3578277408025379219L;
->>>>>>> 2dbc965b
 
 	private static final String IMAGES_UPARROW_PNG = "images/collapse-header.png";
 
