/******************************************************************************
 * Product: Posterita Ajax UI 												  *
 * Copyright (C) 2007 Posterita Ltd.  All Rights Reserved.                    *
 * This program is free software; you can redistribute it and/or modify it    *
 * under the terms version 2 of the GNU General Public License as published   *
 * by the Free Software Foundation. This program is distributed in the hope   *
 * that it will be useful, but WITHOUT ANY WARRANTY; without even the implied *
 * warranty of MERCHANTABILITY or FITNESS FOR A PARTICULAR PURPOSE.           *
 * See the GNU General Public License for more details.                       *
 * You should have received a copy of the GNU General Public License along    *
 * with this program; if not, write to the Free Software Foundation, Inc.,    *
 * 59 Temple Place, Suite 330, Boston, MA 02111-1307 USA.                     *
 * For the text or an alternative of this public license, you may reach us    *
 * Posterita Ltd., 3, Draper Avenue, Quatre Bornes, Mauritius                 *
 * or via info@posterita.org or http://www.posterita.org/                     *
 *****************************************************************************/

package org.adempiere.webui.editor;

import java.awt.Color;
import java.beans.PropertyChangeEvent;
import java.beans.PropertyChangeListener;
import java.util.ArrayList;

import org.adempiere.webui.AdempiereWebUI;
import org.adempiere.webui.LayoutUtils;
import org.adempiere.webui.component.Bandbox;
import org.adempiere.webui.component.Button;
import org.adempiere.webui.component.Datebox;
import org.adempiere.webui.component.DatetimeBox;
import org.adempiere.webui.component.EditorBox;
import org.adempiere.webui.component.Label;
import org.adempiere.webui.component.NumberBox;
import org.adempiere.webui.component.Paymentbox;
import org.adempiere.webui.event.ContextMenuListener;
import org.adempiere.webui.event.ValueChangeEvent;
import org.adempiere.webui.event.ValueChangeListener;
import org.adempiere.webui.theme.ThemeManager;
import org.adempiere.webui.util.ZKUpdateUtil;
import org.adempiere.webui.window.WFieldRecordInfo;
import org.compiere.model.GridField;
import org.compiere.model.GridTab;
import org.compiere.model.MRole;
import org.compiere.model.MStyle;
import org.compiere.model.X_AD_StyleLine;
import org.compiere.util.DisplayType;
import org.compiere.util.Env;
import org.compiere.util.Evaluatee;
import org.compiere.util.Evaluator;
import org.compiere.util.Msg;
import org.compiere.util.Util;
import org.zkoss.zk.ui.Component;
import org.zkoss.zk.ui.Executions;
import org.zkoss.zk.ui.HtmlBasedComponent;
import org.zkoss.zk.ui.event.Event;
import org.zkoss.zk.ui.event.EventListener;
import org.zkoss.zk.ui.event.Events;
import org.zkoss.zul.Combobox;
import org.zkoss.zul.Menuitem;
import org.zkoss.zul.Textbox;
import org.zkoss.zul.impl.InputElement;
import org.zkoss.zul.impl.XulElement;

/**
 *
 * @author  <a href="mailto:agramdass@gmail.com">Ashley G Ramdass</a>
 * @date    Mar 11, 2007
 * @version $Revision: 0.10 $
 */
public abstract class WEditor implements EventListener<Event>, PropertyChangeListener
{
    private static final String[] lISTENER_EVENTS = {};

    public static final int MAX_DISPLAY_LENGTH = 35;

    protected GridField gridField;

    protected GridTab gridTab;

    protected Label label;

    protected Component component;

    protected boolean mandatory;

    protected ArrayList<ValueChangeListener> listeners = new ArrayList<ValueChangeListener>();

    private String strLabel;

    private String description;

    private boolean readOnly;

    private boolean updateable;

    private String columnName;

	protected WEditorPopupMenu popupMenu;

	protected boolean tableEditor;
	
	private boolean isProcessParameter;

	/**
	 * call to show context menu of this field.
	 * must call after append component of this field to parent
	 */
	public void showMenu() {		
		if (popupMenu == null)
			return;
		
		// handle standard menu item (log, preference) reply to data type of this field.
		if (ContextMenuListener.class.isInstance(this))
			popupMenu.addMenuListener((ContextMenuListener)this);
		
		//popupMenu.setId(mField.getColumnName()+"-popup");
		this.component.getParent().appendChild(popupMenu);
		
		// when field have label, add action zoom when click to label, and show menu when right click to label
		if (!readOnly)
		{				
			if (popupMenu.isZoomEnabled() && this instanceof IZoomableEditor)
			{
				// add action zoom when click to label
				label.addEventListener(Events.ON_CLICK, new EventListener<Event> (){
					public void onEvent(Event event) throws Exception {
						if (Events.ON_CLICK.equals(event.getName())) {
							((IZoomableEditor)WEditor.this).actionZoom();
						}

					}
				});
			}

			// show menu when right click to label
			popupMenu.addContextElement(label);
			
			if (component instanceof XulElement) 
			{
				popupMenu.addContextElement((XulElement) component);
			}
		}
		
	}
	
    public WEditor(Component comp, GridField gridField) {
    	this(comp, gridField, -1);
	}

	/**
     *
     * @param comp
     * @param gridField
     */
    public WEditor(Component comp, GridField gridField, int rowIndex)
    {
        if (comp == null)
        {
            throw new IllegalArgumentException("Component cannot be null");
        }

        if (gridField == null)
        {
            throw new IllegalArgumentException("Grid field cannot be null");
        }

        this.setComponent(comp);
        this.gridField = gridField;
        if (gridField.getGridTab() != null) {
        	comp.setClientAttribute(AdempiereWebUI.WIDGET_INSTANCE_NAME, gridField.getGridTab().getTableName()+"0"+gridField.getColumnName());
        	this.gridTab = gridField.getGridTab();
        } else {
        	comp.setWidgetAttribute(AdempiereWebUI.WIDGET_INSTANCE_NAME, gridField.getColumnName());
        }
        this.setMandatory(gridField.isMandatory(false));
        this.readOnly = gridField.isReadOnly();
        this.description = gridField.getDescription();
        this.updateable = gridField.isUpdateable();
        this.columnName = gridField.getColumnName();
        this.strLabel = gridField.getHeader();
        init();
    }

    /**
     * Method is used to distinguish between 2 similar WSearchEditors
     *
     */
    public String getDescription()
    {
    	return description;

    }

	/**
	 * Constructor for use if a grid field is unavailable
	 *
	 * @param comp			The editor's component
	 * @param label			column name (not displayed)
	 * @param description	description of component
	 * @param mandatory		whether a selection must be made
	 * @param readonly		whether or not the editor is read only
	 * @param updateable	whether the editor contents can be changed
	 */
    public WEditor(Component comp, String label, String description, boolean mandatory, boolean readonly, boolean updateable)
    {
    	if (comp == null)
        {
            throw new IllegalArgumentException("Component cannot be null");
        }

    	this.setComponent(comp);
    	this.setMandatory(mandatory);
        this.readOnly = readonly;
        this.description = description;
        this.updateable = updateable;
        this.strLabel = label;
        init();
    }

    /**
	 * Constructor for use if a grid field is unavailable
	 *
	 * @param comp			The editor's component
	 * @param label			column name (not displayed)
	 * @param description	description of component
	 * @param mandatory		whether a selection must be made
	 * @param readonly		whether or not the editor is read only
	 * @param updateable	whether the editor contents can be changed
	 */
    public WEditor(Component comp, String columnName, String label, String description, boolean mandatory, boolean readonly, boolean updateable)
    {
    	if (comp == null)
        {
            throw new IllegalArgumentException("Component cannot be null");
        }

    	this.setComponent(comp);
    	this.setMandatory(mandatory);
        this.readOnly = readonly;
        this.description = description;
        this.updateable = updateable;
        this.strLabel = label;
        this.columnName = columnName;
        init();
    }


    /**
     * Set the editor component.
     * @param comp the editor component
     */
    protected void setComponent(Component comp)
    {
        this.component = comp;
    }

    private void init()
    {
        label = new Label("");
        label.setValue(strLabel);
        label.setTooltiptext(description);
        label.setMandatory(mandatory);
        
        this.setMandatory (mandatory);

        if (readOnly || !updateable)
        {
            this.setReadWrite(false);
        }
        else
        {
            this.setReadWrite(true);
        }

        ((HtmlBasedComponent)component).setTooltiptext(description);
        label.setTooltiptext(description);

        //init listeners
        for (String event : this.getEvents())
        {
            component.addEventListener(event, this);
        }
        
        component.setAttribute("idempiere.editor", this);
    }

    /**
     *
     * @return grid field for this editor ( can be null )
     */
    public GridField getGridField()
    {
        return gridField;
    }

    /**
     *
     * @return columnNames
     */
    public String getColumnName()
    {
        return columnName;
    }

    /**
     * Remove the table qualifier from the supplied column name.
     *
     * The column name may be prefixed with the table name
     * i.e. <code>[table name].[column name]</code>.
     * The function returns
     *
     * @param originalColumnName	The column name to clean
     * @return 	the column name with any table qualifier removed
     * 			i.e. <code>[column name]</code>
     */
    protected String cleanColumnName(String originalColumnName)
	{
		String cleanColumnName;
		/*
		 *  The regular expression to use to find the table qualifier.
		 *  Matches "<table name>."
		 */
		final String regexTablePrefix = ".*\\.";

		cleanColumnName = originalColumnName.replaceAll(regexTablePrefix, "");

		return cleanColumnName;
	}

    protected void setColumnName(String columnName)
    {
    	String cleanColumnName = cleanColumnName(columnName);
    	this.columnName = cleanColumnName;
    }

    /**
     *
     * @return Component
     */
    public Component getComponent()
    {
        return component;
    }

    /**
     * @param gridTab
     */
    public void setGridTab(GridTab gridTab)
    {
    	this.gridTab = gridTab;
    }

    /**
     *
     * @return popup menu instance ( if available )
     */
    public WEditorPopupMenu getPopupMenu()
    {
        return popupMenu;
    }

    /**
     * @param evt
     */
    public void propertyChange(final PropertyChangeEvent evt)
    {
        if (evt.getPropertyName().equals(org.compiere.model.GridField.PROPERTY))
        {
        	if (Executions.getCurrent() == null) {
        		Executions.schedule(this.getComponent().getDesktop(), new EventListener<Event>() {
					@Override
					public void onEvent(Event event) throws Exception {
						setValue((evt.getNewValue()));
					}
				}, new Event("onPropertyChange"));
        	} else {
        		setValue((evt.getNewValue()));
        	}
        }
    }

    /**
     * @param listener
     */
    public void addValueChangeListener(ValueChangeListener listener)
    {
    	if (listener == null)
        {
            return;
        }

    	if (!listeners.contains(listener))
    		listeners.add(listener);
    }

    public boolean removeValuechangeListener(ValueChangeListener listener)
    {
    	return listeners.remove(listener);
    }

    protected void fireValueChange(ValueChangeEvent event)
    {
    	//copy to array to avoid concurrent modification exception
    	ValueChangeListener[] vcl = new ValueChangeListener[listeners.size()];
    	listeners.toArray(vcl);
        for (ValueChangeListener listener : vcl)
        {
            listener.valueChange(event);
        }
    }

    /**
     *
     * @return Label
     */
    public Label getLabel()
    {
        return label;
    }

    /**
     *
     * @param readWrite
     */
    public abstract void setReadWrite(boolean readWrite);

    /**
     *
     * @return editable
     */
    public abstract boolean isReadWrite();

    /**
     *
     * @param visible
     */
    public void setVisible(boolean visible)
    {
        label.setVisible(visible);
        component.setVisible(visible);
    }

    /**
     *
     * @return is visible
     */
    public boolean isVisible()
    {
        return component.isVisible();
    }

    public void setBackground(boolean error)
    {

    }

    public void setBackground(Color color)
    {

    }

    public String toString()
    {
        StringBuilder sb = new StringBuilder(30);
        sb.append(this.getClass().getName());
        sb.append("[").append(this.getColumnName());
        sb.append("=");
        sb.append(this.getValue()).append("]");
        return sb.toString();
    }

    /**
     *
     * @param value
     */
    abstract public void setValue(Object value);

    /**
     *
     * @return Object
     */
    abstract public Object getValue();

    /**
     *
     * @return display text
     */
    abstract public String getDisplay();
    
    public String getDisplayTextForGridView(Object value) {
    	this.setValue(value);
    	String s = getDisplay();
    	if ("<0>".equals(s)) {
    		s = "";
    	}
    	return s;
    }

    /**
     *
     * @return list of events
     */
    public String[] getEvents()
    {
        return WEditor.lISTENER_EVENTS;
    }

    /**
     * Set whether the editor represents a mandatory field.
     * @param mandatory whether the field is mandatory
     */
    public void setMandatory (boolean mandatory)
    {
    	if (this.mandatory != mandatory)
    	{
	        this.mandatory = mandatory;
	        if (label != null)
	        {
	        	label.setMandatory(mandatory);
	        }
    	}
    }

    /**
     *
     * @return boolean
     */
    public boolean isMandatory()
    {
        return this.mandatory;
    }

    /**
     * allow subclass to perform dynamic loading of data
     */
    public void dynamicDisplay()
    {
    	if (gridField != null)
    	{
    		updateStyle();
    	}
    }

	public void updateStyle() {
		applyLabelStyles();
		applyFieldStyles();
	}

	protected void applyLabelStyles() {
		if (label != null) {
			String style = (isZoomable() ? STYLE_ZOOMABLE_LABEL : "") + (isMandatoryStyle() ? STYLE_EMPTY_MANDATORY_LABEL : STYLE_NORMAL_LABEL);			
			if (gridField.getAD_LabelStyle_ID() > 0) 
			{
				String s = buildStyle(gridField.getAD_LabelStyle_ID());
				if (!Util.isEmpty(s)) {
					style = style + s;
				}
				setLabelStyle(style);
			}
			else
			{
				setLabelStyle(style);
			}
		}
	}
	
	protected  void setLabelStyle(String style) {
		if (label != null)
			label.setStyle(style);
	}

	protected void applyFieldStyles() {
		if (gridField.getAD_FieldStyle_ID() > 0) 
		{
			String style = buildStyle(gridField.getAD_FieldStyle_ID());
			setFieldStyle(style);
		}
	}

	protected  void setFieldStyle(String style) {
		HtmlBasedComponent component = (HtmlBasedComponent) getComponent();
		if (component instanceof EditorBox)
			((EditorBox)component).getTextbox().setStyle(style);
		else
			component.setStyle(style);
	}

	protected String buildStyle(int AD_Style_ID) {
		MStyle style = MStyle.get(Env.getCtx(), AD_Style_ID);
		X_AD_StyleLine[] lines = style.getStyleLines();
		StringBuilder styleBuilder = new StringBuilder();
		for (X_AD_StyleLine line : lines) 
		{
			String inlineStyle = line.getInlineStyle().trim();
			String displayLogic = line.getDisplayLogic();
			String theme = line.getTheme();
			if (!Util.isEmpty(theme)) {
				if (!ThemeManager.getTheme().equals(theme))
					continue;
			}
			if (!Util.isEmpty(displayLogic))
			{
				if (!Evaluator.evaluateLogic(getStyleEvaluatee(), displayLogic)) 
					continue;
			}
			if (styleBuilder.length() > 0 && !(styleBuilder.charAt(styleBuilder.length()-1)==';'))
				styleBuilder.append("; ");
			styleBuilder.append(inlineStyle);
		}
		return styleBuilder.toString();
	}
	
    /**
     * Stretch editor component to fill container
     */
    public void fillHorizontal() {
    	//stretch component to fill grid cell
        if (getComponent() instanceof HtmlBasedComponent) {
        	//can't stretch bandbox & datebox
        	if (!(getComponent() instanceof Bandbox) &&
        		!(getComponent() instanceof Datebox)) {
        		String width = tableEditor ? "96%" : "100%";
        		if (getComponent() instanceof Button) {
        			if (!tableEditor) {
	        			Button btn = (Button) getComponent();
	        			String zclass = btn.getZclass();
	        			if (gridField.getDisplayType() == DisplayType.Image) {
	        				if (!zclass.contains("image-button-field ")) {
	            				btn.setZclass("image-button-field " + zclass);
	        				}
	        			} else if (!zclass.contains("form-button ")) {
	        				btn.setZclass("form-button " + zclass);
	        			}
        			}
<<<<<<< HEAD
        		} else if (getComponent() instanceof Image) {
        			Image image = (Image) getComponent();
        			ZKUpdateUtil.setWidth(image, "24px");
        			ZKUpdateUtil.setHeight(image, "24px");
=======
>>>>>>> eab2cc16
        		} else {
        			if (!tableEditor) {
	        			if (getComponent() instanceof InputElement) {
	        				ZKUpdateUtil.setHflex((InputElement)getComponent(), "1");
	        			} else {
	        				ZKUpdateUtil.setWidth((HtmlBasedComponent)getComponent(), width);
	        			}
        			} else {
        				if (getComponent() instanceof Combobox) {
        					LayoutUtils.addSclass("grid-combobox-editor", (HtmlBasedComponent)getComponent());
	        			} else {
	        				ZKUpdateUtil.setWidth((HtmlBasedComponent)getComponent(), width);
	        			}
        					
        			}
        			
        			if (getComponent() instanceof Textbox && tableEditor) {
        				Textbox textbox = (Textbox) getComponent();
        				if (textbox.isMultiline()) {
        					textbox.setRows(1);
        				}
        			}
        		}
        	}
        }
        
        if (gridField != null) {
        	updateStyle();
        }
    }

    /**
     * @deprecated
     */
	public void updateLabelStyle() {				
		updateStyle();
	}
	
	public boolean isMandatoryStyle() {
		return mandatory && !readOnly && (isProcessParameter || getGridField().isEditable(true)) && isNullOrEmpty();
	}

	public boolean isNullOrEmpty() {
		Object value = getValue();
		return value == null || value.toString().trim().length() == 0;
	}
	
	public boolean isZoomable() {
		WEditorPopupMenu menu = getPopupMenu();
		if (menu != null && menu.isZoomEnabled() && this instanceof IZoomableEditor) {
			return true;
		} else {
			return false;
		}
	}

	public void setTableEditor(boolean b) {
		tableEditor = b;
	}

	/**
	 * @return boolean
	 */
	protected boolean isShowPreference() {
		return MRole.getDefault().isShowPreference() && gridField != null && !gridField.isEncrypted() && !gridField.isEncryptedColumn();
	}

	/**
	 * @param popupMenu
	 */
    protected void addChangeLogMenu(WEditorPopupMenu popupMenu) {
		if (popupMenu != null && gridField != null && gridField.getGridTab() != null)
		{
			WFieldRecordInfo.addMenu(popupMenu);
		}
	}

    /**
     * @param popupMenu
     */
	protected void addTextEditorMenu(WEditorPopupMenu popupMenu) {
		Menuitem editor = new Menuitem(Msg.getMsg(Env.getCtx(), "Editor"), ThemeManager.getThemeResource("images/Editor16.png"));
		editor.setAttribute("EVENT", WEditorPopupMenu.EDITOR_EVENT);
		editor.addEventListener(Events.ON_CLICK, popupMenu);
		popupMenu.appendChild(editor);
	}
	
	public boolean isComponentOfEditor(Component comp) {
		if (comp == getComponent())
			return true;
		if (getComponent() instanceof EditorBox)
		{
			EditorBox component = (EditorBox) getComponent();
			if (comp == component.getTextbox())
				return true;
			if (comp == component.getButton())
				return true;
		}
		else if (getComponent() instanceof DatetimeBox)
		{
			DatetimeBox component = (DatetimeBox) getComponent();
			if (comp == component.getDatebox())
				return true;
			if (comp == component.getTimebox())
				return true;
		}
		else if (getComponent() instanceof NumberBox)
		{
			NumberBox component = (NumberBox) getComponent();
			if (comp == component.getDecimalbox())
				return true;
			if (comp == component.getButton())
				return true;
		}
		else if (getComponent() instanceof Paymentbox)
		{
			Paymentbox component = (Paymentbox) getComponent();
			if (comp == component.getCombobox())
				return true;
			if (comp == component.getButton())
				return true;
		}		
		return false;
	}
	
	public boolean isProcessParameter() {
		return isProcessParameter;
	}

	public void setProcessParameter(boolean isProcessParameter) {
		this.isProcessParameter = isProcessParameter;
	}

	/**
	 * return component use for display value in grid view mode in non edit status
	 * if return null, a label will replace.
	 * because each row must has one instance of this component, don't cache it. just create new instance
	 * @return
	 */
	public Component getDisplayComponent() {
		return null;
	}

	protected Evaluatee getStyleEvaluatee() {
		return new EvaluateeWrapper(this, gridField, tableEditor);
	}
	
	private static final String STYLE_ZOOMABLE_LABEL = "cursor: pointer; text-decoration: underline;";
	private static final String STYLE_NORMAL_LABEL = "color: #333;";
	private static final String STYLE_EMPTY_MANDATORY_LABEL = "color: red;";
	
	private static class EvaluateeWrapper implements Evaluatee {
		
		private GridField gridField;
		private boolean tableEditor;
		private WEditor editor;

		private EvaluateeWrapper(WEditor editor, GridField gridField, boolean tableEditor) {
			this.editor = editor;
			this.gridField = gridField;
			this.tableEditor = tableEditor;
		}
		
		@Override
		public String get_ValueAsString(String variableName) {
			if ("_Editor_IsGridView".equals(variableName))
				return tableEditor ? "Y" : "N";
			else if ("_Editor_IsReadOnly".equals(variableName))
				return editor.isReadWrite() ? "N" : "Y";
			else if ("_Editor_IsZoomable".equals(variableName))
				return editor.isZoomable() ? "Y" : "N";
			else if ("_Editor_IsMandatory".equals(variableName))
				return editor.isMandatory() ? "Y" : "N";
			
			return gridField.get_ValueAsString(variableName);
		}
		
	}
}<|MERGE_RESOLUTION|>--- conflicted
+++ resolved
@@ -632,13 +632,6 @@
 	        				btn.setZclass("form-button " + zclass);
 	        			}
         			}
-<<<<<<< HEAD
-        		} else if (getComponent() instanceof Image) {
-        			Image image = (Image) getComponent();
-        			ZKUpdateUtil.setWidth(image, "24px");
-        			ZKUpdateUtil.setHeight(image, "24px");
-=======
->>>>>>> eab2cc16
         		} else {
         			if (!tableEditor) {
 	        			if (getComponent() instanceof InputElement) {
