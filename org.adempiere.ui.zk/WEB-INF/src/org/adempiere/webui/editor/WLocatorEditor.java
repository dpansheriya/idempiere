--- conflicted
+++ resolved
@@ -55,11 +55,7 @@
  * @date    Jul 23, 2007
  */
 
-<<<<<<< HEAD
-public class WLocatorEditor extends WEditor implements EventListener<Event>, PropertyChangeListener, ContextMenuListener, IZoomableEditor
-=======
-public class WLocatorEditor extends WEditor implements EventListener, PropertyChangeListener, ContextMenuListener, IZoomableEditor, SystemIDs
->>>>>>> 4fa70b97
+public class WLocatorEditor extends WEditor implements EventListener<Event>, PropertyChangeListener, ContextMenuListener, IZoomableEditor, SystemIDs
 {
 	private static final String[] LISTENER_EVENTS = {Events.ON_CLICK};
     
