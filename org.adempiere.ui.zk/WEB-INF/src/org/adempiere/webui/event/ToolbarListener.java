/******************************************************************************
 * Product: Posterita Ajax UI 												  *
 * Copyright (C) 2007 Posterita Ltd.  All Rights Reserved.                    *
 * This program is free software; you can redistribute it and/or modify it    *
 * under the terms version 2 of the GNU General Public License as published   *
 * by the Free Software Foundation. This program is distributed in the hope   *
 * that it will be useful, but WITHOUT ANY WARRANTY; without even the implied *
 * warranty of MERCHANTABILITY or FITNESS FOR A PARTICULAR PURPOSE.           *
 * See the GNU General Public License for more details.                       *
 * You should have received a copy of the GNU General Public License along    *
 * with this program; if not, write to the Free Software Foundation, Inc.,    *
 * 59 Temple Place, Suite 330, Boston, MA 02111-1307 USA.                     *
 * For the text or an alternative of this public license, you may reach us    *
 * Posterita Ltd., 3, Draper Avenue, Quatre Bornes, Mauritius                 *
 * or via info@posterita.org or http://www.posterita.org/                     *
 *****************************************************************************/

package org.adempiere.webui.event;

/**
 *
 * @author  <a href="mailto:agramdass@gmail.com">Ashley G Ramdass</a>
 * @date    Feb 25, 2007
 * @version $Revision: 0.10 $
 */
public interface ToolbarListener
{
	/**
	 * Ignore user changes
	 */
    public void onIgnore();

    /**
     * Create new record
     */
    public void onNew();

    /**
     * Navigate to first record
     */
    public void onFirst();

    /**
     * Navigate to last record
     */
    public void onLast();

    /**
     * Navigate to next record
     */
    public void onNext();

    /**
     * Navigate to previous record
     */
    public void onPrevious();

    /**
     * Navigate to parent record, i.e previous tab
     */
    public void onParentRecord();

    /**
     * Navigate to detail record, i.e next tab
     */
    public void onDetailRecord();

    /**
     * Refresh current record
     */
    public void onRefresh();

    /**
     * Print document
     */
    public void onPrint();

    /**
     * View available report for current tab
     */
    public void onReport();

    /**
     * Toggle record presentation between free form and tabular
     */
    public void onToggle();

    /**
     * Open the help window
     */
    public void onHelp();

    /**
     * Delete current record
     */
    public void onDelete();

    /**
     * Delete selected record(s)
     */
    public void onDeleteSelection();

    /**
     * Save current record
     */
    public void onSave();

    /**
     * Open the find/search dialog
     */
    public void onFind();

    /**
     * Open the attachment dialog
     */
    public void onAttachment();

    /**
     * Open the archive dialog
     */
    public void onArchive();

    /**
     * Zoom to window where current record is use
     */
    public void onZoomAcross();

    /**
     * Show active workflow for current record
     */
    public void onActiveWorkflows();

    /**
     * Open the request menu where user can view available request or create a new request
     */
    public void onRequests();

    /**
     * View product info
     */
    public void onProductInfo();

	/**
     * open chat window
     */
    public void onChat();

    /**
     * Personal lock
     */
    public void onLock();

    /**
     * Save and create
     */
    public void onSaveCreate();

    /**
     * Copy current record as a new record
     */
    public void onCopy();
    
    /**
<<<<<<< HEAD
=======
     * Export grid data
     */
    public void onExport();
    
    /**
     * File import data
     */
    public void onFileImport();
    
    /**
>>>>>>> 9497d002
     * Customize grid view.
     */
    public void onCustomize();
    
    public void onProcess();
}<|MERGE_RESOLUTION|>--- conflicted
+++ resolved
@@ -159,24 +159,16 @@
      * Copy current record as a new record
      */
     public void onCopy();
-    
-    /**
-<<<<<<< HEAD
-=======
-     * Export grid data
-     */
-    public void onExport();
-    
+
     /**
      * File import data
      */
     public void onFileImport();
-    
+
     /**
->>>>>>> 9497d002
      * Customize grid view.
      */
     public void onCustomize();
-    
+
     public void onProcess();
 }