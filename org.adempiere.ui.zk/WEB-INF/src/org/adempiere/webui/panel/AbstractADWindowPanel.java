--- conflicted
+++ resolved
@@ -274,21 +274,12 @@
         gridWindow = new GridWindow(gWindowVO, true);
         title = gridWindow.getName();
 
-<<<<<<< HEAD
-	        // Set SO/AutoNew for Window
-	        Env.setContext(ctx, curWindowNo, "IsSOTrx", gridWindow.isSOTrx());
-	        if (!autoNew && gridWindow.isTransaction())
-	        {
-	            Env.setAutoNew(ctx, curWindowNo, true);
-	        }
-		}
-=======
-        // Set AutoNew for Window
+        // Set SO/AutoNew for Window
+        Env.setContext(ctx, curWindowNo, "IsSOTrx", gridWindow.isSOTrx());
         if (!autoNew && gridWindow.isTransaction())
         {
             Env.setAutoNew(ctx, curWindowNo, true);
         }
->>>>>>> cdf2d1ef
 
         m_onlyCurrentRows =  gridWindow.isTransaction();
 
@@ -323,21 +314,12 @@
 
         curTabIndex = 0;
 
-<<<<<<< HEAD
-	        adTab.setSelectedIndex(0);	        
-	        // all fields context for window is clear at AbstractADTab.prepareContext, set again IsSOTrx for window
-	        Env.setContext(ctx, curWindowNo, "IsSOTrx", gridWindow.isSOTrx());
-	        toolbar.enableTabNavigation(adTab.getTabCount() > 1);
-	        toolbar.enableFind(true);
-	        adTab.evaluate(null);
-=======
         adTab.setSelectedIndex(0);	        
-        // all fields context for window is clear at AbstractADTab.prepareContext, set IsSOTrx for window
-        Env.setContext(ctx, curWindowNo, "IsSOTrx", gridWindow.isSOTrx());	        
+        // all fields context for window is clear at AbstractADTab.prepareContext, set again IsSOTrx for window
+        Env.setContext(ctx, curWindowNo, "IsSOTrx", gridWindow.isSOTrx());
         toolbar.enableTabNavigation(adTab.getTabCount() > 1);
         toolbar.enableFind(true);
         adTab.evaluate(null);
->>>>>>> cdf2d1ef
 
         if (detailQuery != null && zoomToDetailTab(detailQuery))
         {
