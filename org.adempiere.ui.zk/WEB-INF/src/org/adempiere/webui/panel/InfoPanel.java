--- conflicted
+++ resolved
@@ -1083,13 +1083,6 @@
 			countSql = countSql.trim();
 			countSql = countSql.substring(0, countSql.length() - 5);
 		}
-<<<<<<< HEAD
-		String otherClause = infoWindow != null ? infoWindow.getOtherClause() : null; // Fix otherClause on count 
-    	if (otherClause != null)
-    		countSql = countSql+" "+otherClause;
-
-=======
->>>>>>> 5dbdbc93
 		countSql = MRole.getDefault().addAccessSQL	(countSql, getTableName(),
 													MRole.SQL_FULLYQUALIFIED, MRole.SQL_RO);
 		if (log.isLoggable(Level.FINER))
