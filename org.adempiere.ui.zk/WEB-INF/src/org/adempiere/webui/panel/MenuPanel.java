--- conflicted
+++ resolved
@@ -29,7 +29,6 @@
 import org.adempiere.webui.exception.ApplicationException;
 import org.adempiere.webui.session.SessionManager;
 import org.adempiere.webui.util.TreeUtils;
-import org.compiere.model.MRole;
 import org.compiere.model.MTree;
 import org.compiere.model.MTreeNode;
 import org.compiere.model.MUser;
@@ -62,11 +61,7 @@
  * @date    Feb 25, 2007
  * @version $Revision: 0.10 $
  */
-<<<<<<< HEAD
-public class MenuPanel extends Panel implements EventListener<Event>
-=======
-public class MenuPanel extends Panel implements EventListener, SystemIDs
->>>>>>> 4fa70b97
+public class MenuPanel extends Panel implements EventListener<Event>, SystemIDs
 {
     private static final String ON_EXPAND_MENU_EVENT = "onExpandMenu";
 	/**
@@ -96,16 +91,12 @@
         initComponents();
         initMenu(rootNode);
         pnlSearch.initialise();
-<<<<<<< HEAD
-	}
-=======
 
         // Auto Expand Tree - nmicoud IDEMPIERE 195
      	if (MUser.get(ctx).isMenuAutoExpand())
      		expandAll();
      	// Auto Expand Tree - nmicoud IDEMPIERE 195
-    }
->>>>>>> 4fa70b97
+	}
     
     private void initComponents()
     {
