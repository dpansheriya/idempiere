--- conflicted
+++ resolved
@@ -98,11 +98,7 @@
  *  @author     Sendy Yagambrum
  *  @date       June 27, 2007
  */
-<<<<<<< HEAD
-public class FindWindow extends Window implements EventListener<Event>,ValueChangeListener
-=======
-public class FindWindow extends Window implements EventListener,ValueChangeListener, SystemIDs
->>>>>>> 4fa70b97
+public class FindWindow extends Window implements EventListener<Event>,ValueChangeListener, SystemIDs
 {
 	/**
 	 * 
