--- conflicted
+++ resolved
@@ -1,360 +1,352 @@
-/******************************************************************************
- * Product: Adempiere ERP & CRM Smart Business Solution                       *
- * Copyright (C) 1999-2006 ComPiere, Inc. All Rights Reserved.                *
- * This program is free software; you can redistribute it and/or modify it    *
- * under the terms version 2 of the GNU General Public License as published   *
- * by the Free Software Foundation. This program is distributed in the hope   *
- * that it will be useful, but WITHOUT ANY WARRANTY; without even the implied *
- * warranty of MERCHANTABILITY or FITNESS FOR A PARTICULAR PURPOSE.           *
- * See the GNU General Public License for more details.                       *
- * You should have received a copy of the GNU General Public License along    *
- * with this program; if not, write to the Free Software Foundation, Inc.,    *
- * 59 Temple Place, Suite 330, Boston, MA 02111-1307 USA.                     *
- * For the text or an alternative of this public license, you may reach us    *
- * ComPiere, Inc., 2620 Augustine Dr. #245, Santa Clara, CA 95054, USA        *
- * or via info@compiere.org or http://www.compiere.org/license.html           *
- *****************************************************************************/
-package org.adempiere.webui.window;
-
-import java.io.InputStream;
-import java.util.logging.Level;
-
-import org.adempiere.webui.AdempiereWebUI;
-import org.adempiere.webui.LayoutUtils;
-import org.adempiere.webui.apps.AEnv;
-import org.adempiere.webui.component.Button;
-import org.adempiere.webui.component.ConfirmPanel;
-import org.adempiere.webui.component.Panel;
-import org.adempiere.webui.component.Textbox;
-import org.adempiere.webui.component.Window;
-<<<<<<< HEAD
-import org.adempiere.webui.util.ZKUpdateUtil;
-=======
-import org.apache.commons.codec.binary.Base64;
->>>>>>> eab2cc16
-import org.compiere.model.MImage;
-import org.compiere.util.CLogger;
-import org.compiere.util.Env;
-import org.compiere.util.Msg;
-import org.compiere.util.Util;
-import org.zkoss.image.AImage;
-import org.zkoss.util.media.Media;
-import org.zkoss.zk.ui.event.Event;
-import org.zkoss.zk.ui.event.EventListener;
-import org.zkoss.zk.ui.event.Events;
-import org.zkoss.zk.ui.event.UploadEvent;
-import org.zkoss.zk.ui.util.Clients;
-import org.zkoss.zul.Borderlayout;
-import org.zkoss.zul.Center;
-import org.zkoss.zul.Div;
-import org.zkoss.zul.Hbox;
-import org.zkoss.zul.Image;
-import org.zkoss.zul.North;
-import org.zkoss.zul.Separator;
-import org.zkoss.zul.South;
-import org.zkoss.zul.Space;
-
-/**
- *  Base on the original Swing Image Dialog.
- *  @author   Jorg Janke
- *  
- *  Zk Port
- *  @author Low Heng Sin 
- *  
- */
-public class WImageDialog extends Window implements EventListener<Event>
-{
-	/**
-	 * 
-	 */
-	private static final long serialVersionUID = -5048907034691374834L;
-
-	/**
-	 *  Constructor
-	 *  @param mImage
-	 */
-	public WImageDialog (MImage mImage)
-	{
-		super ();
-		this.setTitle(Msg.translate(Env.getCtx(), "AD_Image_ID"));
-		log.info("MImage=" + mImage);
-		m_mImage = mImage;
-		try
-		{
-			init();
-		}
-		catch(Exception ex)
-		{
-			log.log(Level.SEVERE, "", ex);
-		}
-		//  load data
-		if (m_mImage == null)
-			m_mImage = MImage.get (Env.getCtx(), 0);
-		else
-		{
-			if (m_mImage.getData()!=null)
-			{
-				try {
-					AImage aImage = new AImage(m_mImage.getName(), m_mImage.getData());
-					
-					image.setContent(aImage);
-				} catch (Exception e) {
-					log.log(Level.WARNING, "load image", e);
-				}
-			}
-		}
-		
-		fileNameTextbox.setValue(m_mImage.getName());
-		AEnv.showCenterScreen(this);
-	}   //  WImageDialog
-
-	/**  Image Model            */
-	private MImage      m_mImage = null;
-	/**	Logger					*/
-	private static CLogger log = CLogger.getCLogger(WImageDialog.class);
-
-	/** */
-	private Borderlayout mainLayout = new Borderlayout();
-	private Panel parameterPanel = new Panel();
-	private Button fileButton = new Button();
-	private Button captureButton = new Button();
-	private Image image = new Image();
-	private ConfirmPanel confirmPanel = new ConfirmPanel(true,false,true,false,false,false);
-	private boolean cancel = false;
-	private Textbox fileNameTextbox = new Textbox();
- 
-	private Div captureDiv;
-	private String defaultNameForCaptureImage = "CapturedImage";
-	private Button cancelCaptureButton;
-	
-	/**
-	 *  Static Init
-	 *  @throws Exception
-	 */
-	void init() throws Exception
-	{
-		this.setSclass("popup-dialog");
-		this.setBorder("normal");
-<<<<<<< HEAD
-		ZKUpdateUtil.setWidth(this, "450px");
-		ZKUpdateUtil.setHeight(this, "550px");
-=======
-		this.setWidth("640px");
-		this.setHeight("540px");
->>>>>>> eab2cc16
-		this.setShadow(true);
-		this.setAttribute(Window.MODE_KEY, Window.MODE_HIGHLIGHTED);
-		this.setSizable(true);
-		this.setStyle("position: relative;");
-		
-		captureDiv = new Div();
-		this.appendChild(captureDiv);
-		captureDiv.setStyle("position: absolute;");
-		captureDiv.setHeight("480px");
-		captureDiv.setWidth("640px");
-		captureDiv.setVisible(false);
-		captureDiv.addEventListener("onCaptureImage", this);
-	    cancelCaptureButton = new Button(Util.cleanAmp(Msg.getMsg(Env.getCtx(), "Cancel")));
-		LayoutUtils.addSclass("txt-btn", cancelCaptureButton);
-		cancelCaptureButton.setStyle("position: absolute; bottom: 5px; right: 3px;");
-		this.appendChild(cancelCaptureButton);
-		cancelCaptureButton.addEventListener(Events.ON_CLICK, this);
-		cancelCaptureButton.setVisible(false);
-		
-		mainLayout.setParent(this);
-		ZKUpdateUtil.setHflex(mainLayout, "1");
-		ZKUpdateUtil.setVflex(mainLayout, "1");
-		
-		fileButton.setLabel("Upload");
-		LayoutUtils.addSclass("txt-btn", fileButton);
-		captureButton.setLabel("Capture");
-		LayoutUtils.addSclass("txt-btn", captureButton);
-		
-		North north = new North();
-		north.setParent(mainLayout);
-		north.appendChild(parameterPanel);
-		
-		Hbox hbox = new Hbox();
-		hbox.setAlign("center");
-		hbox.setPack("start");
-		hbox.appendChild(fileButton);
-		hbox.appendChild(new Space());
-		hbox.appendChild(captureButton);
-		hbox.appendChild(new Space());
-		hbox.appendChild(fileNameTextbox);
-		
-		parameterPanel.setStyle("padding: 5px");
-		parameterPanel.appendChild(hbox);
-		Separator separator = new Separator();
-		separator.setOrient("horizontal");
-		separator.setBar(true);
-		parameterPanel.appendChild(separator);
-		
-		Center center = new Center();
-		center.setSclass("dialog-content");
-		ZKUpdateUtil.setHflex(image, "true");
-		ZKUpdateUtil.setVflex(image, "true");
-		center.setParent(mainLayout);
-		center.appendChild(image);
-		
-		South south = new South();
-		south.setSclass("dialog-footer");
-		south.setParent(mainLayout);
-		south.appendChild(confirmPanel);
-
-		//
-		fileButton.setUpload(AdempiereWebUI.getUploadSetting());
-		fileButton.addEventListener(Events.ON_UPLOAD, this);
-		captureButton.addEventListener(Events.ON_CLICK, this);
-		confirmPanel.addActionListener(Events.ON_CLICK, this);
-		
-		addEventListener(Events.ON_UPLOAD, this);
-	}   //  init
-
-	public void onEvent(Event e) throws Exception {
-		if (e instanceof UploadEvent) 
-		{
-			UploadEvent ue = (UploadEvent) e;
-			processUploadMedia(ue.getMedia());
-		}
-		else if (e.getTarget().getId().equals(ConfirmPanel.A_OK))
-		{
-			if (image.getContent() != null)
-			{
-				if (!Util.isEmpty(fileNameTextbox.getValue()))
-					m_mImage.setName(fileNameTextbox.getValue());
-				m_mImage.saveEx();
-			}
-			else if (m_mImage != null && m_mImage.getAD_Image_ID() > 0)
-			{
-				m_mImage.setBinaryData(null);
-				m_mImage.setName("-");
-				m_mImage.saveEx();
-			}
-			detach();
-		}
-		else if (e.getTarget().getId().equals(ConfirmPanel.A_CANCEL))
-		{
-			cancel = true;
-			detach();
-		}
-		else if (e.getTarget().getId().equals(ConfirmPanel.A_RESET))
-		{
-			AImage img = null;
-			image.setContent(img);
-			fileNameTextbox.setValue(null);
-		}
-		else if (e.getTarget() == captureButton)
-		{
-			captureDiv.setVisible(true);
-			cancelCaptureButton.setVisible(true);
-			mainLayout.setVisible(false);
-			String script = "var wgt = zk.Widget.$('#"+captureDiv.getUuid()+"');";
-			script = script + "jq(wgt).photobooth(); ";
-			script = script + "jq(wgt).bind( 'image', function( event, dataUrl ){ zAu.send(new zk.Event(wgt, 'onCaptureImage', dataUrl, {toServer:true})); });";
-			Clients.evalJavaScript(script);
-		}
-		else if (e.getName().equals("onCaptureImage"))
-		{
-			captureDiv.setVisible(false);
-			cancelCaptureButton.setVisible(false);
-			mainLayout.setVisible(true);
-			String dataUrl = (String) e.getData();
-			if (!Util.isEmpty(dataUrl))
-			{
-				String encodingPrefix = "base64,";
-				int contentStartIndex = dataUrl.indexOf(encodingPrefix) + encodingPrefix.length();
-				byte[] imageData = Base64.decodeBase64(dataUrl.substring(contentStartIndex).getBytes());
-				AImage img = new AImage(defaultNameForCaptureImage, imageData);
-				image.setContent(img);
-				
-				if (m_mImage == null)
-					m_mImage = MImage.get (Env.getCtx(), 0);
-				m_mImage.setName(defaultNameForCaptureImage);
-				m_mImage.setBinaryData(imageData);
-				fileNameTextbox.setValue(defaultNameForCaptureImage);
-			}
-			String script = "var wgt = zk.Widget.$('#"+captureDiv.getUuid()+"');";
-			script = script + "jq(wgt).data( 'photobooth').destroy(); ";
-			Clients.evalJavaScript(script);
-		}
-		else if (e.getTarget() == cancelCaptureButton) 
-		{
-			captureDiv.setVisible(false);
-			cancelCaptureButton.setVisible(false);
-			mainLayout.setVisible(true);
-			String script = "var wgt = zk.Widget.$('#"+captureDiv.getUuid()+"');";
-			script = script + "jq(wgt).data( 'photobooth').destroy(); ";
-			Clients.evalJavaScript(script);
-		}
-	}
-	
-	/**
-	 * @return true if dialog cancel by user
-	 */
-	public boolean isCancel() {
-		return cancel;
-	}
-
-	private void processUploadMedia(Media imageFile) {
-		if (imageFile == null)
-			return;
-
-		String fileName = imageFile.getName();
-		
-		//  See if we can load & display it
-		try
-		{
-			InputStream is = imageFile.getStreamData();
-			AImage aImage = new AImage(fileName, is);
-			
-			image.setContent(aImage);
-			
-			is.close();
-		}
-		catch (Exception e)
-		{
-			log.log(Level.WARNING, "load image", e);
-			return;
-		}
-
-		//  OK
-		fileNameTextbox.setValue(imageFile.getName());
-		invalidate();
-
-		//  Save info
-		if (m_mImage == null)
-			m_mImage = MImage.get (Env.getCtx(), 0);
-		m_mImage.setName(fileName);
-		m_mImage.setImageURL(fileName);
-		if (image.getContent() != null)
-			m_mImage.setBinaryData(image.getContent().getByteData());
-		else
-			m_mImage.setBinaryData(null);
-	}
-
-	/**
-	 * 	Get Image ID
-	 *	@return ID or 0
-	 */
-	public int getAD_Image_ID()
-	{
-		if (m_mImage != null)
-			return m_mImage.getAD_Image_ID();
-		return 0;
-	}	//	getAD_Image_ID	
-
-	/**
-	 * @return the defaultNameForCaptureImage
-	 */
-	public String getDefaultNameForCaptureImage() {
-		return defaultNameForCaptureImage;
-	}
-
-	/**
-	 * @param defaultNameForCaptureImage the defaultNameForCaptureImage to set
-	 */
-	public void setDefaultNameForCaptureImage(String defaultNameForCaptureImage) {
-		this.defaultNameForCaptureImage = defaultNameForCaptureImage;
-	}
-}   //  WImageDialog
+/******************************************************************************
+ * Product: Adempiere ERP & CRM Smart Business Solution                       *
+ * Copyright (C) 1999-2006 ComPiere, Inc. All Rights Reserved.                *
+ * This program is free software; you can redistribute it and/or modify it    *
+ * under the terms version 2 of the GNU General Public License as published   *
+ * by the Free Software Foundation. This program is distributed in the hope   *
+ * that it will be useful, but WITHOUT ANY WARRANTY; without even the implied *
+ * warranty of MERCHANTABILITY or FITNESS FOR A PARTICULAR PURPOSE.           *
+ * See the GNU General Public License for more details.                       *
+ * You should have received a copy of the GNU General Public License along    *
+ * with this program; if not, write to the Free Software Foundation, Inc.,    *
+ * 59 Temple Place, Suite 330, Boston, MA 02111-1307 USA.                     *
+ * For the text or an alternative of this public license, you may reach us    *
+ * ComPiere, Inc., 2620 Augustine Dr. #245, Santa Clara, CA 95054, USA        *
+ * or via info@compiere.org or http://www.compiere.org/license.html           *
+ *****************************************************************************/
+package org.adempiere.webui.window;
+
+import java.io.InputStream;
+import java.util.logging.Level;
+
+import org.adempiere.webui.AdempiereWebUI;
+import org.adempiere.webui.LayoutUtils;
+import org.adempiere.webui.apps.AEnv;
+import org.adempiere.webui.component.Button;
+import org.adempiere.webui.component.ConfirmPanel;
+import org.adempiere.webui.component.Panel;
+import org.adempiere.webui.component.Textbox;
+import org.adempiere.webui.component.Window;
+import org.adempiere.webui.util.ZKUpdateUtil;
+import org.apache.commons.codec.binary.Base64;
+import org.compiere.model.MImage;
+import org.compiere.util.CLogger;
+import org.compiere.util.Env;
+import org.compiere.util.Msg;
+import org.compiere.util.Util;
+import org.zkoss.image.AImage;
+import org.zkoss.util.media.Media;
+import org.zkoss.zk.ui.event.Event;
+import org.zkoss.zk.ui.event.EventListener;
+import org.zkoss.zk.ui.event.Events;
+import org.zkoss.zk.ui.event.UploadEvent;
+import org.zkoss.zk.ui.util.Clients;
+import org.zkoss.zul.Borderlayout;
+import org.zkoss.zul.Center;
+import org.zkoss.zul.Div;
+import org.zkoss.zul.Hbox;
+import org.zkoss.zul.Image;
+import org.zkoss.zul.North;
+import org.zkoss.zul.Separator;
+import org.zkoss.zul.South;
+import org.zkoss.zul.Space;
+
+/**
+ *  Base on the original Swing Image Dialog.
+ *  @author   Jorg Janke
+ *  
+ *  Zk Port
+ *  @author Low Heng Sin 
+ *  
+ */
+public class WImageDialog extends Window implements EventListener<Event>
+{
+	/**
+	 * 
+	 */
+	private static final long serialVersionUID = -5048907034691374834L;
+
+	/**
+	 *  Constructor
+	 *  @param mImage
+	 */
+	public WImageDialog (MImage mImage)
+	{
+		super ();
+		this.setTitle(Msg.translate(Env.getCtx(), "AD_Image_ID"));
+		log.info("MImage=" + mImage);
+		m_mImage = mImage;
+		try
+		{
+			init();
+		}
+		catch(Exception ex)
+		{
+			log.log(Level.SEVERE, "", ex);
+		}
+		//  load data
+		if (m_mImage == null)
+			m_mImage = MImage.get (Env.getCtx(), 0);
+		else
+		{
+			if (m_mImage.getData()!=null)
+			{
+				try {
+					AImage aImage = new AImage(m_mImage.getName(), m_mImage.getData());
+					
+					image.setContent(aImage);
+				} catch (Exception e) {
+					log.log(Level.WARNING, "load image", e);
+				}
+			}
+		}
+		
+		fileNameTextbox.setValue(m_mImage.getName());
+		AEnv.showCenterScreen(this);
+	}   //  WImageDialog
+
+	/**  Image Model            */
+	private MImage      m_mImage = null;
+	/**	Logger					*/
+	private static CLogger log = CLogger.getCLogger(WImageDialog.class);
+
+	/** */
+	private Borderlayout mainLayout = new Borderlayout();
+	private Panel parameterPanel = new Panel();
+	private Button fileButton = new Button();
+	private Button captureButton = new Button();
+	private Image image = new Image();
+	private ConfirmPanel confirmPanel = new ConfirmPanel(true,false,true,false,false,false);
+	private boolean cancel = false;
+	private Textbox fileNameTextbox = new Textbox();
+ 
+	private Div captureDiv;
+	private String defaultNameForCaptureImage = "CapturedImage";
+	private Button cancelCaptureButton;
+	
+	/**
+	 *  Static Init
+	 *  @throws Exception
+	 */
+	void init() throws Exception
+	{
+		this.setSclass("popup-dialog");
+		this.setBorder("normal");
+		ZKUpdateUtil.setWidth(this, "640px");
+		ZKUpdateUtil.setHeight(this, "540px");
+		this.setShadow(true);
+		this.setAttribute(Window.MODE_KEY, Window.MODE_HIGHLIGHTED);
+		this.setSizable(true);
+		this.setStyle("position: relative;");
+		
+		captureDiv = new Div();
+		this.appendChild(captureDiv);
+		captureDiv.setStyle("position: absolute;");
+		ZKUpdateUtil.setHeight(captureDiv, "480px");
+		ZKUpdateUtil.setWidth(captureDiv, "640px");
+		captureDiv.setVisible(false);
+		captureDiv.addEventListener("onCaptureImage", this);
+	    cancelCaptureButton = new Button(Util.cleanAmp(Msg.getMsg(Env.getCtx(), "Cancel")));
+		LayoutUtils.addSclass("txt-btn", cancelCaptureButton);
+		cancelCaptureButton.setStyle("position: absolute; bottom: 5px; right: 3px;");
+		this.appendChild(cancelCaptureButton);
+		cancelCaptureButton.addEventListener(Events.ON_CLICK, this);
+		cancelCaptureButton.setVisible(false);
+		
+		mainLayout.setParent(this);
+		ZKUpdateUtil.setHflex(mainLayout, "1");
+		ZKUpdateUtil.setVflex(mainLayout, "1");
+		
+		fileButton.setLabel("Upload");
+		LayoutUtils.addSclass("txt-btn", fileButton);
+		captureButton.setLabel("Capture");
+		LayoutUtils.addSclass("txt-btn", captureButton);
+		
+		North north = new North();
+		north.setParent(mainLayout);
+		north.appendChild(parameterPanel);
+		
+		Hbox hbox = new Hbox();
+		hbox.setAlign("center");
+		hbox.setPack("start");
+		hbox.appendChild(fileButton);
+		hbox.appendChild(new Space());
+		hbox.appendChild(captureButton);
+		hbox.appendChild(new Space());
+		hbox.appendChild(fileNameTextbox);
+		
+		parameterPanel.setStyle("padding: 5px");
+		parameterPanel.appendChild(hbox);
+		Separator separator = new Separator();
+		separator.setOrient("horizontal");
+		separator.setBar(true);
+		parameterPanel.appendChild(separator);
+		
+		Center center = new Center();
+		center.setSclass("dialog-content");
+		ZKUpdateUtil.setHflex(image, "true");
+		ZKUpdateUtil.setVflex(image, "true");
+		center.setParent(mainLayout);
+		center.appendChild(image);
+		
+		South south = new South();
+		south.setSclass("dialog-footer");
+		south.setParent(mainLayout);
+		south.appendChild(confirmPanel);
+
+		//
+		fileButton.setUpload(AdempiereWebUI.getUploadSetting());
+		fileButton.addEventListener(Events.ON_UPLOAD, this);
+		captureButton.addEventListener(Events.ON_CLICK, this);
+		confirmPanel.addActionListener(Events.ON_CLICK, this);
+		
+		addEventListener(Events.ON_UPLOAD, this);
+	}   //  init
+
+	public void onEvent(Event e) throws Exception {
+		if (e instanceof UploadEvent) 
+		{
+			UploadEvent ue = (UploadEvent) e;
+			processUploadMedia(ue.getMedia());
+		}
+		else if (e.getTarget().getId().equals(ConfirmPanel.A_OK))
+		{
+			if (image.getContent() != null)
+			{
+				if (!Util.isEmpty(fileNameTextbox.getValue()))
+					m_mImage.setName(fileNameTextbox.getValue());
+				m_mImage.saveEx();
+			}
+			else if (m_mImage != null && m_mImage.getAD_Image_ID() > 0)
+			{
+				m_mImage.setBinaryData(null);
+				m_mImage.setName("-");
+				m_mImage.saveEx();
+			}
+			detach();
+		}
+		else if (e.getTarget().getId().equals(ConfirmPanel.A_CANCEL))
+		{
+			cancel = true;
+			detach();
+		}
+		else if (e.getTarget().getId().equals(ConfirmPanel.A_RESET))
+		{
+			AImage img = null;
+			image.setContent(img);
+			fileNameTextbox.setValue(null);
+		}
+		else if (e.getTarget() == captureButton)
+		{
+			captureDiv.setVisible(true);
+			cancelCaptureButton.setVisible(true);
+			mainLayout.setVisible(false);
+			String script = "var wgt = zk.Widget.$('#"+captureDiv.getUuid()+"');";
+			script = script + "jq(wgt).photobooth(); ";
+			script = script + "jq(wgt).bind( 'image', function( event, dataUrl ){ zAu.send(new zk.Event(wgt, 'onCaptureImage', dataUrl, {toServer:true})); });";
+			Clients.evalJavaScript(script);
+		}
+		else if (e.getName().equals("onCaptureImage"))
+		{
+			captureDiv.setVisible(false);
+			cancelCaptureButton.setVisible(false);
+			mainLayout.setVisible(true);
+			String dataUrl = (String) e.getData();
+			if (!Util.isEmpty(dataUrl))
+			{
+				String encodingPrefix = "base64,";
+				int contentStartIndex = dataUrl.indexOf(encodingPrefix) + encodingPrefix.length();
+				byte[] imageData = Base64.decodeBase64(dataUrl.substring(contentStartIndex).getBytes());
+				AImage img = new AImage(defaultNameForCaptureImage, imageData);
+				image.setContent(img);
+				
+				if (m_mImage == null)
+					m_mImage = MImage.get (Env.getCtx(), 0);
+				m_mImage.setName(defaultNameForCaptureImage);
+				m_mImage.setBinaryData(imageData);
+				fileNameTextbox.setValue(defaultNameForCaptureImage);
+			}
+			String script = "var wgt = zk.Widget.$('#"+captureDiv.getUuid()+"');";
+			script = script + "jq(wgt).data( 'photobooth').destroy(); ";
+			Clients.evalJavaScript(script);
+		}
+		else if (e.getTarget() == cancelCaptureButton) 
+		{
+			captureDiv.setVisible(false);
+			cancelCaptureButton.setVisible(false);
+			mainLayout.setVisible(true);
+			String script = "var wgt = zk.Widget.$('#"+captureDiv.getUuid()+"');";
+			script = script + "jq(wgt).data( 'photobooth').destroy(); ";
+			Clients.evalJavaScript(script);
+		}
+	}
+	
+	/**
+	 * @return true if dialog cancel by user
+	 */
+	public boolean isCancel() {
+		return cancel;
+	}
+
+	private void processUploadMedia(Media imageFile) {
+		if (imageFile == null)
+			return;
+
+		String fileName = imageFile.getName();
+		
+		//  See if we can load & display it
+		try
+		{
+			InputStream is = imageFile.getStreamData();
+			AImage aImage = new AImage(fileName, is);
+			
+			image.setContent(aImage);
+			
+			is.close();
+		}
+		catch (Exception e)
+		{
+			log.log(Level.WARNING, "load image", e);
+			return;
+		}
+
+		//  OK
+		fileNameTextbox.setValue(imageFile.getName());
+		invalidate();
+
+		//  Save info
+		if (m_mImage == null)
+			m_mImage = MImage.get (Env.getCtx(), 0);
+		m_mImage.setName(fileName);
+		m_mImage.setImageURL(fileName);
+		if (image.getContent() != null)
+			m_mImage.setBinaryData(image.getContent().getByteData());
+		else
+			m_mImage.setBinaryData(null);
+	}
+
+	/**
+	 * 	Get Image ID
+	 *	@return ID or 0
+	 */
+	public int getAD_Image_ID()
+	{
+		if (m_mImage != null)
+			return m_mImage.getAD_Image_ID();
+		return 0;
+	}	//	getAD_Image_ID	
+
+	/**
+	 * @return the defaultNameForCaptureImage
+	 */
+	public String getDefaultNameForCaptureImage() {
+		return defaultNameForCaptureImage;
+	}
+
+	/**
+	 * @param defaultNameForCaptureImage the defaultNameForCaptureImage to set
+	 */
+	public void setDefaultNameForCaptureImage(String defaultNameForCaptureImage) {
+		this.defaultNameForCaptureImage = defaultNameForCaptureImage;
+	}
+}   //  WImageDialog