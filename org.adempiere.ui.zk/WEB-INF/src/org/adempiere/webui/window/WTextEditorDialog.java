--- conflicted
+++ resolved
@@ -1,250 +1,242 @@
-/******************************************************************************
- * Copyright (C) 2008 Low Heng Sin                                            *
- * This program is free software; you can redistribute it and/or modify it    *
- * under the terms version 2 of the GNU General Public License as published   *
- * by the Free Software Foundation. This program is distributed in the hope   *
- * that it will be useful, but WITHOUT ANY WARRANTY; without even the implied *
- * warranty of MERCHANTABILITY or FITNESS FOR A PARTICULAR PURPOSE.           *
- * See the GNU General Public License for more details.                       *
- * You should have received a copy of the GNU General Public License along    *
- * with this program; if not, write to the Free Software Foundation, Inc.,    *
- * 59 Temple Place, Suite 330, Boston, MA 02111-1307 USA.                     *
- *****************************************************************************/
-package org.adempiere.webui.window;
-
-import org.adempiere.webui.component.ConfirmPanel;
-import org.adempiere.webui.component.Label;
-import org.adempiere.webui.component.Tab;
-import org.adempiere.webui.component.Tabbox;
-import org.adempiere.webui.component.Tabpanel;
-import org.adempiere.webui.component.Tabpanels;
-import org.adempiere.webui.component.Tabs;
-import org.adempiere.webui.component.Textbox;
-import org.adempiere.webui.component.Window;
-import org.zkforge.ckez.CKeditor;
-import org.zkoss.zk.au.out.AuScript;
-import org.zkoss.zk.ui.event.Event;
-import org.zkoss.zk.ui.event.EventListener;
-import org.zkoss.zk.ui.event.Events;
-import org.zkoss.zk.ui.util.Clients;
-import org.zkoss.zul.Div;
-import org.zkoss.zul.Html;
-import org.zkoss.zul.Separator;
-import org.zkoss.zul.Vlayout;
-
-/**
- * 
- * @author Low Heng Sin
- *
- */
-public class WTextEditorDialog extends Window implements EventListener<Event>{
-	
-	/**
-	 * 
-	 */
-	private static final long serialVersionUID = -3852236029054284848L;
-	private boolean editable;
-	private int maxSize;
-	private String text;
-	private boolean cancelled;
-	private Tabbox tabbox;
-	private Textbox textBox;
-	private CKeditor editor;
-	private Label status;
-	private Tab htmlTab;
-
-	/**
-	 * 
-	 * @param title
-	 * @param text
-	 * @param editable
-	 * @param maxSize
-	 */
-	public WTextEditorDialog(String title, String text, boolean editable, int maxSize) {
-		super();
-		setTitle(title);
-		this.editable = editable;
-		this.maxSize = maxSize;
-		this.text = text;
-		
-		init();
-	}
-	
-	private void init() {
-		setBorder("normal");
-		setHeight("450px");
-		setWidth("800px");
-		setStyle("position: absolute;");
-		setSizable(false);
-		setSclass("popup-dialog");
-		
-		Vlayout vbox = new Vlayout();
-		appendChild(vbox);
-		vbox.setWidth("100%");
-		vbox.setVflex("true");
-		vbox.setSclass("dialog-content");
-		
-		tabbox = new Tabbox();
-		vbox.appendChild(tabbox);
-		Tabs tabs = new Tabs();
-		tabbox.appendChild(tabs);
-		Tabpanels tabPanels = new Tabpanels();
-		tabbox.appendChild(tabPanels);
-		tabbox.setVflex("1");
-		tabbox.setHflex("1");
-		
-		Tab tab = new Tab("Text");
-		tabs.appendChild(tab);
-		
-		Tabpanel tabPanel = new Tabpanel();
-		tabPanels.appendChild(tabPanel);
-		textBox = new Textbox(text);
-		textBox.setCols(80);
-		textBox.setRows(30);
-		textBox.setHeight("100%");
-		textBox.setEnabled(editable);
-		textBox.setHflex("1");
-		textBox.setVflex("1");
-		tabPanel.appendChild(textBox);
-		
-		htmlTab = new Tab("HTML");
-		tabs.appendChild(htmlTab);
-		
-		tabPanel = new Tabpanel();
-		tabPanels.appendChild(tabPanel);
-		if (editable) {
-			createEditor(tabPanel);
-		} else {
-			Div div = new Div();
-			div.setHeight("100%");
-			div.setWidth("100%");
-			div.setStyle("overflow: auto; border: 1px solid");
-			tabPanel.appendChild(div);
-			Html html = new Html();
-			div.appendChild(html);
-			html.setContent(text);
-		}
-		
-		vbox.appendChild(new Separator());
-		
-		Div footer = new Div();
-		footer.setSclass("dialog-footer");
-		ConfirmPanel confirmPanel = new ConfirmPanel(true);
-<<<<<<< HEAD
-		footer.appendChild(confirmPanel);
-=======
-		//Bug IDEMPIERE-1992 Create a Wrapper Div to Wrap ConfirmPanel,to prevent it from disappearing after user navigate to another window/tab
-		Div confirmPanelWrapper = new Div();
-		vbox.appendChild(confirmPanelWrapper);
-		confirmPanelWrapper.appendChild(confirmPanel);
-		//
->>>>>>> 97ecb0cd
-		confirmPanel.addButton(confirmPanel.createButton(ConfirmPanel.A_RESET));
-		confirmPanel.addActionListener(this);
-		appendChild(footer);
-		
-		if (maxSize > 0) {
-			status = new Label();			
-			footer.appendChild(status);
-			updateStatus(text.length());
-			
-			status.setStyle("margin-top:10px;");
-			textBox.addEventListener(Events.ON_CHANGE, this);
-			if (editor != null)
-				editor.addEventListener(Events.ON_CHANGE, this);
-		}		
-		
-		tabbox.addEventListener(Events.ON_SELECT, this);
-		//Bug IDEMPIERE-1992 Ensure that text editor dialog has a close button
-		setClosable(true);
-	}
-
-	private void createEditor(org.zkoss.zul.Tabpanel tabPanel) {
-		editor = new CKeditor();
-		editor.setCustomConfigurationsPath("/js/ckeditor/config.js");
-		editor.setToolbar("MyToolbar");
-		tabPanel.appendChild(editor);
-		editor.setVflex("1");
-		editor.setWidth("100%");
-		editor.setValue(text);
-	}
-
-	public void onEditorCallback(Event event) {
-		text = (String) event.getData();
-		detach();
-	}
-	
-	/**
-	 * @param event
-	 */
-	public void onEvent(Event event) throws Exception {
-		if (event.getTarget().getId().equals(ConfirmPanel.A_CANCEL)) {
-			cancelled = true;
-			detach();
-		} else if (event.getTarget().getId().equals(ConfirmPanel.A_OK)) {
-			if (editable) {
-				if (tabbox.getSelectedIndex() == 0) {
-					text = textBox.getText();
-					detach();
-				} else {
-					String script = "var w=zk('#"+editor.getUuid()+"').$();var d=w.getEditor().getData();var t=zk('#" +
-							this.getUuid()+"').$();var e=new zk.Event(t,'onEditorCallback',d,{toServer:true});zAu.send(e);";
-					Clients.response(new AuScript(script));
-				}
-					
-			}			
-		} else if (event.getTarget().getId().equals(ConfirmPanel.A_RESET)) {
-			textBox.setText(text);
-			editor.setValue(text);
-		} else if (event.getName().equals(Events.ON_SELECT)) {
-			if (editable) {
-				if (tabbox.getSelectedIndex() == 0) {
-					textBox.setText(editor.getValue());
-					updateStatus(textBox.getText().length());
-				} else {
-					editor.setValue(textBox.getText());
-					updateStatus(editor.getValue().length());
-				}
-			}
-		} else if (event.getName().equals(Events.ON_CHANGE)) {
-			if (event.getTarget() == textBox) {
-				updateStatus(textBox.getText().length());
-			} else if (event.getTarget() == editor) {
-				updateStatus(editor.getValue().length());
-			}
-		} 
-	}
-	
-	private void updateStatus(int newLength) {
-		if (status != null && maxSize > 0) {
-			StringBuilder msg = new StringBuilder();
-			msg.append(newLength);
-			if (newLength == maxSize)
-				msg.append(" = ");
-			else if (newLength < maxSize)
-				msg.append(" < ");
-			else
-				msg.append(" > ");
-			msg.append(maxSize);
-			
-			status.setValue(msg.toString());	
-		}
-	}
-	
-	/**
-	 * 
-	 * @return boolean
-	 */
-	public boolean isCancelled() {
-		return cancelled;
-	}
-	
-	/**
-	 * 
-	 * @return text
-	 */
-	public String getText() {
-		return text;
-	}
-
-}
+/******************************************************************************
+ * Copyright (C) 2008 Low Heng Sin                                            *
+ * This program is free software; you can redistribute it and/or modify it    *
+ * under the terms version 2 of the GNU General Public License as published   *
+ * by the Free Software Foundation. This program is distributed in the hope   *
+ * that it will be useful, but WITHOUT ANY WARRANTY; without even the implied *
+ * warranty of MERCHANTABILITY or FITNESS FOR A PARTICULAR PURPOSE.           *
+ * See the GNU General Public License for more details.                       *
+ * You should have received a copy of the GNU General Public License along    *
+ * with this program; if not, write to the Free Software Foundation, Inc.,    *
+ * 59 Temple Place, Suite 330, Boston, MA 02111-1307 USA.                     *
+ *****************************************************************************/
+package org.adempiere.webui.window;
+
+import org.adempiere.webui.component.ConfirmPanel;
+import org.adempiere.webui.component.Label;
+import org.adempiere.webui.component.Tab;
+import org.adempiere.webui.component.Tabbox;
+import org.adempiere.webui.component.Tabpanel;
+import org.adempiere.webui.component.Tabpanels;
+import org.adempiere.webui.component.Tabs;
+import org.adempiere.webui.component.Textbox;
+import org.adempiere.webui.component.Window;
+import org.zkforge.ckez.CKeditor;
+import org.zkoss.zk.au.out.AuScript;
+import org.zkoss.zk.ui.event.Event;
+import org.zkoss.zk.ui.event.EventListener;
+import org.zkoss.zk.ui.event.Events;
+import org.zkoss.zk.ui.util.Clients;
+import org.zkoss.zul.Div;
+import org.zkoss.zul.Html;
+import org.zkoss.zul.Separator;
+import org.zkoss.zul.Vlayout;
+
+/**
+ * 
+ * @author Low Heng Sin
+ *
+ */
+public class WTextEditorDialog extends Window implements EventListener<Event>{
+	
+	/**
+	 * 
+	 */
+	private static final long serialVersionUID = -3852236029054284848L;
+	private boolean editable;
+	private int maxSize;
+	private String text;
+	private boolean cancelled;
+	private Tabbox tabbox;
+	private Textbox textBox;
+	private CKeditor editor;
+	private Label status;
+	private Tab htmlTab;
+
+	/**
+	 * 
+	 * @param title
+	 * @param text
+	 * @param editable
+	 * @param maxSize
+	 */
+	public WTextEditorDialog(String title, String text, boolean editable, int maxSize) {
+		super();
+		setTitle(title);
+		this.editable = editable;
+		this.maxSize = maxSize;
+		this.text = text;
+		
+		init();
+	}
+	
+	private void init() {
+		setBorder("normal");
+		setHeight("450px");
+		setWidth("800px");
+		setStyle("position: absolute;");
+		setSizable(false);
+		setSclass("popup-dialog");
+		
+		Vlayout vbox = new Vlayout();
+		appendChild(vbox);
+		vbox.setWidth("100%");
+		vbox.setVflex("true");
+		vbox.setSclass("dialog-content");
+		
+		tabbox = new Tabbox();
+		vbox.appendChild(tabbox);
+		Tabs tabs = new Tabs();
+		tabbox.appendChild(tabs);
+		Tabpanels tabPanels = new Tabpanels();
+		tabbox.appendChild(tabPanels);
+		tabbox.setVflex("1");
+		tabbox.setHflex("1");
+		
+		Tab tab = new Tab("Text");
+		tabs.appendChild(tab);
+		
+		Tabpanel tabPanel = new Tabpanel();
+		tabPanels.appendChild(tabPanel);
+		textBox = new Textbox(text);
+		textBox.setCols(80);
+		textBox.setRows(30);
+		textBox.setHeight("100%");
+		textBox.setEnabled(editable);
+		textBox.setHflex("1");
+		textBox.setVflex("1");
+		tabPanel.appendChild(textBox);
+		
+		htmlTab = new Tab("HTML");
+		tabs.appendChild(htmlTab);
+		
+		tabPanel = new Tabpanel();
+		tabPanels.appendChild(tabPanel);
+		if (editable) {
+			createEditor(tabPanel);
+		} else {
+			Div div = new Div();
+			div.setHeight("100%");
+			div.setWidth("100%");
+			div.setStyle("overflow: auto; border: 1px solid");
+			tabPanel.appendChild(div);
+			Html html = new Html();
+			div.appendChild(html);
+			html.setContent(text);
+		}
+		
+		vbox.appendChild(new Separator());
+		
+		Div footer = new Div();
+		footer.setSclass("dialog-footer");
+		ConfirmPanel confirmPanel = new ConfirmPanel(true);
+		footer.appendChild(confirmPanel);
+		confirmPanel.addButton(confirmPanel.createButton(ConfirmPanel.A_RESET));
+		confirmPanel.addActionListener(this);
+		appendChild(footer);
+		
+		if (maxSize > 0) {
+			status = new Label();			
+			footer.appendChild(status);
+			updateStatus(text.length());
+			
+			status.setStyle("margin-top:10px;");
+			textBox.addEventListener(Events.ON_CHANGE, this);
+			if (editor != null)
+				editor.addEventListener(Events.ON_CHANGE, this);
+		}		
+		
+		tabbox.addEventListener(Events.ON_SELECT, this);
+		//Bug IDEMPIERE-1992 Ensure that text editor dialog has a close button
+		setClosable(true);
+	}
+
+	private void createEditor(org.zkoss.zul.Tabpanel tabPanel) {
+		editor = new CKeditor();
+		editor.setCustomConfigurationsPath("/js/ckeditor/config.js");
+		editor.setToolbar("MyToolbar");
+		tabPanel.appendChild(editor);
+		editor.setVflex("1");
+		editor.setWidth("100%");
+		editor.setValue(text);
+	}
+
+	public void onEditorCallback(Event event) {
+		text = (String) event.getData();
+		detach();
+	}
+	
+	/**
+	 * @param event
+	 */
+	public void onEvent(Event event) throws Exception {
+		if (event.getTarget().getId().equals(ConfirmPanel.A_CANCEL)) {
+			cancelled = true;
+			detach();
+		} else if (event.getTarget().getId().equals(ConfirmPanel.A_OK)) {
+			if (editable) {
+				if (tabbox.getSelectedIndex() == 0) {
+					text = textBox.getText();
+					detach();
+				} else {
+					String script = "var w=zk('#"+editor.getUuid()+"').$();var d=w.getEditor().getData();var t=zk('#" +
+							this.getUuid()+"').$();var e=new zk.Event(t,'onEditorCallback',d,{toServer:true});zAu.send(e);";
+					Clients.response(new AuScript(script));
+				}
+					
+			}			
+		} else if (event.getTarget().getId().equals(ConfirmPanel.A_RESET)) {
+			textBox.setText(text);
+			editor.setValue(text);
+		} else if (event.getName().equals(Events.ON_SELECT)) {
+			if (editable) {
+				if (tabbox.getSelectedIndex() == 0) {
+					textBox.setText(editor.getValue());
+					updateStatus(textBox.getText().length());
+				} else {
+					editor.setValue(textBox.getText());
+					updateStatus(editor.getValue().length());
+				}
+			}
+		} else if (event.getName().equals(Events.ON_CHANGE)) {
+			if (event.getTarget() == textBox) {
+				updateStatus(textBox.getText().length());
+			} else if (event.getTarget() == editor) {
+				updateStatus(editor.getValue().length());
+			}
+		} 
+	}
+	
+	private void updateStatus(int newLength) {
+		if (status != null && maxSize > 0) {
+			StringBuilder msg = new StringBuilder();
+			msg.append(newLength);
+			if (newLength == maxSize)
+				msg.append(" = ");
+			else if (newLength < maxSize)
+				msg.append(" < ");
+			else
+				msg.append(" > ");
+			msg.append(maxSize);
+			
+			status.setValue(msg.toString());	
+		}
+	}
+	
+	/**
+	 * 
+	 * @return boolean
+	 */
+	public boolean isCancelled() {
+		return cancelled;
+	}
+	
+	/**
+	 * 
+	 * @return text
+	 */
+	public String getText() {
+		return text;
+	}
+
+}