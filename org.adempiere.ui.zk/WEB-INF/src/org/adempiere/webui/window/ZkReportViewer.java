--- conflicted
+++ resolved
@@ -1,1516 +1,1513 @@
-/******************************************************************************
- * Product: Adempiere ERP & CRM Smart Business Solution                       *
- * Copyright (C) 2007 Adempiere, Inc. All Rights Reserved.                *
- * This program is free software; you can redistribute it and/or modify it    *
- * under the terms version 2 of the GNU General Public License as published   *
- * by the Free Software Foundation. This program is distributed in the hope   *
- * that it will be useful, but WITHOUT ANY WARRANTY; without even the implied *
- * warranty of MERCHANTABILITY or FITNESS FOR A PARTICULAR PURPOSE.           *
- * See the GNU General Public License for more details.                       *
- * You should have received a copy of the GNU General Public License along    *
- * with this program; if not, write to the Free Software Foundation, Inc.,    *
- * 59 Temple Place, Suite 330, Boston, MA 02111-1307 USA.                     *
- *
- * Copyright (C) 2007 Low Heng Sin hengsin@avantz.com
- * _____________________________________________
- *****************************************************************************/
-package org.adempiere.webui.window;
-
-import java.io.ByteArrayOutputStream;
-import java.io.File;
-import java.io.StringWriter;
-import java.sql.PreparedStatement;
-import java.sql.ResultSet;
-import java.sql.SQLException;
-import java.util.Properties;
-import java.util.concurrent.ExecutionException;
-import java.util.concurrent.Future;
-import java.util.logging.Level;
-
-import javax.activation.FileDataSource;
-import javax.servlet.http.HttpServletRequest;
-
-import org.adempiere.exceptions.DBException;
-import org.adempiere.pdf.Document;
-import org.adempiere.util.ContextRunnable;
-import org.adempiere.webui.LayoutUtils;
-import org.adempiere.webui.apps.AEnv;
-import org.adempiere.webui.apps.BusyDialog;
-import org.adempiere.webui.apps.DesktopRunnable;
-import org.adempiere.webui.apps.WReport;
-import org.adempiere.webui.apps.form.WReportCustomization;
-import org.adempiere.webui.component.Checkbox;
-import org.adempiere.webui.component.ConfirmPanel;
-import org.adempiere.webui.component.Label;
-import org.adempiere.webui.component.ListItem;
-import org.adempiere.webui.component.Listbox;
-import org.adempiere.webui.component.Mask;
-import org.adempiere.webui.component.Tabpanel;
-import org.adempiere.webui.component.ToolBarButton;
-import org.adempiere.webui.component.Window;
-<<<<<<< HEAD
-import org.adempiere.webui.editor.WTableDirEditor;
-=======
-import org.adempiere.webui.desktop.IDesktop;
->>>>>>> 477563e9
-import org.adempiere.webui.event.DialogEvents;
-import org.adempiere.webui.event.DrillEvent;
-import org.adempiere.webui.event.ZoomEvent;
-import org.adempiere.webui.panel.ADForm;
-import org.adempiere.webui.panel.ITabOnCloseHandler;
-import org.adempiere.webui.panel.StatusBarPanel;
-import org.adempiere.webui.report.HTMLExtension;
-import org.adempiere.webui.session.SessionManager;
-import org.adempiere.webui.theme.ThemeManager;
-import org.adempiere.webui.util.IServerPushCallback;
-import org.adempiere.webui.util.ServerPushTemplate;
-import org.compiere.Adempiere;
-import org.compiere.model.GridField;
-import org.compiere.model.MArchive;
-import org.compiere.model.MClient;
-import org.compiere.model.MLanguage;
-import org.compiere.model.MQuery;
-import org.compiere.model.MRole;
-import org.compiere.model.MSysConfig;
-import org.compiere.model.MTable;
-import org.compiere.model.MToolBarButtonRestrict;
-import org.compiere.model.MUser;
-import org.compiere.model.SystemIDs;
-import org.compiere.model.X_AD_ToolBarButton;
-import org.compiere.print.ArchiveEngine;
-import org.compiere.print.MPrintFormat;
-import org.compiere.print.ReportEngine;
-import org.compiere.tools.FileUtil;
-import org.compiere.util.CLogger;
-import org.compiere.util.DB;
-import org.compiere.util.Env;
-import org.compiere.util.KeyNamePair;
-import org.compiere.util.Language;
-import org.compiere.util.Msg;
-import org.compiere.util.Util;
-import org.zkoss.util.media.AMedia;
-import org.zkoss.util.media.Media;
-import org.zkoss.zk.au.out.AuScript;
-import org.zkoss.zk.ui.Component;
-import org.zkoss.zk.ui.Desktop;
-import org.zkoss.zk.ui.Executions;
-import org.zkoss.zk.ui.Page;
-import org.zkoss.zk.ui.event.Event;
-import org.zkoss.zk.ui.event.EventListener;
-import org.zkoss.zk.ui.event.Events;
-import org.zkoss.zk.ui.event.KeyEvent;
-import org.zkoss.zk.ui.ext.render.DynamicMedia;
-import org.zkoss.zk.ui.util.Clients;
-import org.zkoss.zul.A;
-import org.zkoss.zul.Borderlayout;
-import org.zkoss.zul.Center;
-import org.zkoss.zul.Div;
-import org.zkoss.zul.Filedownload;
-import org.zkoss.zul.Hbox;
-import org.zkoss.zul.Iframe;
-import org.zkoss.zul.Listitem;
-import org.zkoss.zul.Menuitem;
-import org.zkoss.zul.North;
-import org.zkoss.zul.Separator;
-import org.zkoss.zul.South;
-import org.zkoss.zul.Tab;
-import org.zkoss.zul.Toolbar;
-import org.zkoss.zul.Toolbarbutton;
-import org.zkoss.zul.Vbox;
-import org.zkoss.zul.impl.Utils;
-import org.zkoss.zul.impl.XulElement;
-
-
-/**
- *	Print View Frame
- *
- * 	@author 	Jorg Janke
- * 	@version 	$Id: Viewer.java,v 1.2 2006/07/30 00:51:28 jjanke Exp $
- * globalqss: integrate phib contribution from 
- *   http://sourceforge.net/tracker/index.php?func=detail&aid=1566335&group_id=176962&atid=879334
- * globalqss: integrate Teo Sarca bug fixing
- * Colin Rooney 2007/03/20 RFE#1670185 & BUG#1684142
- *                         Extend security to Info queries
- *
- * @author Teo Sarca, SC ARHIPAC SERVICE SRL
- * 				<li>FR [ 1762466 ] Add "Window" menu to report viewer.
- * 				<li>FR [ 1894640 ] Report Engine: Excel Export support
- * 
- * @author Low Heng Sin
- */
-public class ZkReportViewer extends Window implements EventListener<Event>, ITabOnCloseHandler {
-	/**
-	 * 
-	 */
-	private static final long serialVersionUID = 946000686957291327L;
-
-	/** Window No					*/
-	private int                 m_WindowNo = -1;
-	private long prevKeyEventTime = 0;
-	private KeyEvent prevKeyEvent;
-	/**	Print Context				*/
-	private Properties			m_ctx;
-	/**	Setting Values				*/
-	private boolean				m_setting = false;
-	/**	Report Engine				*/
-	private ReportEngine 		m_reportEngine;
-	/** Table ID					*/
-	private int					m_AD_Table_ID = 0;
-	private boolean				m_isCanExport;
-	
-	private MQuery 		m_ddQ = null;
-	private MQuery 		m_daQ = null;
-	private Menuitem 	m_ddM = null;
-	private Menuitem 	m_daM = null;
-
-	/**	Logger			*/
-	private static CLogger log = CLogger.getCLogger(ZkReportViewer.class);
-
-	//
-	private StatusBarPanel statusBar = new StatusBarPanel();
-	private Toolbar toolBar = new Toolbar();
-	private ToolBarButton bSendMail = new ToolBarButton();
-	private ToolBarButton bArchive = new ToolBarButton();
-	private ToolBarButton bCustomize = new ToolBarButton();
-	private ToolBarButton bFind = new ToolBarButton();
-	private ToolBarButton bExport = new ToolBarButton();
-	private ToolBarButton bWizard = new ToolBarButton();
-	private Listbox comboReport = new Listbox();
-	private WTableDirEditor wLanguage;
-	private Label labelDrill = new Label();
-	private Listbox comboDrill = new Listbox();
-	private Listbox previewType = new Listbox();
-	
-	private ToolBarButton bRefresh = new ToolBarButton();
-	private Iframe iframe;
-	
-	private Window winExportFile = null;
-	private ConfirmPanel confirmPanel = new ConfirmPanel(true);
-	private Listbox cboType = new Listbox();
-	private Checkbox summary = new Checkbox();
-
-	private AMedia media;
-	private int mediaVersion = 0;
-
-	private A reportLink;
-
-	private boolean init;
-	
-	private BusyDialog progressWindow;
-	private Mask mask;
-
-	private Future<?> future;
-	
-	private final static String ON_RENDER_REPORT_EVENT = "onRenderReport";
-	
-	//private static final String REPORT = "org.idempiere.ui.report";
-	
-	/**
-	 * 	Static Layout
-	 * 	@throws Exception
-	 */
-	public ZkReportViewer(ReportEngine re, String title) {		
-		super();
-		
-		init = false;
-		m_WindowNo = SessionManager.getAppDesktop().registerWindow(this);
-		setAttribute(IDesktop.WINDOWNO_ATTRIBUTE, m_WindowNo);
-		Env.setContext(re.getCtx(), m_WindowNo, "_WinInfo_IsReportViewer", "Y");
-		m_reportEngine = re;
-		m_AD_Table_ID = re.getPrintFormat().getAD_Table_ID();
-		if (!MRole.getDefault().isCanReport(m_AD_Table_ID))
-		{
-			FDialog.error(m_WindowNo, this, "AccessCannotReport", m_reportEngine.getName());
-			this.onClose();
-		}
-		m_isCanExport = MRole.getDefault().isCanExport(m_AD_Table_ID);
-		
-		setTitle(Util.cleanAmp(Msg.getMsg(Env.getCtx(), "Report") + ": " +
-				m_reportEngine.getPrintFormat().get_Translation(MPrintFormat.COLUMNNAME_Name)));
-		
-		addEventListener(ON_RENDER_REPORT_EVENT, this);
-	}
-
-	@Override
-	public void onPageAttached(Page newpage, Page oldpage) {
-		super.onPageAttached(newpage, oldpage);
-		if (newpage != null && !init) {
-			try
-			{
-				m_ctx = m_reportEngine.getCtx();
-				init();
-				dynInit();
-				SessionManager.getSessionApplication().getKeylistener().addEventListener(Events.ON_CTRL_KEY, this);
-			}
-			catch(Exception e)
-			{
-				log.log(Level.SEVERE, "", e);
-				FDialog.error(m_WindowNo, this, "LoadError", e.getLocalizedMessage());
-				this.onClose();
-			}
-		}
-	}
-
-	@Override
-	public void onPageDetached(Page page) {
-		super.onPageDetached(page);
-		try {
-			SessionManager.getSessionApplication().getKeylistener().removeEventListener(Events.ON_CTRL_KEY, this);
-		} catch (Exception e) {}
-	}
-
-	private void init() {
-		Borderlayout layout = new Borderlayout();
-		layout.setStyle("position: absolute; height: 97%; width: 98%; border:none; padding:none; margin:none;");
-		this.appendChild(layout);
-		this.setStyle("width: 100%; height: 100%; position: absolute; border:none; padding:none; margin:none;");
-
-		toolBar.setHeight("32px");
-		toolBar.setWidth("100%");
-		
-		previewType.setMold("select");
-		previewType.appendItem("HTML", "HTML");
-		
-		if ( m_isCanExport )
-		{
-			previewType.appendItem("PDF", "PDF");
-			previewType.appendItem("Excel", "XLS");
-		}
-		
-		toolBar.appendChild(previewType);		
-		previewType.addEventListener(Events.ON_SELECT, this);
-		toolBar.appendChild(new Separator("vertical"));
-		
-		int pTypeIndex = 0;
-		
-		if (m_reportEngine.getReportType() != null)
-		{
-			if (m_reportEngine.getReportType().equals("PDF") && m_isCanExport)
-				pTypeIndex = 1;
-			else if (m_reportEngine.getReportType().equals("XLS") && m_isCanExport)
-				pTypeIndex = 2;
-		}
-		else
-		{
-    		//set default type
-    		String type = m_reportEngine.getPrintFormat().isForm()
-    				// a42niem - provide explicit default and check on client/org specifics
-    				? MSysConfig.getValue(MSysConfig.ZK_REPORT_FORM_OUTPUT_TYPE,"PDF",Env.getAD_Client_ID(m_ctx),Env.getAD_Org_ID(m_ctx))
-    				: MSysConfig.getValue(MSysConfig.ZK_REPORT_TABLE_OUTPUT_TYPE,"PDF",Env.getAD_Client_ID(m_ctx),Env.getAD_Org_ID(m_ctx));
-    
-    		if ("HTML".equals(type)) {
-    			pTypeIndex = 0;
-    		} else if ("PDF".equals(type) && m_isCanExport) {
-    			pTypeIndex = 1;
-    		} else if ("XLS".equals(type) && m_isCanExport) {
-    			pTypeIndex = 2;
-    		}
-		}
-		
-		previewType.setSelectedIndex(pTypeIndex);
-		
-		labelDrill.setValue(Msg.getMsg(Env.getCtx(), "Drill") + ": ");
-		toolBar.appendChild(labelDrill);
-		
-		comboDrill.setMold("select");
-		comboDrill.setTooltiptext(Msg.getMsg(Env.getCtx(), "Drill"));
-		toolBar.appendChild(comboDrill);
-		
-		toolBar.appendChild(new Separator("vertical"));
-		
-		comboReport.setMold("select");
-		comboReport.setTooltiptext(Msg.translate(Env.getCtx(), "AD_PrintFormat_ID"));
-		toolBar.appendChild(comboReport);
-		
-		toolBar.appendChild(new Separator("vertical"));
-		
-		MClient client = MClient.get(m_ctx);
-		if (client.isMultiLingualDocument()){
-			try {
-				wLanguage = AEnv.getListDocumentLanguage(client);
-				wLanguage.getComponent().setTooltiptext(Msg.translate(Env.getCtx(), "AD_PrintFormat_ID"));
-				toolBar.appendChild(wLanguage.getComponent());
-				wLanguage.setValue(m_reportEngine.getLanguageID());
-				wLanguage.getComponent().addEventListener(Events.ON_SELECT, this);
-			} catch (Exception e) {
-				log.log(Level.SEVERE, e.getLocalizedMessage());
-			}
-		}
-		
-		toolBar.appendChild(new Separator("vertical"));
-		
-		summary.setText(Msg.getMsg(Env.getCtx(), "Summary"));
-		toolBar.appendChild(summary);
-		summary.setChecked(m_reportEngine.isSummary());
-		toolBar.appendChild(new Separator("vertical"));
-		
-		bCustomize.setName("Customize");
-		bCustomize.setImage(ThemeManager.getThemeResource("images/Preference24.png"));
-		bCustomize.setTooltiptext(Util.cleanAmp(Msg.getMsg(Env.getCtx(), "PrintCustomize")));
-		toolBar.appendChild(bCustomize);
-		bCustomize.addEventListener(Events.ON_CLICK, this);
-		
-		
-		
-		bFind.setName("Find");
-		bFind.setImage(ThemeManager.getThemeResource("images/Find24.png"));
-		bFind.setTooltiptext(Util.cleanAmp(Msg.getMsg(Env.getCtx(), "Find")));
-		toolBar.appendChild(bFind);
-		bFind.addEventListener(Events.ON_CLICK, this);
-		if (getAD_Tab_ID(m_reportEngine.getPrintFormat().getAD_Table_ID()) <= 0) {
-			bFind.setVisible(false); // IDEMPIERE-1185
-		}
-		
-		toolBar.appendChild(new Separator("vertical"));
-		
-		bSendMail.setName("SendMail");
-		bSendMail.setImage(ThemeManager.getThemeResource("images/SendMail24.png"));
-		bSendMail.setTooltiptext(Util.cleanAmp(Msg.getMsg(Env.getCtx(), "SendMail")));
-		toolBar.appendChild(bSendMail);
-		bSendMail.addEventListener(Events.ON_CLICK, this);
-		
-		bArchive.setName("Archive");
-		bArchive.setImage(ThemeManager.getThemeResource("images/Archive24.png"));
-		bArchive.setTooltiptext(Util.cleanAmp(Msg.getMsg(Env.getCtx(), "Archive")));
-		toolBar.appendChild(bArchive);
-		bArchive.addEventListener(Events.ON_CLICK, this);
-		
-		if ( m_isCanExport )
-		{
-			bExport.setName("Export");
-			bExport.setImage(ThemeManager.getThemeResource("images/Export24.png"));
-			bExport.setTooltiptext(Util.cleanAmp(Msg.getMsg(Env.getCtx(), "Export")));
-			toolBar.appendChild(bExport);
-			bExport.addEventListener(Events.ON_CLICK, this);
-		}
-		
-		toolBar.appendChild(new Separator("vertical"));
-		
-		bRefresh.setName("Refresh");
-		bRefresh.setImage(ThemeManager.getThemeResource("images/Refresh24.png"));
-		bRefresh.setTooltiptext(Util.cleanAmp(Msg.getMsg(Env.getCtx(), "Refresh")));
-		toolBar.appendChild(bRefresh);
-		bRefresh.addEventListener(Events.ON_CLICK, this);
-
-		bWizard.setImage(ThemeManager.getThemeResource("images/Wizard24.png"));
-		bWizard.setTooltiptext(Util.cleanAmp(Msg.getMsg(Env.getCtx(), "PrintWizard")));
-		toolBar.appendChild(bWizard);
-		bWizard.addEventListener(Events.ON_CLICK, this);
-
-		North north = new North();
-		layout.appendChild(north);
-		north.appendChild(toolBar);
-		north.setVflex("min");
-		
-		Center center = new Center();
-		layout.appendChild(center);
-		iframe = new Iframe();
-		//iframe.setHflex("true");
-		//iframe.setVflex("true");
-		iframe.setWidth("100%");
-		iframe.setHeight("100%");
-		iframe.setId("reportFrame");
-		center.appendChild(iframe);
-		
-		South south = new South();
-		south.setHeight("34px");
-		layout.appendChild(south);
-		reportLink = new A();
-		reportLink.setTarget("_blank");
-		Div linkDiv = new Div();
-		linkDiv.setStyle("width:100%; height: 30px; padding-top: 2px;");
-		linkDiv.appendChild(reportLink);
-		south.appendChild(linkDiv);
-		//m_WindowNo
-		int AD_Window_ID = Env.getContextAsInt(Env.getCtx(), m_reportEngine.getWindowNo(), "_WinInfo_AD_Window_ID", true);
-		if (AD_Window_ID == 0)
-			AD_Window_ID = Env.getZoomWindowID(m_reportEngine.getQuery());
-		int AD_Process_ID = m_reportEngine.getPrintInfo() != null ? m_reportEngine.getPrintInfo().getAD_Process_ID() : 0;
-		updateToolbarAccess(AD_Window_ID, AD_Process_ID);
-		
-		postRenderReportEvent();
-		//iframe.setAutohide(true);
-
-		this.setBorder("normal");
-		
-		this.addEventListener("onZoom", new EventListener<Event>() {
-			
-			public void onEvent(Event event) throws Exception {
-				if (event instanceof ZoomEvent) {
-					Clients.clearBusy();
-					ZoomEvent ze = (ZoomEvent) event;
-					if (ze.getData() != null && ze.getData() instanceof MQuery) {
-						AEnv.zoom((MQuery) ze.getData());
-					}
-				}
-				
-			}
-		});
-		
-		this.addEventListener(DrillEvent.ON_DRILL_ACROSS, new EventListener<Event>() {
-			
-			public void onEvent(Event event) throws Exception {
-				if (event instanceof DrillEvent) {
-					Clients.clearBusy();
-					DrillEvent de = (DrillEvent) event;
-					if (de.getData() != null && de.getData() instanceof MQuery) {
-						MQuery query = (MQuery) de.getData();
-						Listitem item = comboDrill.getSelectedItem();
-						if (item != null && item.getValue() != null && item.toString().trim().length() > 0)
-						{
-							query.setTableName(item.getValue().toString());
-							executeDrill(query, event.getTarget());
-						}
-					}
-				}
-				
-			}
-		});
-		
-		this.addEventListener(DrillEvent.ON_DRILL_DOWN, new EventListener<Event>() {
-			
-			public void onEvent(Event event) throws Exception {
-				if (event instanceof DrillEvent) {
-					Clients.clearBusy();
-					DrillEvent de = (DrillEvent) event;
-					if (de.getData() != null && de.getData() instanceof MQuery) {
-						MQuery query = (MQuery) de.getData();
-						executeDrill(query, event.getTarget());
-					}
-				}
-				
-			}
-		});
-		
-		init = true;
-	}
-
-	/**
-	 * Get the maintenance tab of the table associated to the report engine
-	 * @return AD_Tab_ID or -1 if not found
-	 */
-	private int getAD_Tab_ID(int AD_Table_ID) {
-		// Get Find Tab Info
-		final String sql = "SELECT t.AD_Tab_ID "
-				+ "FROM AD_Tab t"
-				+ " INNER JOIN AD_Window w ON (t.AD_Window_ID=w.AD_Window_ID)"
-				+ " INNER JOIN AD_Table tt ON (t.AD_Table_ID=tt.AD_Table_ID) "
-				+ "WHERE tt.AD_Table_ID=? "
-				+ "ORDER BY w.IsDefault DESC, t.SeqNo, ABS (tt.AD_Window_ID-t.AD_Window_ID)";
-		int AD_Tab_ID = DB.getSQLValueEx(null, sql, AD_Table_ID);
-		return AD_Tab_ID;
-	}
-
-	private void renderReport() {
-		media = null;
-		Listitem selected = previewType.getSelectedItem();
-		if (selected == null || "PDF".equals(selected.getValue())) {
-			future = Adempiere.getThreadPoolExecutor().submit(new DesktopRunnable(new PDFRendererRunnable(this),getDesktop()));
-		} else if ("HTML".equals(previewType.getSelectedItem().getValue())) {
-			future = Adempiere.getThreadPoolExecutor().submit(new DesktopRunnable(new HTMLRendererRunnable(this),getDesktop()));
-		} else if ("XLS".equals(previewType.getSelectedItem().getValue())) {			
-			future = Adempiere.getThreadPoolExecutor().submit(new DesktopRunnable(new XLSRendererRunnable(this),getDesktop()));
-		}						
-	}
-	
-	private void onPreviewReport() {
-		try {
-			if (future != null) {
-				try {
-					future.get();
-				} catch (InterruptedException e) {
-					throw new RuntimeException(e);
-				} catch (ExecutionException e) {
-					throw new RuntimeException(e.getCause());
-				}
-			}
-			mediaVersion++;
-			String url = Utils.getDynamicMediaURI(this, mediaVersion, media.getName(), media.getFormat());
-			iframe.setContent(media);
-			HttpServletRequest request = (HttpServletRequest) Executions.getCurrent().getNativeRequest();
-			if (url.startsWith(request.getContextPath() + "/"))
-				url = url.substring((request.getContextPath() + "/").length());
-			reportLink.setHref(url);
-			reportLink.setLabel(media.getName());
-			revalidate();
-		} finally {
-			hideBusyDialog();
-			future = null;
-		}
-	}
-
-	private String makePrefix(String name) {
-		StringBuilder prefix = new StringBuilder();
-		char[] nameArray = name.toCharArray();
-		for (char ch : nameArray) {
-			if (Character.isLetterOrDigit(ch)) {
-				prefix.append(ch);
-			} else {
-				prefix.append("_");
-			}
-		}
-		return prefix.toString();
-	}
-	
-	/**
-	 * 	Dynamic Init
-	 */
-	private void dynInit()
-	{
-		summary.addActionListener(this);
-		summary.setStyle("font-size: 14px");
-		
-		fillComboReport(m_reportEngine.getPrintFormat().get_ID());
-
-		//	fill Drill Options (Name, TableName)
-		comboDrill.appendItem("", null);
-		String sql = "SELECT t.AD_Table_ID, t.TableName, e.PrintName, NULLIF(e.PO_PrintName,e.PrintName) "
-			+ "FROM AD_Column c "
-			+ " INNER JOIN AD_Column used ON (c.ColumnName=used.ColumnName)"
-			+ " INNER JOIN AD_Table t ON (used.AD_Table_ID=t.AD_Table_ID AND t.IsView='N' AND t.AD_Table_ID <> c.AD_Table_ID)"
-			+ " INNER JOIN AD_Column cKey ON (t.AD_Table_ID=cKey.AD_Table_ID AND cKey.IsKey='Y')"
-			+ " INNER JOIN AD_Element e ON (cKey.ColumnName=e.ColumnName) "
-			+ "WHERE c.AD_Table_ID=? AND c.IsKey='Y' "
-			+ "ORDER BY 3";
-		boolean trl = !Env.isBaseLanguage(Env.getCtx(), "AD_Element");
-		if (trl)
-			sql = "SELECT t.AD_Table_ID, t.TableName, et.PrintName, NULLIF(et.PO_PrintName,et.PrintName) "
-				+ "FROM AD_Column c"
-				+ " INNER JOIN AD_Column used ON (c.ColumnName=used.ColumnName)"
-				+ " INNER JOIN AD_Table t ON (used.AD_Table_ID=t.AD_Table_ID AND t.IsView='N' AND t.AD_Table_ID <> c.AD_Table_ID)"
-				+ " INNER JOIN AD_Column cKey ON (t.AD_Table_ID=cKey.AD_Table_ID AND cKey.IsKey='Y')"
-				+ " INNER JOIN AD_Element e ON (cKey.ColumnName=e.ColumnName)"
-				+ " INNER JOIN AD_Element_Trl et ON (e.AD_Element_ID=et.AD_Element_ID) "
-				+ "WHERE c.AD_Table_ID=? AND c.IsKey='Y'"
-				+ " AND et.AD_Language=? "
-				+ "ORDER BY 3";
-		PreparedStatement pstmt = null;
-		ResultSet rs = null;
-		try
-		{
-			pstmt = DB.prepareStatement(sql, null);
-			pstmt.setInt(1, m_reportEngine.getPrintFormat().getAD_Table_ID());
-			if (trl)
-				pstmt.setString(2, Env.getAD_Language(Env.getCtx()));
-			rs = pstmt.executeQuery();
-			while (rs.next())
-			{
-				String tableName = rs.getString(2);
-				String name = rs.getString(3);
-				String poName = rs.getString(4);
-				if (poName != null)
-					name += "/" + poName;
-				comboDrill.appendItem(name, tableName);
-			}
-		}
-		catch (SQLException e)
-		{
-			log.log(Level.SEVERE, sql, e);
-		}
-		finally
-		{
-			DB.close(rs, pstmt);
-			rs = null;
-			pstmt = null;
-		}
-		
-		if (comboDrill.getItemCount() == 1)
-		{
-			labelDrill.setVisible(false);
-			comboDrill.setVisible(false);
-		}
-		else
-			comboDrill.addEventListener(Events.ON_SELECT, this);
-
-		revalidate();
-	}	//	dynInit
-	
-	/**
-	 * 	Fill ComboBox comboReport (report options)
-	 *  @param AD_PrintFormat_ID item to be selected
-	 */
-	private void fillComboReport(int AD_PrintFormat_ID)
-	{
-		comboReport.removeEventListener(Events.ON_SELECT, this);
-		comboReport.getItems().clear();
-		KeyNamePair selectValue = null;
-		
-		int AD_Window_ID = Env.getContextAsInt(Env.getCtx(), m_reportEngine.getWindowNo(), "_WinInfo_AD_Window_ID", true);
-		if (AD_Window_ID == 0)
-			AD_Window_ID = Env.getZoomWindowID(m_reportEngine.getQuery());
-
-		int reportViewID = m_reportEngine.getPrintFormat().getAD_ReportView_ID();
-
-		//	fill Report Options
-		String sql = MRole.getDefault().addAccessSQL(
-			"SELECT * "
-				+ "FROM AD_PrintFormat "
-				+ "WHERE AD_Table_ID=? "
-				//Added Lines by Armen
-				+ "AND IsActive='Y' "
-				//End of Added Lines
-				+ (AD_Window_ID > 0 ? "AND (AD_Window_ID=? OR AD_Window_ID IS NULL) " : "")
-				+ (reportViewID > 0 ? "AND AD_ReportView_ID=? " : "")
-				+ "ORDER BY Name",
-			"AD_PrintFormat", MRole.SQL_NOTQUALIFIED, MRole.SQL_RO);
-		int AD_Table_ID = m_reportEngine.getPrintFormat().getAD_Table_ID();
-		PreparedStatement pstmt = null;
-		ResultSet rs = null;
-		try
-		{
-			pstmt = DB.prepareStatement(sql, null);
-			int idx = 1;
-			pstmt.setInt(idx++, AD_Table_ID);
-			if (AD_Window_ID > 0)
-				pstmt.setInt(idx++, AD_Window_ID);
-			if (reportViewID > 0)
-				pstmt.setInt(idx++, reportViewID);
-			rs = pstmt.executeQuery();
-			while (rs.next())
-			{
-				MPrintFormat printFormat = new MPrintFormat (Env.getCtx(), rs, null);
-				
-				KeyNamePair pp = new KeyNamePair(printFormat.get_ID(), printFormat.get_Translation(MPrintFormat.COLUMNNAME_Name, Env.getAD_Language(Env.getCtx()), true));
-				Listitem li = comboReport.appendItem(pp.getName(), pp.getKey());
-				if (rs.getInt(1) == AD_PrintFormat_ID)
-				{
-					selectValue = pp;
-					if(selectValue != null)
-						comboReport.setSelectedItem(li);
-				}
-			}
-		}
-		catch (SQLException e)
-		{
-			log.log(Level.SEVERE, sql, e);
-		}
-		finally
-		{
-			DB.close(rs, pstmt);
-			rs = null;
-			pstmt = null;
-		}
-		// IDEMPIERE-297 - Check for Table Access and Window Access for New Report
-		int pfAD_Window_ID = MPrintFormat.getZoomWindowID(AD_PrintFormat_ID);
-		if (   MRole.getDefault().isTableAccess(MPrintFormat.Table_ID, false) 
-			&& Boolean.TRUE.equals(MRole.getDefault().getWindowAccess(pfAD_Window_ID)))
-		{
-			StringBuffer sb = new StringBuffer("** ").append(Msg.getMsg(Env.getCtx(), "NewReport")).append(" **");
-			KeyNamePair pp = new KeyNamePair(-1, sb.toString());
-			comboReport.appendItem(pp.getName(), pp.getKey());
-		}
-		comboReport.addEventListener(Events.ON_SELECT, this);
-	}	//	fillComboReport
-
-	/**
-	 * 	Revalidate settings after change of environment
-	 */
-	private void revalidate()
-	{
-		//	Report Info
-		setTitle(Util.cleanAmp(Msg.getMsg(Env.getCtx(), "Report") + ": " + m_reportEngine.getName()));
-		StringBuilder sb = new StringBuilder ();
-		sb.append(Msg.getMsg(Env.getCtx(), "DataCols")).append("=")
-			.append(m_reportEngine.getColumnCount())
-			.append(", ").append(Msg.getMsg(Env.getCtx(), "DataRows")).append("=")
-			.append(m_reportEngine.getRowCount());
-		statusBar.setStatusLine(sb.toString());
-		//
-		bWizard.setDisabled(
-				(   m_reportEngine.getPrintFormat() == null
-				 || (m_reportEngine.getPrintFormat().getAD_Client_ID() == 0 && Env.getAD_Client_ID(Env.getCtx()) != 0)
-				 || m_reportEngine.getPrintFormat().isForm()));
-	}	//	revalidate
-
-	/**
-	 * 	Dispose
-	 */
-	public void onClose()
-	{
-		cleanUp();
-		super.onClose();
-	}	//	dispose
-
-	@Override
-	public void onClose(Tabpanel tabPanel) {
-		Tab tab = tabPanel.getLinkedTab();
-		tab.close();
-		cleanUp();
-	}
-	
-	
-	@Override
-	public void setParent(Component parent) {
-		super.setParent(parent);
-		if (parent != null) {
-			if (parent instanceof Tabpanel) {
-				Tabpanel tabPanel = (Tabpanel) parent;
-				tabPanel.setOnCloseHandler(this);
-			}
-		}
-	}
-
-	private void cleanUp() {
-		if (m_reportEngine != null || m_WindowNo >= 0)
-		{
-			SessionManager.getAppDesktop().unregisterWindow(m_WindowNo);
-			m_reportEngine = null;
-			m_ctx = null;
-			m_WindowNo = -1;
-		}
-		if (future != null && !future.isDone())
-		{
-			future.cancel(true);
-			future = null;
-		}
-			
-	}
-	
-	public void onEvent(Event event) throws Exception {
-		
-		if(event.getTarget().getId().equals(ConfirmPanel.A_CANCEL))
-			winExportFile.onClose();
-		else if(event.getTarget().getId().equals(ConfirmPanel.A_OK))			
-			exportFile();
-		else if(event.getName().equals(Events.ON_CLICK) || event.getName().equals(Events.ON_SELECT)) 
-			actionPerformed(event);
-		else if (event.getTarget() == summary) 
-		{
-			m_reportEngine.setSummary(summary.isSelected());
-			cmd_report();
-		}		
-		else if (event.getName().equals(ON_RENDER_REPORT_EVENT))
-		{
-			onRenderReportEvent();
-        } else if (event.getName().equals(Events.ON_CTRL_KEY)) {
-        	KeyEvent keyEvent = (KeyEvent) event;
-        	if (LayoutUtils.isReallyVisible(this)) {
-	        	//filter same key event that is too close
-	        	//firefox fire key event twice when grid is visible
-	        	long time = System.currentTimeMillis();
-	        	if (prevKeyEvent != null && prevKeyEventTime > 0 &&
-	        			prevKeyEvent.getKeyCode() == keyEvent.getKeyCode() &&
-	    				prevKeyEvent.getTarget() == keyEvent.getTarget() &&
-	    				prevKeyEvent.isAltKey() == keyEvent.isAltKey() &&
-	    				prevKeyEvent.isCtrlKey() == keyEvent.isCtrlKey() &&
-	    				prevKeyEvent.isShiftKey() == keyEvent.isShiftKey()) {
-	        		if ((time - prevKeyEventTime) <= 300) {
-	        			return;
-	        		}
-	        	}
-	        	this.onCtrlKeyEvent(keyEvent);
-        	}
-		}
-	}
-
-	private void onCtrlKeyEvent(KeyEvent keyEvent) {
-		if (keyEvent.isAltKey() && keyEvent.getKeyCode() == 0x58) { // Alt-X
-			if (m_WindowNo > 0) {
-				prevKeyEventTime = System.currentTimeMillis();
-				prevKeyEvent = keyEvent;
-				keyEvent.stopPropagation();
-				SessionManager.getAppDesktop().closeWindow(m_WindowNo);
-			}
-		}
-	}
-
-	private void onRenderReportEvent() {
-    	renderReport();
-	}
-
-	/**************************************************************************
-	 * 	Action Listener
-	 * 	@param e event
-	 */
-	public void actionPerformed (Event e)
-	{
-		if (m_setting)
-			return;
-		if (e.getTarget() == comboReport)
-			cmd_report();
-		else if (MClient.get(m_ctx).isMultiLingualDocument() && e.getTarget() == wLanguage.getComponent()){
-			cmd_report();
-		}else if (e.getTarget() == bFind)
-			cmd_find();
-		else if (e.getTarget() == bExport)
-			cmd_export();
-		else if (e.getTarget() == previewType)
-			cmd_render();
-		else if (e.getTarget() == bSendMail)
-			cmd_sendMail();
-		else if (e.getTarget() == bArchive)
-			cmd_archive();
-		else if (e.getTarget() == bCustomize)
-			cmd_customize();
-		else if (e.getTarget() == bWizard)
-			cmd_Wizard();
-		else if (e.getTarget() == bRefresh)
-			cmd_report();
-		//
-		else if (e.getTarget() == m_ddM)
-			cmd_window(m_ddQ);
-		else if (e.getTarget() == m_daM)
-			cmd_window(m_daQ);
-	}	//	actionPerformed
-	
-	private void cmd_render() {
-		postRenderReportEvent();		
-	}
-
-	/**
-	 * 	Execute Drill to Query
-	 * 	@param query query
-	 *  @param component
-	 */
-	private void executeDrill (MQuery query, Component component)
-	{
-		int AD_Table_ID = MTable.getTable_ID(query.getTableName());
-		if (!MRole.getDefault().isCanReport(AD_Table_ID))
-		{
-			FDialog.error(m_WindowNo, this, "AccessCannotReport", query.getTableName());
-			return;
-		}
-		if (AD_Table_ID != 0)
-			new WReport (AD_Table_ID, query, component, 0);
-		else
-			log.warning("No Table found for " + query.getWhereClause(true));
-	}	//	executeDrill
-	
-	/**
-	 * 	Open Window
-	 *	@param query query
-	 */
-	private void cmd_window (MQuery query)
-	{
-		if (query == null)
-			return;
-		AEnv.zoom(query);
-	}	//	cmd_window
-	
-	/**
-	 * 	Send Mail
-	 */
-	private void cmd_sendMail()
-	{
-		String to = "";
-		MUser from = MUser.get(Env.getCtx(), Env.getAD_User_ID(Env.getCtx()));
-		String subject = m_reportEngine.getName();
-		String message = "";
-		File attachment = null;
-		
-		try
-		{
-			attachment = new File(FileUtil.getTempMailName(subject, ".pdf"));
-			m_reportEngine.getPDF(attachment);
-		}
-		catch (Exception e)
-		{
-			log.log(Level.SEVERE, "", e);
-		}
-
-		WEMailDialog dialog = new WEMailDialog (Msg.getMsg(Env.getCtx(), "SendMail"),
-			from, to, subject, message, new FileDataSource(attachment));
-		AEnv.showWindow(dialog);
-	}	//	cmd_sendMail
-
-	/**
-	 * 	Archive Report directly
-	 */
-	private void cmd_archive ()
-	{
-		boolean success = false;
-		byte[] data = Document.getPDFAsArray(m_reportEngine.getLayout().getPageable(false));	//	No Copy
-		if (data != null)
-		{
-			MArchive archive = new MArchive (Env.getCtx(), m_reportEngine.getPrintInfo(), null);
-			archive.setBinaryData(data);
-			success = archive.save();
-		}
-		if (success)
-			FDialog.info(m_WindowNo, this, "Archived");
-		else
-			FDialog.error(m_WindowNo, this, "ArchiveError");
-	}	//	cmd_archive
-
-	/**
-	 * 	Export
-	 */
-	private void cmd_export()
-	{		
-		log.config("");
-		if (!m_isCanExport)
-		{
-			FDialog.error(m_WindowNo, this, "AccessCannotExport", getTitle());
-			return;
-		}
-		
-		if(winExportFile == null)
-		{
-			winExportFile = new Window();
-			winExportFile.setTitle(Msg.getMsg(Env.getCtx(), "Export") + ": " + getTitle());
-			winExportFile.setWidth("450px");
-			winExportFile.setHeight("150px");
-			winExportFile.setClosable(true);
-			winExportFile.setBorder("normal");
-			winExportFile.setSclass("popup-dialog");
-			winExportFile.setStyle("position:absolute");
-
-			cboType.setMold("select");
-			
-			cboType.getItems().clear();			
-			cboType.appendItem("ps" + " - " + Msg.getMsg(Env.getCtx(), "FilePS"), "ps");
-			cboType.appendItem("xml" + " - " + Msg.getMsg(Env.getCtx(), "FileXML"), "xml");
-			ListItem li = cboType.appendItem("pdf" + " - " + Msg.getMsg(Env.getCtx(), "FilePDF"), "pdf");
-			cboType.appendItem("html" + " - " + Msg.getMsg(Env.getCtx(), "FileHTML"), "html");
-			cboType.appendItem("txt" + " - " + Msg.getMsg(Env.getCtx(), "FileTXT"), "txt");
-			cboType.appendItem("ssv" + " - " + Msg.getMsg(Env.getCtx(), "FileSSV"), "ssv");
-			cboType.appendItem("csv" + " - " + Msg.getMsg(Env.getCtx(), "FileCSV"), "csv");
-			cboType.appendItem("xls" + " - " + Msg.getMsg(Env.getCtx(), "FileXLS"), "xls");
-			cboType.setSelectedItem(li);
-			
-			Hbox hb = new Hbox();
-			hb.setSclass("dialog-content");			
-			hb.setAlign("center");
-			hb.setPack("start");
-			Div div = new Div();
-			div.setStyle("text-align: right;");
-			div.appendChild(new Label(Msg.getMsg(Env.getCtx(), "FilesOfType")));
-			hb.appendChild(div);
-			hb.appendChild(cboType);
-			cboType.setWidth("100%");
-
-			Vbox vb = new Vbox();
-			vb.setWidth("100%");
-			winExportFile.appendChild(vb);
-			vb.appendChild(hb);
-			vb.appendChild(confirmPanel);
-			LayoutUtils.addSclass("dialog-footer", confirmPanel);
-			confirmPanel.addActionListener(this);
-		}
-		
-		winExportFile.setAttribute(Window.MODE_KEY, Window.MODE_HIGHLIGHTED);
-		AEnv.showWindow(winExportFile);
-	}	//	cmd_export
-		
-	private void exportFile()
-	{
-		try
-		{
-			ListItem li = cboType.getSelectedItem();
-			if(li == null || li.getValue() == null)
-			{
-				FDialog.error(m_WindowNo, winExportFile, "FileInvalidExtension");
-				return;
-			}
-			
-			String ext = li.getValue().toString();
-			
-			byte[] data = null;
-			File inputFile = null;
-									
-			if (ext.equals("pdf"))
-			{
-				data = m_reportEngine.createPDFData();
-			}
-			else if (ext.equals("ps"))
-			{
-				ByteArrayOutputStream baos = new ByteArrayOutputStream();
-				m_reportEngine.createPS(baos);
-				data = baos.toByteArray();
-			}
-			else if (ext.equals("xml"))
-			{
-				StringWriter sw = new StringWriter();							
-				m_reportEngine.createXML(sw);
-				data = sw.getBuffer().toString().getBytes();
-			}
-			else if (ext.equals("csv"))
-			{
-				StringWriter sw = new StringWriter();							
-				m_reportEngine.createCSV(sw, ',', m_reportEngine.getPrintFormat().getLanguage());
-				data = sw.getBuffer().toString().getBytes();
-			}
-			else if (ext.equals("ssv"))
-			{
-				StringWriter sw = new StringWriter();							
-				m_reportEngine.createCSV(sw, ';', m_reportEngine.getPrintFormat().getLanguage());
-				data = sw.getBuffer().toString().getBytes();
-			}
-			else if (ext.equals("txt"))
-			{
-				StringWriter sw = new StringWriter();							
-				m_reportEngine.createCSV(sw, '\t', m_reportEngine.getPrintFormat().getLanguage());
-				data = sw.getBuffer().toString().getBytes();							
-			}
-			else if (ext.equals("html") || ext.equals("htm"))
-			{
-				StringWriter sw = new StringWriter();							
-				m_reportEngine.createHTML(sw, false, m_reportEngine.getPrintFormat().getLanguage());
-				data = sw.getBuffer().toString().getBytes();	
-			}
-			else if (ext.equals("xls"))
-			{
-				inputFile = File.createTempFile("Export", ".xls");							
-				m_reportEngine.createXLS(inputFile, m_reportEngine.getPrintFormat().getLanguage());
-			}
-			else
-			{
-				FDialog.error(m_WindowNo, winExportFile, "FileInvalidExtension");
-				return;
-			}
-
-			winExportFile.onClose();
-			AMedia media = null;
-			if (data != null)
-				media = new AMedia(m_reportEngine.getPrintFormat().getName() + "." + ext, null, "application/octet-stream", data);
-			else
-				media = new AMedia(m_reportEngine.getPrintFormat().getName() + "." + ext, null, "application/octet-stream", inputFile, true);
-			Filedownload.save(media, m_reportEngine.getPrintFormat().getName() + "." + ext);
-		}
-		catch (Exception e)
-		{
-			log.log(Level.SEVERE, "Failed to export content.", e);
-		}
-	}
-	
-	/**
-	 * 	Report Combo - Start other Report or create new one
-	 */
-	private void cmd_report()
-	{
-		ListItem li = comboReport.getSelectedItem();
-		if(li == null || li.getValue() == null) return;
-		
-		Object pp = li.getValue();
-		if (pp == null)
-			return;
-		//
-		MPrintFormat pf = null;
-		int AD_PrintFormat_ID = Integer.valueOf(pp.toString());
-
-		//	create new
-		if (AD_PrintFormat_ID == -1)
-		{
-			int AD_ReportView_ID = m_reportEngine.getPrintFormat().getAD_ReportView_ID();
-			if (AD_ReportView_ID != 0)
-			{
-				String name = m_reportEngine.getName();
-				int index = name.lastIndexOf('_');
-				if (index != -1)
-					name = name.substring(0,index);
-				pf = MPrintFormat.createFromReportView(m_ctx, AD_ReportView_ID, name);
-			}
-			else
-			{
-				int AD_Table_ID = m_reportEngine.getPrintFormat().getAD_Table_ID();
-				pf = MPrintFormat.createFromTable(m_ctx, AD_Table_ID);
-			}
-			if (pf != null)
-				fillComboReport(pf.get_ID());
-			else
-				return;
-		}
-		else
-			pf = MPrintFormat.get (Env.getCtx(), AD_PrintFormat_ID, true);
-		
-		//	Get Language from previous - thanks Gunther Hoppe 
-		if (m_reportEngine.getPrintFormat() != null)
-		{
-			pf.setLanguage(m_reportEngine.getPrintFormat().getLanguage());		//	needs to be re-set - otherwise viewer will be blank
-			pf.setTranslationLanguage(m_reportEngine.getPrintFormat().getLanguage());
-		}
-		m_reportEngine.setPrintFormat(pf);
-		
-		postRenderReportEvent();
-	}	//	cmd_report
-
-	protected void setLanguage (){
-		if (MClient.get(m_ctx).isMultiLingualDocument() && wLanguage.getValue() != null){
-			MLanguage language = new MLanguage (m_ctx, (int)wLanguage.getValue(), null);
-			Language lang = new Language(language.getName(), language.getAD_Language(), language.getLocale());
-			m_reportEngine.setLanguageID(language.getAD_Language_ID());
-			m_reportEngine.getPrintFormat().setLanguage(lang);
-			m_reportEngine.getPrintFormat().setTranslationLanguage(lang);
-		}
-	}
-	
-	private void postRenderReportEvent() {
-		showBusyDialog();
-		setLanguage();
-		Events.echoEvent(ON_RENDER_REPORT_EVENT, this, null);
-	}
-
-
-
-	/**
-	 * 	Query Report
-	 */
-	private void cmd_find()
-	{
-		String title = null; 
-		String tableName = null;
-
-		int AD_Table_ID = m_reportEngine.getPrintFormat().getAD_Table_ID();
-		int AD_Tab_ID = getAD_Tab_ID(AD_Table_ID);
-		// ASP
-		MClient client = MClient.get(Env.getCtx());
-		String ASPFilter = "";
-		if (client.isUseASP())
-			ASPFilter =
-				"     AND (   AD_Tab_ID IN ( "
-				// Just ASP subscribed tabs for client "
-				+ "              SELECT t.AD_Tab_ID "
-				+ "                FROM ASP_Tab t, ASP_Window w, ASP_Level l, ASP_ClientLevel cl "
-				+ "               WHERE w.ASP_Level_ID = l.ASP_Level_ID "
-				+ "                 AND cl.AD_Client_ID = " + client.getAD_Client_ID()
-				+ "                 AND cl.ASP_Level_ID = l.ASP_Level_ID "
-				+ "                 AND t.ASP_Window_ID = w.ASP_Window_ID "
-				+ "                 AND t.IsActive = 'Y' "
-				+ "                 AND w.IsActive = 'Y' "
-				+ "                 AND l.IsActive = 'Y' "
-				+ "                 AND cl.IsActive = 'Y' "
-				+ "                 AND t.ASP_Status = 'S') " // Show
-				+ "        OR AD_Tab_ID IN ( "
-				// + show ASP exceptions for client
-				+ "              SELECT AD_Tab_ID "
-				+ "                FROM ASP_ClientException ce "
-				+ "               WHERE ce.AD_Client_ID = " + client.getAD_Client_ID()
-				+ "                 AND ce.IsActive = 'Y' "
-				+ "                 AND ce.AD_Tab_ID IS NOT NULL "
-				+ "                 AND ce.AD_Field_ID IS NULL "
-				+ "                 AND ce.ASP_Status = 'S') " // Show
-				+ "       ) "
-				+ "   AND AD_Tab_ID NOT IN ( "
-				// minus hide ASP exceptions for client
-				+ "          SELECT AD_Tab_ID "
-				+ "            FROM ASP_ClientException ce "
-				+ "           WHERE ce.AD_Client_ID = " + client.getAD_Client_ID()
-				+ "             AND ce.IsActive = 'Y' "
-				+ "             AND ce.AD_Tab_ID IS NOT NULL "
-				+ "             AND ce.AD_Field_ID IS NULL "
-				+ "             AND ce.ASP_Status = 'H')"; // Hide
-		//
-		String sql = null;
-		if (!Env.isBaseLanguage(Env.getCtx(), "AD_Tab")) {
-			sql = "SELECT Name, TableName FROM AD_Tab_vt WHERE AD_Tab_ID=?"
-					+ " AND AD_Language='" + Env.getAD_Language(Env.getCtx()) + "' " + ASPFilter;
-		} else {
-			sql = "SELECT Name, TableName FROM AD_Tab_v WHERE AD_Tab_ID=? " + ASPFilter;
-		}
-		PreparedStatement pstmt = null;
-		ResultSet rs = null;
-		try
-		{
-			pstmt = DB.prepareStatement(sql, null);
-			pstmt.setInt(1, AD_Tab_ID);
-			rs = pstmt.executeQuery();
-			//
-			if (rs.next())
-			{
-				title = rs.getString(1);				
-				tableName = rs.getString(2);
-			}
-		}
-		catch (SQLException e)
-		{
-			throw new DBException(e);
-		}
-		finally
-		{
-			DB.close(rs, pstmt);
-			rs = null;
-			pstmt = null;
-		}
-
-		GridField[] findFields = null;
-		if (tableName != null)
-			findFields = GridField.createFields(m_ctx, m_WindowNo, 0, AD_Tab_ID);
-		
-		if (findFields == null)		//	No Tab for Table exists
-			bFind.setVisible(false);
-		else
-		{
-            final FindWindow find = new FindWindow(m_WindowNo, title, AD_Table_ID, tableName,m_reportEngine.getWhereExtended(), findFields, 1, AD_Tab_ID);
-            if (!find.initialize())
-            	return;
-            
-            find.addEventListener(DialogEvents.ON_WINDOW_CLOSE, new EventListener<Event>() {
-				@Override
-				public void onEvent(Event event) throws Exception {
-					if (!find.isCancel())
-		            {
-		            	m_reportEngine.setQuery(find.getQuery());
-		            	postRenderReportEvent();
-		            }
-				}
-			});
-            find.setTitle(null);
-            LayoutUtils.openPopupWindow(toolBar, find, "after_start");
-		}
-	}	//	cmd_find
-
-	/**
-	 * 	Call Customize
-	 */
-	private void cmd_customize()
-	{
-		int AD_PrintFormat_ID = m_reportEngine.getPrintFormat().get_ID();
-		int pfAD_Window_ID = MPrintFormat.getZoomWindowID(AD_PrintFormat_ID);
-		AEnv.zoom(pfAD_Window_ID, MQuery.getEqualQuery("AD_PrintFormat_ID", AD_PrintFormat_ID));
-	}	//	cmd_customize
-	
-	/*IDEMPIERE -379*/
-	private void cmd_Wizard()
-	{
-	    ADForm form = ADForm.openForm(SystemIDs.FORM_REPORT_WIZARD);
-		WReportCustomization av = (WReportCustomization) form.getICustomForm();
-		av.setReportEngine(m_reportEngine);
-		form.setClosable(true);
-		form.setWidth("70%");
-		form.setHeight("85%");
-		form.addEventListener(DialogEvents.ON_WINDOW_CLOSE, new EventListener<Event>() {
-			@Override
-			public void onEvent(Event event) throws Exception {
-				if (DialogEvents.ON_WINDOW_CLOSE.equals(event.getName())) {
-					fillComboReport (m_reportEngine.getPrintFormat().get_ID());	
-					cmd_report();		
-				}
-			}
-		});
-		form.setAttribute(Window.MODE_KEY, Window.MODE_HIGHLIGHTED);
-		SessionManager.getAppDesktop().showWindow(form);
-	}	//	cmd_Wizard
-
-	//-- ComponentCtrl --//
-	public Object getExtraCtrl() {
-		return new ExtraCtrl();
-	}
-	/** A utility class to implement {@link #getExtraCtrl}.
-	 * It is used only by component developers.
-	 */
-	protected class ExtraCtrl extends XulElement.ExtraCtrl
-	implements DynamicMedia {
-		//-- DynamicMedia --//
-		public Media getMedia(String pathInfo) {
-			return media;
-		}
-	}
-	
-	private boolean ToolBarMenuRestictionLoaded = false;
-	public void updateToolbarAccess(int AD_Window_ID, int AD_Process_ID) {
-		if (ToolBarMenuRestictionLoaded)
-			return;
-		Properties m_ctx = Env.getCtx();
-		int ToolBarButton_ID = 0;
-
-		int[] restrictionList = AD_Window_ID > 0 
-				? MToolBarButtonRestrict.getOfWindow(m_ctx, MRole.getDefault().getAD_Role_ID(), AD_Window_ID, true, null)
-				: MToolBarButtonRestrict.getOfReport(m_ctx, MRole.getDefault().getAD_Role_ID(), AD_Process_ID, null);
-		if (log.isLoggable(Level.INFO))
-			log.info("restrictionList="+restrictionList.toString());
-
-		for (int i = 0; i < restrictionList.length; i++)
-		{
-			ToolBarButton_ID= restrictionList[i];
-			X_AD_ToolBarButton tbt = new X_AD_ToolBarButton(m_ctx, ToolBarButton_ID, null);
-			if (!"R".equals(tbt.getAction()))
-				continue;
-			
-			String restrictName = tbt.getComponentName();
-			if (log.isLoggable(Level.CONFIG)) log.config("tbt="+tbt.getAD_ToolBarButton_ID() + " / " + restrictName);
-
-			for (Component p = this.toolBar.getFirstChild(); p != null; p = p.getNextSibling()) {
-				if (p instanceof Toolbarbutton) {
-					if ( restrictName.equals(((ToolBarButton)p).getName()) ) {
-						this.toolBar.removeChild(p);
-						break;
-					}
-				}
-			}
-		}	// All restrictions
-
-		ToolBarMenuRestictionLoaded = true;
-	}//updateToolBarAndMenuWithRestriction
-
-	private void showBusyDialog() {		
-		progressWindow = new BusyDialog();
-		progressWindow.setStyle("position: absolute;");
-		this.appendChild(progressWindow);
-		showBusyMask(progressWindow);
-		LayoutUtils.openOverlappedWindow(this, progressWindow, "middle_center");
-	}
-	
-	private Div getMask() {
-		if (mask == null) {
-			mask = new Mask();
-		}
-		return mask;
-	}
-	
-	private void showBusyMask(Window window) {
-		getParent().appendChild(getMask());
-		StringBuilder script = new StringBuilder("var w=zk.Widget.$('#");
-		script.append(getParent().getUuid()).append("');");
-		if (window != null) {
-			script.append("var d=zk.Widget.$('#").append(window.getUuid()).append("');w.busy=d;");
-		} else {
-			script.append("w.busy=true;");
-		}
-		Clients.response(new AuScript(script.toString()));
-	}
-	
-	public void hideBusyMask() {
-		if (mask != null && mask.getParent() != null) {
-			mask.detach();
-			StringBuilder script = new StringBuilder("var w=zk.Widget.$('#");
-			script.append(getParent().getUuid()).append("');w.busy=false;");
-			Clients.response(new AuScript(script.toString()));
-		}
-	}
-	
-	private void hideBusyDialog() {
-		hideBusyMask();
-		if (progressWindow != null) {
-			progressWindow.dispose();
-			progressWindow = null;
-		}
-	}
-	
-	static class PDFRendererRunnable extends ContextRunnable implements IServerPushCallback {
-
-		private ZkReportViewer viewer;
-
-		public PDFRendererRunnable(ZkReportViewer viewer) {
-			super();
-			this.viewer = viewer;
-		}
-
-		@Override
-		protected void doRun() {
-			try {
-				if (!ArchiveEngine.isValid(viewer.m_reportEngine.getLayout()))
-					log.warning("Cannot archive Document");
-				String path = System.getProperty("java.io.tmpdir");
-				String prefix = viewer.makePrefix(viewer.m_reportEngine.getName());
-				if (log.isLoggable(Level.FINE))
-				{
-					log.log(Level.FINE, "Path="+path + " Prefix="+prefix);
-				}
-				File file = File.createTempFile(prefix, ".pdf", new File(path));
-				viewer.m_reportEngine.createPDF(file);
-				viewer.media = new AMedia(file.getName(), "pdf", "application/pdf", file, true);
-			} catch (Exception e) {
-				if (e instanceof RuntimeException)
-					throw (RuntimeException)e;
-				else
-					throw new RuntimeException(e);
-			} finally {		
-				Desktop desktop = AEnv.getDesktop();
-				if (desktop != null && desktop.isAlive()) {
-					new ServerPushTemplate(desktop).executeAsync(this);
-				}
-			}
-		}
-
-		@Override
-		public void updateUI() {
-			viewer.labelDrill.setVisible(false);
-			viewer.comboDrill.setVisible(false);
-			viewer.onPreviewReport();
-		}
-		
-	}
-	
-	static class HTMLRendererRunnable extends ContextRunnable implements IServerPushCallback {
-
-		private ZkReportViewer viewer;
-		private String contextPath;
-		
-		public HTMLRendererRunnable(ZkReportViewer viewer) {
-			super();
-			this.viewer = viewer;
-			contextPath = Executions.getCurrent().getContextPath();
-		}
-
-		@Override
-		protected void doRun() {
-			try {
-				if (!ArchiveEngine.isValid(viewer.m_reportEngine.getLayout()))
-					log.warning("Cannot archive Document");
-				String path = System.getProperty("java.io.tmpdir");
-				String prefix = viewer.makePrefix(viewer.m_reportEngine.getName());
-				if (log.isLoggable(Level.FINE))
-				{
-					log.log(Level.FINE, "Path="+path + " Prefix="+prefix);
-				}
-				File file = File.createTempFile(prefix, ".html", new File(path));
-				viewer.m_reportEngine.createHTML(file, false, viewer.m_reportEngine.getPrintFormat().getLanguage(), new HTMLExtension(contextPath, "rp", viewer.getUuid()));
-				viewer.media = new AMedia(file.getName(), "html", "text/html", file, false);
-			} catch (Exception e) {
-				if (e instanceof RuntimeException)
-					throw (RuntimeException)e;
-				else
-					throw new RuntimeException(e);
-			} finally {
-				Desktop desktop = AEnv.getDesktop();
-				if (desktop != null && desktop.isAlive()) {
-					new ServerPushTemplate(desktop).executeAsync(this);
-				}
-			}
-		}
-
-		@Override
-		public void updateUI() {						
-			if (viewer.comboDrill.getItemCount() > 1) {
-				viewer.labelDrill.setVisible(true);
-				viewer.comboDrill.setVisible(true);
-			}
-			viewer.onPreviewReport();
-		}		
-	}
-	
-	static class XLSRendererRunnable extends ContextRunnable  implements IServerPushCallback {
-
-		private ZkReportViewer viewer;
-
-		public XLSRendererRunnable(ZkReportViewer viewer) {
-			super();
-			this.viewer = viewer;
-		}
-
-		@Override
-		protected void doRun() {
-			try {
-				if (!ArchiveEngine.isValid(viewer.m_reportEngine.getLayout()))
-					log.warning("Cannot archive Document");
-				String path = System.getProperty("java.io.tmpdir");
-				String prefix = viewer.makePrefix(viewer.m_reportEngine.getName());
-				if (log.isLoggable(Level.FINE))
-				{
-					log.log(Level.FINE, "Path="+path + " Prefix="+prefix);
-				}
-				File file = File.createTempFile(prefix, ".xls", new File(path));
-				viewer.m_reportEngine.createXLS(file, viewer.m_reportEngine.getPrintFormat().getLanguage());
-				viewer.media = new AMedia(file.getName(), "xls", "application/vnd.ms-excel", file, true);
-			} catch (Exception e) {
-				if (e instanceof RuntimeException)
-					throw (RuntimeException)e;
-				else
-					throw new RuntimeException(e);
-			} finally {			
-				Desktop desktop = AEnv.getDesktop();
-				if (desktop != null && desktop.isAlive()) {
-					new ServerPushTemplate(desktop).executeAsync(this);
-				}
-			}
-		}
-
-		@Override
-		public void updateUI() {
-			viewer.labelDrill.setVisible(false);
-			viewer.comboDrill.setVisible(false);
-			viewer.onPreviewReport();
-		}
-		
-	}
-}
+/******************************************************************************
+ * Product: Adempiere ERP & CRM Smart Business Solution                       *
+ * Copyright (C) 2007 Adempiere, Inc. All Rights Reserved.                *
+ * This program is free software; you can redistribute it and/or modify it    *
+ * under the terms version 2 of the GNU General Public License as published   *
+ * by the Free Software Foundation. This program is distributed in the hope   *
+ * that it will be useful, but WITHOUT ANY WARRANTY; without even the implied *
+ * warranty of MERCHANTABILITY or FITNESS FOR A PARTICULAR PURPOSE.           *
+ * See the GNU General Public License for more details.                       *
+ * You should have received a copy of the GNU General Public License along    *
+ * with this program; if not, write to the Free Software Foundation, Inc.,    *
+ * 59 Temple Place, Suite 330, Boston, MA 02111-1307 USA.                     *
+ *
+ * Copyright (C) 2007 Low Heng Sin hengsin@avantz.com
+ * _____________________________________________
+ *****************************************************************************/
+package org.adempiere.webui.window;
+
+import java.io.ByteArrayOutputStream;
+import java.io.File;
+import java.io.StringWriter;
+import java.sql.PreparedStatement;
+import java.sql.ResultSet;
+import java.sql.SQLException;
+import java.util.Properties;
+import java.util.concurrent.ExecutionException;
+import java.util.concurrent.Future;
+import java.util.logging.Level;
+
+import javax.activation.FileDataSource;
+import javax.servlet.http.HttpServletRequest;
+
+import org.adempiere.exceptions.DBException;
+import org.adempiere.pdf.Document;
+import org.adempiere.util.ContextRunnable;
+import org.adempiere.webui.LayoutUtils;
+import org.adempiere.webui.apps.AEnv;
+import org.adempiere.webui.apps.BusyDialog;
+import org.adempiere.webui.apps.DesktopRunnable;
+import org.adempiere.webui.apps.WReport;
+import org.adempiere.webui.apps.form.WReportCustomization;
+import org.adempiere.webui.component.Checkbox;
+import org.adempiere.webui.component.ConfirmPanel;
+import org.adempiere.webui.component.Label;
+import org.adempiere.webui.component.ListItem;
+import org.adempiere.webui.component.Listbox;
+import org.adempiere.webui.component.Mask;
+import org.adempiere.webui.component.Tabpanel;
+import org.adempiere.webui.component.ToolBarButton;
+import org.adempiere.webui.component.Window;
+import org.adempiere.webui.desktop.IDesktop;
+import org.adempiere.webui.editor.WTableDirEditor;
+import org.adempiere.webui.event.DialogEvents;
+import org.adempiere.webui.event.DrillEvent;
+import org.adempiere.webui.event.ZoomEvent;
+import org.adempiere.webui.panel.ADForm;
+import org.adempiere.webui.panel.ITabOnCloseHandler;
+import org.adempiere.webui.panel.StatusBarPanel;
+import org.adempiere.webui.report.HTMLExtension;
+import org.adempiere.webui.session.SessionManager;
+import org.adempiere.webui.theme.ThemeManager;
+import org.adempiere.webui.util.IServerPushCallback;
+import org.adempiere.webui.util.ServerPushTemplate;
+import org.compiere.Adempiere;
+import org.compiere.model.GridField;
+import org.compiere.model.MArchive;
+import org.compiere.model.MClient;
+import org.compiere.model.MLanguage;
+import org.compiere.model.MQuery;
+import org.compiere.model.MRole;
+import org.compiere.model.MSysConfig;
+import org.compiere.model.MTable;
+import org.compiere.model.MToolBarButtonRestrict;
+import org.compiere.model.MUser;
+import org.compiere.model.SystemIDs;
+import org.compiere.model.X_AD_ToolBarButton;
+import org.compiere.print.ArchiveEngine;
+import org.compiere.print.MPrintFormat;
+import org.compiere.print.ReportEngine;
+import org.compiere.tools.FileUtil;
+import org.compiere.util.CLogger;
+import org.compiere.util.DB;
+import org.compiere.util.Env;
+import org.compiere.util.KeyNamePair;
+import org.compiere.util.Language;
+import org.compiere.util.Msg;
+import org.compiere.util.Util;
+import org.zkoss.util.media.AMedia;
+import org.zkoss.util.media.Media;
+import org.zkoss.zk.au.out.AuScript;
+import org.zkoss.zk.ui.Component;
+import org.zkoss.zk.ui.Desktop;
+import org.zkoss.zk.ui.Executions;
+import org.zkoss.zk.ui.Page;
+import org.zkoss.zk.ui.event.Event;
+import org.zkoss.zk.ui.event.EventListener;
+import org.zkoss.zk.ui.event.Events;
+import org.zkoss.zk.ui.event.KeyEvent;
+import org.zkoss.zk.ui.ext.render.DynamicMedia;
+import org.zkoss.zk.ui.util.Clients;
+import org.zkoss.zul.A;
+import org.zkoss.zul.Borderlayout;
+import org.zkoss.zul.Center;
+import org.zkoss.zul.Div;
+import org.zkoss.zul.Filedownload;
+import org.zkoss.zul.Hbox;
+import org.zkoss.zul.Iframe;
+import org.zkoss.zul.Listitem;
+import org.zkoss.zul.Menuitem;
+import org.zkoss.zul.North;
+import org.zkoss.zul.Separator;
+import org.zkoss.zul.South;
+import org.zkoss.zul.Tab;
+import org.zkoss.zul.Toolbar;
+import org.zkoss.zul.Toolbarbutton;
+import org.zkoss.zul.Vbox;
+import org.zkoss.zul.impl.Utils;
+import org.zkoss.zul.impl.XulElement;
+
+
+/**
+ *	Print View Frame
+ *
+ * 	@author 	Jorg Janke
+ * 	@version 	$Id: Viewer.java,v 1.2 2006/07/30 00:51:28 jjanke Exp $
+ * globalqss: integrate phib contribution from 
+ *   http://sourceforge.net/tracker/index.php?func=detail&aid=1566335&group_id=176962&atid=879334
+ * globalqss: integrate Teo Sarca bug fixing
+ * Colin Rooney 2007/03/20 RFE#1670185 & BUG#1684142
+ *                         Extend security to Info queries
+ *
+ * @author Teo Sarca, SC ARHIPAC SERVICE SRL
+ * 				<li>FR [ 1762466 ] Add "Window" menu to report viewer.
+ * 				<li>FR [ 1894640 ] Report Engine: Excel Export support
+ * 
+ * @author Low Heng Sin
+ */
+public class ZkReportViewer extends Window implements EventListener<Event>, ITabOnCloseHandler {
+	/**
+	 * 
+	 */
+	private static final long serialVersionUID = 946000686957291327L;
+
+	/** Window No					*/
+	private int                 m_WindowNo = -1;
+	private long prevKeyEventTime = 0;
+	private KeyEvent prevKeyEvent;
+	/**	Print Context				*/
+	private Properties			m_ctx;
+	/**	Setting Values				*/
+	private boolean				m_setting = false;
+	/**	Report Engine				*/
+	private ReportEngine 		m_reportEngine;
+	/** Table ID					*/
+	private int					m_AD_Table_ID = 0;
+	private boolean				m_isCanExport;
+	
+	private MQuery 		m_ddQ = null;
+	private MQuery 		m_daQ = null;
+	private Menuitem 	m_ddM = null;
+	private Menuitem 	m_daM = null;
+
+	/**	Logger			*/
+	private static CLogger log = CLogger.getCLogger(ZkReportViewer.class);
+
+	//
+	private StatusBarPanel statusBar = new StatusBarPanel();
+	private Toolbar toolBar = new Toolbar();
+	private ToolBarButton bSendMail = new ToolBarButton();
+	private ToolBarButton bArchive = new ToolBarButton();
+	private ToolBarButton bCustomize = new ToolBarButton();
+	private ToolBarButton bFind = new ToolBarButton();
+	private ToolBarButton bExport = new ToolBarButton();
+	private ToolBarButton bWizard = new ToolBarButton();
+	private Listbox comboReport = new Listbox();
+	private WTableDirEditor wLanguage;
+	private Label labelDrill = new Label();
+	private Listbox comboDrill = new Listbox();
+	private Listbox previewType = new Listbox();
+	
+	private ToolBarButton bRefresh = new ToolBarButton();
+	private Iframe iframe;
+	
+	private Window winExportFile = null;
+	private ConfirmPanel confirmPanel = new ConfirmPanel(true);
+	private Listbox cboType = new Listbox();
+	private Checkbox summary = new Checkbox();
+
+	private AMedia media;
+	private int mediaVersion = 0;
+
+	private A reportLink;
+
+	private boolean init;
+	
+	private BusyDialog progressWindow;
+	private Mask mask;
+
+	private Future<?> future;
+	
+	private final static String ON_RENDER_REPORT_EVENT = "onRenderReport";
+	
+	//private static final String REPORT = "org.idempiere.ui.report";
+	
+	/**
+	 * 	Static Layout
+	 * 	@throws Exception
+	 */
+	public ZkReportViewer(ReportEngine re, String title) {		
+		super();
+		
+		init = false;
+		m_WindowNo = SessionManager.getAppDesktop().registerWindow(this);
+		setAttribute(IDesktop.WINDOWNO_ATTRIBUTE, m_WindowNo);
+		Env.setContext(re.getCtx(), m_WindowNo, "_WinInfo_IsReportViewer", "Y");
+		m_reportEngine = re;
+		m_AD_Table_ID = re.getPrintFormat().getAD_Table_ID();
+		if (!MRole.getDefault().isCanReport(m_AD_Table_ID))
+		{
+			FDialog.error(m_WindowNo, this, "AccessCannotReport", m_reportEngine.getName());
+			this.onClose();
+		}
+		m_isCanExport = MRole.getDefault().isCanExport(m_AD_Table_ID);
+		
+		setTitle(Util.cleanAmp(Msg.getMsg(Env.getCtx(), "Report") + ": " +
+				m_reportEngine.getPrintFormat().get_Translation(MPrintFormat.COLUMNNAME_Name)));
+		
+		addEventListener(ON_RENDER_REPORT_EVENT, this);
+	}
+
+	@Override
+	public void onPageAttached(Page newpage, Page oldpage) {
+		super.onPageAttached(newpage, oldpage);
+		if (newpage != null && !init) {
+			try
+			{
+				m_ctx = m_reportEngine.getCtx();
+				init();
+				dynInit();
+				SessionManager.getSessionApplication().getKeylistener().addEventListener(Events.ON_CTRL_KEY, this);
+			}
+			catch(Exception e)
+			{
+				log.log(Level.SEVERE, "", e);
+				FDialog.error(m_WindowNo, this, "LoadError", e.getLocalizedMessage());
+				this.onClose();
+			}
+		}
+	}
+
+	@Override
+	public void onPageDetached(Page page) {
+		super.onPageDetached(page);
+		try {
+			SessionManager.getSessionApplication().getKeylistener().removeEventListener(Events.ON_CTRL_KEY, this);
+		} catch (Exception e) {}
+	}
+
+	private void init() {
+		Borderlayout layout = new Borderlayout();
+		layout.setStyle("position: absolute; height: 97%; width: 98%; border:none; padding:none; margin:none;");
+		this.appendChild(layout);
+		this.setStyle("width: 100%; height: 100%; position: absolute; border:none; padding:none; margin:none;");
+
+		toolBar.setHeight("32px");
+		toolBar.setWidth("100%");
+		
+		previewType.setMold("select");
+		previewType.appendItem("HTML", "HTML");
+		
+		if ( m_isCanExport )
+		{
+			previewType.appendItem("PDF", "PDF");
+			previewType.appendItem("Excel", "XLS");
+		}
+		
+		toolBar.appendChild(previewType);		
+		previewType.addEventListener(Events.ON_SELECT, this);
+		toolBar.appendChild(new Separator("vertical"));
+		
+		int pTypeIndex = 0;
+		
+		if (m_reportEngine.getReportType() != null)
+		{
+			if (m_reportEngine.getReportType().equals("PDF") && m_isCanExport)
+				pTypeIndex = 1;
+			else if (m_reportEngine.getReportType().equals("XLS") && m_isCanExport)
+				pTypeIndex = 2;
+		}
+		else
+		{
+    		//set default type
+    		String type = m_reportEngine.getPrintFormat().isForm()
+    				// a42niem - provide explicit default and check on client/org specifics
+    				? MSysConfig.getValue(MSysConfig.ZK_REPORT_FORM_OUTPUT_TYPE,"PDF",Env.getAD_Client_ID(m_ctx),Env.getAD_Org_ID(m_ctx))
+    				: MSysConfig.getValue(MSysConfig.ZK_REPORT_TABLE_OUTPUT_TYPE,"PDF",Env.getAD_Client_ID(m_ctx),Env.getAD_Org_ID(m_ctx));
+    
+    		if ("HTML".equals(type)) {
+    			pTypeIndex = 0;
+    		} else if ("PDF".equals(type) && m_isCanExport) {
+    			pTypeIndex = 1;
+    		} else if ("XLS".equals(type) && m_isCanExport) {
+    			pTypeIndex = 2;
+    		}
+		}
+		
+		previewType.setSelectedIndex(pTypeIndex);
+		
+		labelDrill.setValue(Msg.getMsg(Env.getCtx(), "Drill") + ": ");
+		toolBar.appendChild(labelDrill);
+		
+		comboDrill.setMold("select");
+		comboDrill.setTooltiptext(Msg.getMsg(Env.getCtx(), "Drill"));
+		toolBar.appendChild(comboDrill);
+		
+		toolBar.appendChild(new Separator("vertical"));
+		
+		comboReport.setMold("select");
+		comboReport.setTooltiptext(Msg.translate(Env.getCtx(), "AD_PrintFormat_ID"));
+		toolBar.appendChild(comboReport);
+		
+		toolBar.appendChild(new Separator("vertical"));
+		
+		MClient client = MClient.get(m_ctx);
+		if (client.isMultiLingualDocument()){
+			try {
+				wLanguage = AEnv.getListDocumentLanguage(client);
+				wLanguage.getComponent().setTooltiptext(Msg.translate(Env.getCtx(), "AD_PrintFormat_ID"));
+				toolBar.appendChild(wLanguage.getComponent());
+				wLanguage.setValue(m_reportEngine.getLanguageID());
+				wLanguage.getComponent().addEventListener(Events.ON_SELECT, this);
+			} catch (Exception e) {
+				log.log(Level.SEVERE, e.getLocalizedMessage());
+			}
+		}
+		
+		toolBar.appendChild(new Separator("vertical"));
+		
+		summary.setText(Msg.getMsg(Env.getCtx(), "Summary"));
+		toolBar.appendChild(summary);
+		summary.setChecked(m_reportEngine.isSummary());
+		toolBar.appendChild(new Separator("vertical"));
+		
+		bCustomize.setName("Customize");
+		bCustomize.setImage(ThemeManager.getThemeResource("images/Preference24.png"));
+		bCustomize.setTooltiptext(Util.cleanAmp(Msg.getMsg(Env.getCtx(), "PrintCustomize")));
+		toolBar.appendChild(bCustomize);
+		bCustomize.addEventListener(Events.ON_CLICK, this);
+		
+		
+		
+		bFind.setName("Find");
+		bFind.setImage(ThemeManager.getThemeResource("images/Find24.png"));
+		bFind.setTooltiptext(Util.cleanAmp(Msg.getMsg(Env.getCtx(), "Find")));
+		toolBar.appendChild(bFind);
+		bFind.addEventListener(Events.ON_CLICK, this);
+		if (getAD_Tab_ID(m_reportEngine.getPrintFormat().getAD_Table_ID()) <= 0) {
+			bFind.setVisible(false); // IDEMPIERE-1185
+		}
+		
+		toolBar.appendChild(new Separator("vertical"));
+		
+		bSendMail.setName("SendMail");
+		bSendMail.setImage(ThemeManager.getThemeResource("images/SendMail24.png"));
+		bSendMail.setTooltiptext(Util.cleanAmp(Msg.getMsg(Env.getCtx(), "SendMail")));
+		toolBar.appendChild(bSendMail);
+		bSendMail.addEventListener(Events.ON_CLICK, this);
+		
+		bArchive.setName("Archive");
+		bArchive.setImage(ThemeManager.getThemeResource("images/Archive24.png"));
+		bArchive.setTooltiptext(Util.cleanAmp(Msg.getMsg(Env.getCtx(), "Archive")));
+		toolBar.appendChild(bArchive);
+		bArchive.addEventListener(Events.ON_CLICK, this);
+		
+		if ( m_isCanExport )
+		{
+			bExport.setName("Export");
+			bExport.setImage(ThemeManager.getThemeResource("images/Export24.png"));
+			bExport.setTooltiptext(Util.cleanAmp(Msg.getMsg(Env.getCtx(), "Export")));
+			toolBar.appendChild(bExport);
+			bExport.addEventListener(Events.ON_CLICK, this);
+		}
+		
+		toolBar.appendChild(new Separator("vertical"));
+		
+		bRefresh.setName("Refresh");
+		bRefresh.setImage(ThemeManager.getThemeResource("images/Refresh24.png"));
+		bRefresh.setTooltiptext(Util.cleanAmp(Msg.getMsg(Env.getCtx(), "Refresh")));
+		toolBar.appendChild(bRefresh);
+		bRefresh.addEventListener(Events.ON_CLICK, this);
+
+		bWizard.setImage(ThemeManager.getThemeResource("images/Wizard24.png"));
+		bWizard.setTooltiptext(Util.cleanAmp(Msg.getMsg(Env.getCtx(), "PrintWizard")));
+		toolBar.appendChild(bWizard);
+		bWizard.addEventListener(Events.ON_CLICK, this);
+
+		North north = new North();
+		layout.appendChild(north);
+		north.appendChild(toolBar);
+		north.setVflex("min");
+		
+		Center center = new Center();
+		layout.appendChild(center);
+		iframe = new Iframe();
+		//iframe.setHflex("true");
+		//iframe.setVflex("true");
+		iframe.setWidth("100%");
+		iframe.setHeight("100%");
+		iframe.setId("reportFrame");
+		center.appendChild(iframe);
+		
+		South south = new South();
+		south.setHeight("34px");
+		layout.appendChild(south);
+		reportLink = new A();
+		reportLink.setTarget("_blank");
+		Div linkDiv = new Div();
+		linkDiv.setStyle("width:100%; height: 30px; padding-top: 2px;");
+		linkDiv.appendChild(reportLink);
+		south.appendChild(linkDiv);
+		//m_WindowNo
+		int AD_Window_ID = Env.getContextAsInt(Env.getCtx(), m_reportEngine.getWindowNo(), "_WinInfo_AD_Window_ID", true);
+		if (AD_Window_ID == 0)
+			AD_Window_ID = Env.getZoomWindowID(m_reportEngine.getQuery());
+		int AD_Process_ID = m_reportEngine.getPrintInfo() != null ? m_reportEngine.getPrintInfo().getAD_Process_ID() : 0;
+		updateToolbarAccess(AD_Window_ID, AD_Process_ID);
+		
+		postRenderReportEvent();
+		//iframe.setAutohide(true);
+
+		this.setBorder("normal");
+		
+		this.addEventListener("onZoom", new EventListener<Event>() {
+			
+			public void onEvent(Event event) throws Exception {
+				if (event instanceof ZoomEvent) {
+					Clients.clearBusy();
+					ZoomEvent ze = (ZoomEvent) event;
+					if (ze.getData() != null && ze.getData() instanceof MQuery) {
+						AEnv.zoom((MQuery) ze.getData());
+					}
+				}
+				
+			}
+		});
+		
+		this.addEventListener(DrillEvent.ON_DRILL_ACROSS, new EventListener<Event>() {
+			
+			public void onEvent(Event event) throws Exception {
+				if (event instanceof DrillEvent) {
+					Clients.clearBusy();
+					DrillEvent de = (DrillEvent) event;
+					if (de.getData() != null && de.getData() instanceof MQuery) {
+						MQuery query = (MQuery) de.getData();
+						Listitem item = comboDrill.getSelectedItem();
+						if (item != null && item.getValue() != null && item.toString().trim().length() > 0)
+						{
+							query.setTableName(item.getValue().toString());
+							executeDrill(query, event.getTarget());
+						}
+					}
+				}
+				
+			}
+		});
+		
+		this.addEventListener(DrillEvent.ON_DRILL_DOWN, new EventListener<Event>() {
+			
+			public void onEvent(Event event) throws Exception {
+				if (event instanceof DrillEvent) {
+					Clients.clearBusy();
+					DrillEvent de = (DrillEvent) event;
+					if (de.getData() != null && de.getData() instanceof MQuery) {
+						MQuery query = (MQuery) de.getData();
+						executeDrill(query, event.getTarget());
+					}
+				}
+				
+			}
+		});
+		
+		init = true;
+	}
+
+	/**
+	 * Get the maintenance tab of the table associated to the report engine
+	 * @return AD_Tab_ID or -1 if not found
+	 */
+	private int getAD_Tab_ID(int AD_Table_ID) {
+		// Get Find Tab Info
+		final String sql = "SELECT t.AD_Tab_ID "
+				+ "FROM AD_Tab t"
+				+ " INNER JOIN AD_Window w ON (t.AD_Window_ID=w.AD_Window_ID)"
+				+ " INNER JOIN AD_Table tt ON (t.AD_Table_ID=tt.AD_Table_ID) "
+				+ "WHERE tt.AD_Table_ID=? "
+				+ "ORDER BY w.IsDefault DESC, t.SeqNo, ABS (tt.AD_Window_ID-t.AD_Window_ID)";
+		int AD_Tab_ID = DB.getSQLValueEx(null, sql, AD_Table_ID);
+		return AD_Tab_ID;
+	}
+
+	private void renderReport() {
+		media = null;
+		Listitem selected = previewType.getSelectedItem();
+		if (selected == null || "PDF".equals(selected.getValue())) {
+			future = Adempiere.getThreadPoolExecutor().submit(new DesktopRunnable(new PDFRendererRunnable(this),getDesktop()));
+		} else if ("HTML".equals(previewType.getSelectedItem().getValue())) {
+			future = Adempiere.getThreadPoolExecutor().submit(new DesktopRunnable(new HTMLRendererRunnable(this),getDesktop()));
+		} else if ("XLS".equals(previewType.getSelectedItem().getValue())) {			
+			future = Adempiere.getThreadPoolExecutor().submit(new DesktopRunnable(new XLSRendererRunnable(this),getDesktop()));
+		}						
+	}
+	
+	private void onPreviewReport() {
+		try {
+			if (future != null) {
+				try {
+					future.get();
+				} catch (InterruptedException e) {
+					throw new RuntimeException(e);
+				} catch (ExecutionException e) {
+					throw new RuntimeException(e.getCause());
+				}
+			}
+			mediaVersion++;
+			String url = Utils.getDynamicMediaURI(this, mediaVersion, media.getName(), media.getFormat());
+			iframe.setContent(media);
+			HttpServletRequest request = (HttpServletRequest) Executions.getCurrent().getNativeRequest();
+			if (url.startsWith(request.getContextPath() + "/"))
+				url = url.substring((request.getContextPath() + "/").length());
+			reportLink.setHref(url);
+			reportLink.setLabel(media.getName());
+			revalidate();
+		} finally {
+			hideBusyDialog();
+			future = null;
+		}
+	}
+
+	private String makePrefix(String name) {
+		StringBuilder prefix = new StringBuilder();
+		char[] nameArray = name.toCharArray();
+		for (char ch : nameArray) {
+			if (Character.isLetterOrDigit(ch)) {
+				prefix.append(ch);
+			} else {
+				prefix.append("_");
+			}
+		}
+		return prefix.toString();
+	}
+	
+	/**
+	 * 	Dynamic Init
+	 */
+	private void dynInit()
+	{
+		summary.addActionListener(this);
+		summary.setStyle("font-size: 14px");
+		
+		fillComboReport(m_reportEngine.getPrintFormat().get_ID());
+
+		//	fill Drill Options (Name, TableName)
+		comboDrill.appendItem("", null);
+		String sql = "SELECT t.AD_Table_ID, t.TableName, e.PrintName, NULLIF(e.PO_PrintName,e.PrintName) "
+			+ "FROM AD_Column c "
+			+ " INNER JOIN AD_Column used ON (c.ColumnName=used.ColumnName)"
+			+ " INNER JOIN AD_Table t ON (used.AD_Table_ID=t.AD_Table_ID AND t.IsView='N' AND t.AD_Table_ID <> c.AD_Table_ID)"
+			+ " INNER JOIN AD_Column cKey ON (t.AD_Table_ID=cKey.AD_Table_ID AND cKey.IsKey='Y')"
+			+ " INNER JOIN AD_Element e ON (cKey.ColumnName=e.ColumnName) "
+			+ "WHERE c.AD_Table_ID=? AND c.IsKey='Y' "
+			+ "ORDER BY 3";
+		boolean trl = !Env.isBaseLanguage(Env.getCtx(), "AD_Element");
+		if (trl)
+			sql = "SELECT t.AD_Table_ID, t.TableName, et.PrintName, NULLIF(et.PO_PrintName,et.PrintName) "
+				+ "FROM AD_Column c"
+				+ " INNER JOIN AD_Column used ON (c.ColumnName=used.ColumnName)"
+				+ " INNER JOIN AD_Table t ON (used.AD_Table_ID=t.AD_Table_ID AND t.IsView='N' AND t.AD_Table_ID <> c.AD_Table_ID)"
+				+ " INNER JOIN AD_Column cKey ON (t.AD_Table_ID=cKey.AD_Table_ID AND cKey.IsKey='Y')"
+				+ " INNER JOIN AD_Element e ON (cKey.ColumnName=e.ColumnName)"
+				+ " INNER JOIN AD_Element_Trl et ON (e.AD_Element_ID=et.AD_Element_ID) "
+				+ "WHERE c.AD_Table_ID=? AND c.IsKey='Y'"
+				+ " AND et.AD_Language=? "
+				+ "ORDER BY 3";
+		PreparedStatement pstmt = null;
+		ResultSet rs = null;
+		try
+		{
+			pstmt = DB.prepareStatement(sql, null);
+			pstmt.setInt(1, m_reportEngine.getPrintFormat().getAD_Table_ID());
+			if (trl)
+				pstmt.setString(2, Env.getAD_Language(Env.getCtx()));
+			rs = pstmt.executeQuery();
+			while (rs.next())
+			{
+				String tableName = rs.getString(2);
+				String name = rs.getString(3);
+				String poName = rs.getString(4);
+				if (poName != null)
+					name += "/" + poName;
+				comboDrill.appendItem(name, tableName);
+			}
+		}
+		catch (SQLException e)
+		{
+			log.log(Level.SEVERE, sql, e);
+		}
+		finally
+		{
+			DB.close(rs, pstmt);
+			rs = null;
+			pstmt = null;
+		}
+		
+		if (comboDrill.getItemCount() == 1)
+		{
+			labelDrill.setVisible(false);
+			comboDrill.setVisible(false);
+		}
+		else
+			comboDrill.addEventListener(Events.ON_SELECT, this);
+
+		revalidate();
+	}	//	dynInit
+	
+	/**
+	 * 	Fill ComboBox comboReport (report options)
+	 *  @param AD_PrintFormat_ID item to be selected
+	 */
+	private void fillComboReport(int AD_PrintFormat_ID)
+	{
+		comboReport.removeEventListener(Events.ON_SELECT, this);
+		comboReport.getItems().clear();
+		KeyNamePair selectValue = null;
+		
+		int AD_Window_ID = Env.getContextAsInt(Env.getCtx(), m_reportEngine.getWindowNo(), "_WinInfo_AD_Window_ID", true);
+		if (AD_Window_ID == 0)
+			AD_Window_ID = Env.getZoomWindowID(m_reportEngine.getQuery());
+
+		int reportViewID = m_reportEngine.getPrintFormat().getAD_ReportView_ID();
+
+		//	fill Report Options
+		String sql = MRole.getDefault().addAccessSQL(
+			"SELECT * "
+				+ "FROM AD_PrintFormat "
+				+ "WHERE AD_Table_ID=? "
+				//Added Lines by Armen
+				+ "AND IsActive='Y' "
+				//End of Added Lines
+				+ (AD_Window_ID > 0 ? "AND (AD_Window_ID=? OR AD_Window_ID IS NULL) " : "")
+				+ (reportViewID > 0 ? "AND AD_ReportView_ID=? " : "")
+				+ "ORDER BY Name",
+			"AD_PrintFormat", MRole.SQL_NOTQUALIFIED, MRole.SQL_RO);
+		int AD_Table_ID = m_reportEngine.getPrintFormat().getAD_Table_ID();
+		PreparedStatement pstmt = null;
+		ResultSet rs = null;
+		try
+		{
+			pstmt = DB.prepareStatement(sql, null);
+			int idx = 1;
+			pstmt.setInt(idx++, AD_Table_ID);
+			if (AD_Window_ID > 0)
+				pstmt.setInt(idx++, AD_Window_ID);
+			if (reportViewID > 0)
+				pstmt.setInt(idx++, reportViewID);
+			rs = pstmt.executeQuery();
+			while (rs.next())
+			{
+				MPrintFormat printFormat = new MPrintFormat (Env.getCtx(), rs, null);
+				
+				KeyNamePair pp = new KeyNamePair(printFormat.get_ID(), printFormat.get_Translation(MPrintFormat.COLUMNNAME_Name, Env.getAD_Language(Env.getCtx()), true));
+				Listitem li = comboReport.appendItem(pp.getName(), pp.getKey());
+				if (rs.getInt(1) == AD_PrintFormat_ID)
+				{
+					selectValue = pp;
+					if(selectValue != null)
+						comboReport.setSelectedItem(li);
+				}
+			}
+		}
+		catch (SQLException e)
+		{
+			log.log(Level.SEVERE, sql, e);
+		}
+		finally
+		{
+			DB.close(rs, pstmt);
+			rs = null;
+			pstmt = null;
+		}
+		// IDEMPIERE-297 - Check for Table Access and Window Access for New Report
+		int pfAD_Window_ID = MPrintFormat.getZoomWindowID(AD_PrintFormat_ID);
+		if (   MRole.getDefault().isTableAccess(MPrintFormat.Table_ID, false) 
+			&& Boolean.TRUE.equals(MRole.getDefault().getWindowAccess(pfAD_Window_ID)))
+		{
+			StringBuffer sb = new StringBuffer("** ").append(Msg.getMsg(Env.getCtx(), "NewReport")).append(" **");
+			KeyNamePair pp = new KeyNamePair(-1, sb.toString());
+			comboReport.appendItem(pp.getName(), pp.getKey());
+		}
+		comboReport.addEventListener(Events.ON_SELECT, this);
+	}	//	fillComboReport
+
+	/**
+	 * 	Revalidate settings after change of environment
+	 */
+	private void revalidate()
+	{
+		//	Report Info
+		setTitle(Util.cleanAmp(Msg.getMsg(Env.getCtx(), "Report") + ": " + m_reportEngine.getName()));
+		StringBuilder sb = new StringBuilder ();
+		sb.append(Msg.getMsg(Env.getCtx(), "DataCols")).append("=")
+			.append(m_reportEngine.getColumnCount())
+			.append(", ").append(Msg.getMsg(Env.getCtx(), "DataRows")).append("=")
+			.append(m_reportEngine.getRowCount());
+		statusBar.setStatusLine(sb.toString());
+		//
+		bWizard.setDisabled(
+				(   m_reportEngine.getPrintFormat() == null
+				 || (m_reportEngine.getPrintFormat().getAD_Client_ID() == 0 && Env.getAD_Client_ID(Env.getCtx()) != 0)
+				 || m_reportEngine.getPrintFormat().isForm()));
+	}	//	revalidate
+
+	/**
+	 * 	Dispose
+	 */
+	public void onClose()
+	{
+		cleanUp();
+		super.onClose();
+	}	//	dispose
+
+	@Override
+	public void onClose(Tabpanel tabPanel) {
+		Tab tab = tabPanel.getLinkedTab();
+		tab.close();
+		cleanUp();
+	}
+	
+	
+	@Override
+	public void setParent(Component parent) {
+		super.setParent(parent);
+		if (parent != null) {
+			if (parent instanceof Tabpanel) {
+				Tabpanel tabPanel = (Tabpanel) parent;
+				tabPanel.setOnCloseHandler(this);
+			}
+		}
+	}
+
+	private void cleanUp() {
+		if (m_reportEngine != null || m_WindowNo >= 0)
+		{
+			SessionManager.getAppDesktop().unregisterWindow(m_WindowNo);
+			m_reportEngine = null;
+			m_ctx = null;
+			m_WindowNo = -1;
+		}
+		if (future != null && !future.isDone())
+		{
+			future.cancel(true);
+			future = null;
+		}
+			
+	}
+	
+	public void onEvent(Event event) throws Exception {
+		
+		if(event.getTarget().getId().equals(ConfirmPanel.A_CANCEL))
+			winExportFile.onClose();
+		else if(event.getTarget().getId().equals(ConfirmPanel.A_OK))			
+			exportFile();
+		else if(event.getName().equals(Events.ON_CLICK) || event.getName().equals(Events.ON_SELECT)) 
+			actionPerformed(event);
+		else if (event.getTarget() == summary) 
+		{
+			m_reportEngine.setSummary(summary.isSelected());
+			cmd_report();
+		}		
+		else if (event.getName().equals(ON_RENDER_REPORT_EVENT))
+		{
+			onRenderReportEvent();
+        } else if (event.getName().equals(Events.ON_CTRL_KEY)) {
+        	KeyEvent keyEvent = (KeyEvent) event;
+        	if (LayoutUtils.isReallyVisible(this)) {
+	        	//filter same key event that is too close
+	        	//firefox fire key event twice when grid is visible
+	        	long time = System.currentTimeMillis();
+	        	if (prevKeyEvent != null && prevKeyEventTime > 0 &&
+	        			prevKeyEvent.getKeyCode() == keyEvent.getKeyCode() &&
+	    				prevKeyEvent.getTarget() == keyEvent.getTarget() &&
+	    				prevKeyEvent.isAltKey() == keyEvent.isAltKey() &&
+	    				prevKeyEvent.isCtrlKey() == keyEvent.isCtrlKey() &&
+	    				prevKeyEvent.isShiftKey() == keyEvent.isShiftKey()) {
+	        		if ((time - prevKeyEventTime) <= 300) {
+	        			return;
+	        		}
+	        	}
+	        	this.onCtrlKeyEvent(keyEvent);
+        	}
+		}
+	}
+
+	private void onCtrlKeyEvent(KeyEvent keyEvent) {
+		if (keyEvent.isAltKey() && keyEvent.getKeyCode() == 0x58) { // Alt-X
+			if (m_WindowNo > 0) {
+				prevKeyEventTime = System.currentTimeMillis();
+				prevKeyEvent = keyEvent;
+				keyEvent.stopPropagation();
+				SessionManager.getAppDesktop().closeWindow(m_WindowNo);
+			}
+		}
+	}
+
+	private void onRenderReportEvent() {
+    	renderReport();
+	}
+
+	/**************************************************************************
+	 * 	Action Listener
+	 * 	@param e event
+	 */
+	public void actionPerformed (Event e)
+	{
+		if (m_setting)
+			return;
+		if (e.getTarget() == comboReport)
+			cmd_report();
+		else if (MClient.get(m_ctx).isMultiLingualDocument() && e.getTarget() == wLanguage.getComponent()){
+			cmd_report();
+		}else if (e.getTarget() == bFind)
+			cmd_find();
+		else if (e.getTarget() == bExport)
+			cmd_export();
+		else if (e.getTarget() == previewType)
+			cmd_render();
+		else if (e.getTarget() == bSendMail)
+			cmd_sendMail();
+		else if (e.getTarget() == bArchive)
+			cmd_archive();
+		else if (e.getTarget() == bCustomize)
+			cmd_customize();
+		else if (e.getTarget() == bWizard)
+			cmd_Wizard();
+		else if (e.getTarget() == bRefresh)
+			cmd_report();
+		//
+		else if (e.getTarget() == m_ddM)
+			cmd_window(m_ddQ);
+		else if (e.getTarget() == m_daM)
+			cmd_window(m_daQ);
+	}	//	actionPerformed
+	
+	private void cmd_render() {
+		postRenderReportEvent();		
+	}
+
+	/**
+	 * 	Execute Drill to Query
+	 * 	@param query query
+	 *  @param component
+	 */
+	private void executeDrill (MQuery query, Component component)
+	{
+		int AD_Table_ID = MTable.getTable_ID(query.getTableName());
+		if (!MRole.getDefault().isCanReport(AD_Table_ID))
+		{
+			FDialog.error(m_WindowNo, this, "AccessCannotReport", query.getTableName());
+			return;
+		}
+		if (AD_Table_ID != 0)
+			new WReport (AD_Table_ID, query, component, 0);
+		else
+			log.warning("No Table found for " + query.getWhereClause(true));
+	}	//	executeDrill
+	
+	/**
+	 * 	Open Window
+	 *	@param query query
+	 */
+	private void cmd_window (MQuery query)
+	{
+		if (query == null)
+			return;
+		AEnv.zoom(query);
+	}	//	cmd_window
+	
+	/**
+	 * 	Send Mail
+	 */
+	private void cmd_sendMail()
+	{
+		String to = "";
+		MUser from = MUser.get(Env.getCtx(), Env.getAD_User_ID(Env.getCtx()));
+		String subject = m_reportEngine.getName();
+		String message = "";
+		File attachment = null;
+		
+		try
+		{
+			attachment = new File(FileUtil.getTempMailName(subject, ".pdf"));
+			m_reportEngine.getPDF(attachment);
+		}
+		catch (Exception e)
+		{
+			log.log(Level.SEVERE, "", e);
+		}
+
+		WEMailDialog dialog = new WEMailDialog (Msg.getMsg(Env.getCtx(), "SendMail"),
+			from, to, subject, message, new FileDataSource(attachment));
+		AEnv.showWindow(dialog);
+	}	//	cmd_sendMail
+
+	/**
+	 * 	Archive Report directly
+	 */
+	private void cmd_archive ()
+	{
+		boolean success = false;
+		byte[] data = Document.getPDFAsArray(m_reportEngine.getLayout().getPageable(false));	//	No Copy
+		if (data != null)
+		{
+			MArchive archive = new MArchive (Env.getCtx(), m_reportEngine.getPrintInfo(), null);
+			archive.setBinaryData(data);
+			success = archive.save();
+		}
+		if (success)
+			FDialog.info(m_WindowNo, this, "Archived");
+		else
+			FDialog.error(m_WindowNo, this, "ArchiveError");
+	}	//	cmd_archive
+
+	/**
+	 * 	Export
+	 */
+	private void cmd_export()
+	{		
+		log.config("");
+		if (!m_isCanExport)
+		{
+			FDialog.error(m_WindowNo, this, "AccessCannotExport", getTitle());
+			return;
+		}
+		
+		if(winExportFile == null)
+		{
+			winExportFile = new Window();
+			winExportFile.setTitle(Msg.getMsg(Env.getCtx(), "Export") + ": " + getTitle());
+			winExportFile.setWidth("450px");
+			winExportFile.setHeight("150px");
+			winExportFile.setClosable(true);
+			winExportFile.setBorder("normal");
+			winExportFile.setSclass("popup-dialog");
+			winExportFile.setStyle("position:absolute");
+
+			cboType.setMold("select");
+			
+			cboType.getItems().clear();			
+			cboType.appendItem("ps" + " - " + Msg.getMsg(Env.getCtx(), "FilePS"), "ps");
+			cboType.appendItem("xml" + " - " + Msg.getMsg(Env.getCtx(), "FileXML"), "xml");
+			ListItem li = cboType.appendItem("pdf" + " - " + Msg.getMsg(Env.getCtx(), "FilePDF"), "pdf");
+			cboType.appendItem("html" + " - " + Msg.getMsg(Env.getCtx(), "FileHTML"), "html");
+			cboType.appendItem("txt" + " - " + Msg.getMsg(Env.getCtx(), "FileTXT"), "txt");
+			cboType.appendItem("ssv" + " - " + Msg.getMsg(Env.getCtx(), "FileSSV"), "ssv");
+			cboType.appendItem("csv" + " - " + Msg.getMsg(Env.getCtx(), "FileCSV"), "csv");
+			cboType.appendItem("xls" + " - " + Msg.getMsg(Env.getCtx(), "FileXLS"), "xls");
+			cboType.setSelectedItem(li);
+			
+			Hbox hb = new Hbox();
+			hb.setSclass("dialog-content");			
+			hb.setAlign("center");
+			hb.setPack("start");
+			Div div = new Div();
+			div.setStyle("text-align: right;");
+			div.appendChild(new Label(Msg.getMsg(Env.getCtx(), "FilesOfType")));
+			hb.appendChild(div);
+			hb.appendChild(cboType);
+			cboType.setWidth("100%");
+
+			Vbox vb = new Vbox();
+			vb.setWidth("100%");
+			winExportFile.appendChild(vb);
+			vb.appendChild(hb);
+			vb.appendChild(confirmPanel);
+			LayoutUtils.addSclass("dialog-footer", confirmPanel);
+			confirmPanel.addActionListener(this);
+		}
+		
+		winExportFile.setAttribute(Window.MODE_KEY, Window.MODE_HIGHLIGHTED);
+		AEnv.showWindow(winExportFile);
+	}	//	cmd_export
+		
+	private void exportFile()
+	{
+		try
+		{
+			ListItem li = cboType.getSelectedItem();
+			if(li == null || li.getValue() == null)
+			{
+				FDialog.error(m_WindowNo, winExportFile, "FileInvalidExtension");
+				return;
+			}
+			
+			String ext = li.getValue().toString();
+			
+			byte[] data = null;
+			File inputFile = null;
+									
+			if (ext.equals("pdf"))
+			{
+				data = m_reportEngine.createPDFData();
+			}
+			else if (ext.equals("ps"))
+			{
+				ByteArrayOutputStream baos = new ByteArrayOutputStream();
+				m_reportEngine.createPS(baos);
+				data = baos.toByteArray();
+			}
+			else if (ext.equals("xml"))
+			{
+				StringWriter sw = new StringWriter();							
+				m_reportEngine.createXML(sw);
+				data = sw.getBuffer().toString().getBytes();
+			}
+			else if (ext.equals("csv"))
+			{
+				StringWriter sw = new StringWriter();							
+				m_reportEngine.createCSV(sw, ',', m_reportEngine.getPrintFormat().getLanguage());
+				data = sw.getBuffer().toString().getBytes();
+			}
+			else if (ext.equals("ssv"))
+			{
+				StringWriter sw = new StringWriter();							
+				m_reportEngine.createCSV(sw, ';', m_reportEngine.getPrintFormat().getLanguage());
+				data = sw.getBuffer().toString().getBytes();
+			}
+			else if (ext.equals("txt"))
+			{
+				StringWriter sw = new StringWriter();							
+				m_reportEngine.createCSV(sw, '\t', m_reportEngine.getPrintFormat().getLanguage());
+				data = sw.getBuffer().toString().getBytes();							
+			}
+			else if (ext.equals("html") || ext.equals("htm"))
+			{
+				StringWriter sw = new StringWriter();							
+				m_reportEngine.createHTML(sw, false, m_reportEngine.getPrintFormat().getLanguage());
+				data = sw.getBuffer().toString().getBytes();	
+			}
+			else if (ext.equals("xls"))
+			{
+				inputFile = File.createTempFile("Export", ".xls");							
+				m_reportEngine.createXLS(inputFile, m_reportEngine.getPrintFormat().getLanguage());
+			}
+			else
+			{
+				FDialog.error(m_WindowNo, winExportFile, "FileInvalidExtension");
+				return;
+			}
+
+			winExportFile.onClose();
+			AMedia media = null;
+			if (data != null)
+				media = new AMedia(m_reportEngine.getPrintFormat().getName() + "." + ext, null, "application/octet-stream", data);
+			else
+				media = new AMedia(m_reportEngine.getPrintFormat().getName() + "." + ext, null, "application/octet-stream", inputFile, true);
+			Filedownload.save(media, m_reportEngine.getPrintFormat().getName() + "." + ext);
+		}
+		catch (Exception e)
+		{
+			log.log(Level.SEVERE, "Failed to export content.", e);
+		}
+	}
+	
+	/**
+	 * 	Report Combo - Start other Report or create new one
+	 */
+	private void cmd_report()
+	{
+		ListItem li = comboReport.getSelectedItem();
+		if(li == null || li.getValue() == null) return;
+		
+		Object pp = li.getValue();
+		if (pp == null)
+			return;
+		//
+		MPrintFormat pf = null;
+		int AD_PrintFormat_ID = Integer.valueOf(pp.toString());
+
+		//	create new
+		if (AD_PrintFormat_ID == -1)
+		{
+			int AD_ReportView_ID = m_reportEngine.getPrintFormat().getAD_ReportView_ID();
+			if (AD_ReportView_ID != 0)
+			{
+				String name = m_reportEngine.getName();
+				int index = name.lastIndexOf('_');
+				if (index != -1)
+					name = name.substring(0,index);
+				pf = MPrintFormat.createFromReportView(m_ctx, AD_ReportView_ID, name);
+			}
+			else
+			{
+				int AD_Table_ID = m_reportEngine.getPrintFormat().getAD_Table_ID();
+				pf = MPrintFormat.createFromTable(m_ctx, AD_Table_ID);
+			}
+			if (pf != null)
+				fillComboReport(pf.get_ID());
+			else
+				return;
+		}
+		else
+			pf = MPrintFormat.get (Env.getCtx(), AD_PrintFormat_ID, true);
+		
+		//	Get Language from previous - thanks Gunther Hoppe 
+		if (m_reportEngine.getPrintFormat() != null)
+		{
+			pf.setLanguage(m_reportEngine.getPrintFormat().getLanguage());		//	needs to be re-set - otherwise viewer will be blank
+			pf.setTranslationLanguage(m_reportEngine.getPrintFormat().getLanguage());
+		}
+		m_reportEngine.setPrintFormat(pf);
+		
+		postRenderReportEvent();
+	}	//	cmd_report
+
+	protected void setLanguage (){
+		if (MClient.get(m_ctx).isMultiLingualDocument() && wLanguage.getValue() != null){
+			MLanguage language = new MLanguage (m_ctx, (int)wLanguage.getValue(), null);
+			Language lang = new Language(language.getName(), language.getAD_Language(), language.getLocale());
+			m_reportEngine.setLanguageID(language.getAD_Language_ID());
+			m_reportEngine.getPrintFormat().setLanguage(lang);
+			m_reportEngine.getPrintFormat().setTranslationLanguage(lang);
+		}
+	}
+	
+	private void postRenderReportEvent() {
+		showBusyDialog();
+		setLanguage();
+		Events.echoEvent(ON_RENDER_REPORT_EVENT, this, null);
+	}
+
+
+
+	/**
+	 * 	Query Report
+	 */
+	private void cmd_find()
+	{
+		String title = null; 
+		String tableName = null;
+
+		int AD_Table_ID = m_reportEngine.getPrintFormat().getAD_Table_ID();
+		int AD_Tab_ID = getAD_Tab_ID(AD_Table_ID);
+		// ASP
+		MClient client = MClient.get(Env.getCtx());
+		String ASPFilter = "";
+		if (client.isUseASP())
+			ASPFilter =
+				"     AND (   AD_Tab_ID IN ( "
+				// Just ASP subscribed tabs for client "
+				+ "              SELECT t.AD_Tab_ID "
+				+ "                FROM ASP_Tab t, ASP_Window w, ASP_Level l, ASP_ClientLevel cl "
+				+ "               WHERE w.ASP_Level_ID = l.ASP_Level_ID "
+				+ "                 AND cl.AD_Client_ID = " + client.getAD_Client_ID()
+				+ "                 AND cl.ASP_Level_ID = l.ASP_Level_ID "
+				+ "                 AND t.ASP_Window_ID = w.ASP_Window_ID "
+				+ "                 AND t.IsActive = 'Y' "
+				+ "                 AND w.IsActive = 'Y' "
+				+ "                 AND l.IsActive = 'Y' "
+				+ "                 AND cl.IsActive = 'Y' "
+				+ "                 AND t.ASP_Status = 'S') " // Show
+				+ "        OR AD_Tab_ID IN ( "
+				// + show ASP exceptions for client
+				+ "              SELECT AD_Tab_ID "
+				+ "                FROM ASP_ClientException ce "
+				+ "               WHERE ce.AD_Client_ID = " + client.getAD_Client_ID()
+				+ "                 AND ce.IsActive = 'Y' "
+				+ "                 AND ce.AD_Tab_ID IS NOT NULL "
+				+ "                 AND ce.AD_Field_ID IS NULL "
+				+ "                 AND ce.ASP_Status = 'S') " // Show
+				+ "       ) "
+				+ "   AND AD_Tab_ID NOT IN ( "
+				// minus hide ASP exceptions for client
+				+ "          SELECT AD_Tab_ID "
+				+ "            FROM ASP_ClientException ce "
+				+ "           WHERE ce.AD_Client_ID = " + client.getAD_Client_ID()
+				+ "             AND ce.IsActive = 'Y' "
+				+ "             AND ce.AD_Tab_ID IS NOT NULL "
+				+ "             AND ce.AD_Field_ID IS NULL "
+				+ "             AND ce.ASP_Status = 'H')"; // Hide
+		//
+		String sql = null;
+		if (!Env.isBaseLanguage(Env.getCtx(), "AD_Tab")) {
+			sql = "SELECT Name, TableName FROM AD_Tab_vt WHERE AD_Tab_ID=?"
+					+ " AND AD_Language='" + Env.getAD_Language(Env.getCtx()) + "' " + ASPFilter;
+		} else {
+			sql = "SELECT Name, TableName FROM AD_Tab_v WHERE AD_Tab_ID=? " + ASPFilter;
+		}
+		PreparedStatement pstmt = null;
+		ResultSet rs = null;
+		try
+		{
+			pstmt = DB.prepareStatement(sql, null);
+			pstmt.setInt(1, AD_Tab_ID);
+			rs = pstmt.executeQuery();
+			//
+			if (rs.next())
+			{
+				title = rs.getString(1);				
+				tableName = rs.getString(2);
+			}
+		}
+		catch (SQLException e)
+		{
+			throw new DBException(e);
+		}
+		finally
+		{
+			DB.close(rs, pstmt);
+			rs = null;
+			pstmt = null;
+		}
+
+		GridField[] findFields = null;
+		if (tableName != null)
+			findFields = GridField.createFields(m_ctx, m_WindowNo, 0, AD_Tab_ID);
+		
+		if (findFields == null)		//	No Tab for Table exists
+			bFind.setVisible(false);
+		else
+		{
+            final FindWindow find = new FindWindow(m_WindowNo, title, AD_Table_ID, tableName,m_reportEngine.getWhereExtended(), findFields, 1, AD_Tab_ID);
+            if (!find.initialize())
+            	return;
+            
+            find.addEventListener(DialogEvents.ON_WINDOW_CLOSE, new EventListener<Event>() {
+				@Override
+				public void onEvent(Event event) throws Exception {
+					if (!find.isCancel())
+		            {
+		            	m_reportEngine.setQuery(find.getQuery());
+		            	postRenderReportEvent();
+		            }
+				}
+			});
+            find.setTitle(null);
+            LayoutUtils.openPopupWindow(toolBar, find, "after_start");
+		}
+	}	//	cmd_find
+
+	/**
+	 * 	Call Customize
+	 */
+	private void cmd_customize()
+	{
+		int AD_PrintFormat_ID = m_reportEngine.getPrintFormat().get_ID();
+		int pfAD_Window_ID = MPrintFormat.getZoomWindowID(AD_PrintFormat_ID);
+		AEnv.zoom(pfAD_Window_ID, MQuery.getEqualQuery("AD_PrintFormat_ID", AD_PrintFormat_ID));
+	}	//	cmd_customize
+	
+	/*IDEMPIERE -379*/
+	private void cmd_Wizard()
+	{
+	    ADForm form = ADForm.openForm(SystemIDs.FORM_REPORT_WIZARD);
+		WReportCustomization av = (WReportCustomization) form.getICustomForm();
+		av.setReportEngine(m_reportEngine);
+		form.setClosable(true);
+		form.setWidth("70%");
+		form.setHeight("85%");
+		form.addEventListener(DialogEvents.ON_WINDOW_CLOSE, new EventListener<Event>() {
+			@Override
+			public void onEvent(Event event) throws Exception {
+				if (DialogEvents.ON_WINDOW_CLOSE.equals(event.getName())) {
+					fillComboReport (m_reportEngine.getPrintFormat().get_ID());	
+					cmd_report();		
+				}
+			}
+		});
+		form.setAttribute(Window.MODE_KEY, Window.MODE_HIGHLIGHTED);
+		SessionManager.getAppDesktop().showWindow(form);
+	}	//	cmd_Wizard
+
+	//-- ComponentCtrl --//
+	public Object getExtraCtrl() {
+		return new ExtraCtrl();
+	}
+	/** A utility class to implement {@link #getExtraCtrl}.
+	 * It is used only by component developers.
+	 */
+	protected class ExtraCtrl extends XulElement.ExtraCtrl
+	implements DynamicMedia {
+		//-- DynamicMedia --//
+		public Media getMedia(String pathInfo) {
+			return media;
+		}
+	}
+	
+	private boolean ToolBarMenuRestictionLoaded = false;
+	public void updateToolbarAccess(int AD_Window_ID, int AD_Process_ID) {
+		if (ToolBarMenuRestictionLoaded)
+			return;
+		Properties m_ctx = Env.getCtx();
+		int ToolBarButton_ID = 0;
+
+		int[] restrictionList = AD_Window_ID > 0 
+				? MToolBarButtonRestrict.getOfWindow(m_ctx, MRole.getDefault().getAD_Role_ID(), AD_Window_ID, true, null)
+				: MToolBarButtonRestrict.getOfReport(m_ctx, MRole.getDefault().getAD_Role_ID(), AD_Process_ID, null);
+		if (log.isLoggable(Level.INFO))
+			log.info("restrictionList="+restrictionList.toString());
+
+		for (int i = 0; i < restrictionList.length; i++)
+		{
+			ToolBarButton_ID= restrictionList[i];
+			X_AD_ToolBarButton tbt = new X_AD_ToolBarButton(m_ctx, ToolBarButton_ID, null);
+			if (!"R".equals(tbt.getAction()))
+				continue;
+			
+			String restrictName = tbt.getComponentName();
+			if (log.isLoggable(Level.CONFIG)) log.config("tbt="+tbt.getAD_ToolBarButton_ID() + " / " + restrictName);
+
+			for (Component p = this.toolBar.getFirstChild(); p != null; p = p.getNextSibling()) {
+				if (p instanceof Toolbarbutton) {
+					if ( restrictName.equals(((ToolBarButton)p).getName()) ) {
+						this.toolBar.removeChild(p);
+						break;
+					}
+				}
+			}
+		}	// All restrictions
+
+		ToolBarMenuRestictionLoaded = true;
+	}//updateToolBarAndMenuWithRestriction
+
+	private void showBusyDialog() {		
+		progressWindow = new BusyDialog();
+		progressWindow.setStyle("position: absolute;");
+		this.appendChild(progressWindow);
+		showBusyMask(progressWindow);
+		LayoutUtils.openOverlappedWindow(this, progressWindow, "middle_center");
+	}
+	
+	private Div getMask() {
+		if (mask == null) {
+			mask = new Mask();
+		}
+		return mask;
+	}
+	
+	private void showBusyMask(Window window) {
+		getParent().appendChild(getMask());
+		StringBuilder script = new StringBuilder("var w=zk.Widget.$('#");
+		script.append(getParent().getUuid()).append("');");
+		if (window != null) {
+			script.append("var d=zk.Widget.$('#").append(window.getUuid()).append("');w.busy=d;");
+		} else {
+			script.append("w.busy=true;");
+		}
+		Clients.response(new AuScript(script.toString()));
+	}
+	
+	public void hideBusyMask() {
+		if (mask != null && mask.getParent() != null) {
+			mask.detach();
+			StringBuilder script = new StringBuilder("var w=zk.Widget.$('#");
+			script.append(getParent().getUuid()).append("');w.busy=false;");
+			Clients.response(new AuScript(script.toString()));
+		}
+	}
+	
+	private void hideBusyDialog() {
+		hideBusyMask();
+		if (progressWindow != null) {
+			progressWindow.dispose();
+			progressWindow = null;
+		}
+	}
+	
+	static class PDFRendererRunnable extends ContextRunnable implements IServerPushCallback {
+
+		private ZkReportViewer viewer;
+
+		public PDFRendererRunnable(ZkReportViewer viewer) {
+			super();
+			this.viewer = viewer;
+		}
+
+		@Override
+		protected void doRun() {
+			try {
+				if (!ArchiveEngine.isValid(viewer.m_reportEngine.getLayout()))
+					log.warning("Cannot archive Document");
+				String path = System.getProperty("java.io.tmpdir");
+				String prefix = viewer.makePrefix(viewer.m_reportEngine.getName());
+				if (log.isLoggable(Level.FINE))
+				{
+					log.log(Level.FINE, "Path="+path + " Prefix="+prefix);
+				}
+				File file = File.createTempFile(prefix, ".pdf", new File(path));
+				viewer.m_reportEngine.createPDF(file);
+				viewer.media = new AMedia(file.getName(), "pdf", "application/pdf", file, true);
+			} catch (Exception e) {
+				if (e instanceof RuntimeException)
+					throw (RuntimeException)e;
+				else
+					throw new RuntimeException(e);
+			} finally {		
+				Desktop desktop = AEnv.getDesktop();
+				if (desktop != null && desktop.isAlive()) {
+					new ServerPushTemplate(desktop).executeAsync(this);
+				}
+			}
+		}
+
+		@Override
+		public void updateUI() {
+			viewer.labelDrill.setVisible(false);
+			viewer.comboDrill.setVisible(false);
+			viewer.onPreviewReport();
+		}
+		
+	}
+	
+	static class HTMLRendererRunnable extends ContextRunnable implements IServerPushCallback {
+
+		private ZkReportViewer viewer;
+		private String contextPath;
+		
+		public HTMLRendererRunnable(ZkReportViewer viewer) {
+			super();
+			this.viewer = viewer;
+			contextPath = Executions.getCurrent().getContextPath();
+		}
+
+		@Override
+		protected void doRun() {
+			try {
+				if (!ArchiveEngine.isValid(viewer.m_reportEngine.getLayout()))
+					log.warning("Cannot archive Document");
+				String path = System.getProperty("java.io.tmpdir");
+				String prefix = viewer.makePrefix(viewer.m_reportEngine.getName());
+				if (log.isLoggable(Level.FINE))
+				{
+					log.log(Level.FINE, "Path="+path + " Prefix="+prefix);
+				}
+				File file = File.createTempFile(prefix, ".html", new File(path));
+				viewer.m_reportEngine.createHTML(file, false, viewer.m_reportEngine.getPrintFormat().getLanguage(), new HTMLExtension(contextPath, "rp", viewer.getUuid()));
+				viewer.media = new AMedia(file.getName(), "html", "text/html", file, false);
+			} catch (Exception e) {
+				if (e instanceof RuntimeException)
+					throw (RuntimeException)e;
+				else
+					throw new RuntimeException(e);
+			} finally {
+				Desktop desktop = AEnv.getDesktop();
+				if (desktop != null && desktop.isAlive()) {
+					new ServerPushTemplate(desktop).executeAsync(this);
+				}
+			}
+		}
+
+		@Override
+		public void updateUI() {						
+			if (viewer.comboDrill.getItemCount() > 1) {
+				viewer.labelDrill.setVisible(true);
+				viewer.comboDrill.setVisible(true);
+			}
+			viewer.onPreviewReport();
+		}		
+	}
+	
+	static class XLSRendererRunnable extends ContextRunnable  implements IServerPushCallback {
+
+		private ZkReportViewer viewer;
+
+		public XLSRendererRunnable(ZkReportViewer viewer) {
+			super();
+			this.viewer = viewer;
+		}
+
+		@Override
+		protected void doRun() {
+			try {
+				if (!ArchiveEngine.isValid(viewer.m_reportEngine.getLayout()))
+					log.warning("Cannot archive Document");
+				String path = System.getProperty("java.io.tmpdir");
+				String prefix = viewer.makePrefix(viewer.m_reportEngine.getName());
+				if (log.isLoggable(Level.FINE))
+				{
+					log.log(Level.FINE, "Path="+path + " Prefix="+prefix);
+				}
+				File file = File.createTempFile(prefix, ".xls", new File(path));
+				viewer.m_reportEngine.createXLS(file, viewer.m_reportEngine.getPrintFormat().getLanguage());
+				viewer.media = new AMedia(file.getName(), "xls", "application/vnd.ms-excel", file, true);
+			} catch (Exception e) {
+				if (e instanceof RuntimeException)
+					throw (RuntimeException)e;
+				else
+					throw new RuntimeException(e);
+			} finally {			
+				Desktop desktop = AEnv.getDesktop();
+				if (desktop != null && desktop.isAlive()) {
+					new ServerPushTemplate(desktop).executeAsync(this);
+				}
+			}
+		}
+
+		@Override
+		public void updateUI() {
+			viewer.labelDrill.setVisible(false);
+			viewer.comboDrill.setVisible(false);
+			viewer.onPreviewReport();
+		}
+		
+	}
+}