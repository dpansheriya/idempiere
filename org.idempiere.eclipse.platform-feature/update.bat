@Title ... p2 director
@Echo off

cd %~dp0

<<<<<<< HEAD
cp idempiere.ini idempiere.ini.sav

if exist jetty.xml.sav del /q jetty.xml.sav
if exist jettyhome/etc/jetty.xml (
   copy jettyhome/etc/jetty.xml jetty.xml.sav
=======
copy idempiere.ini idempiere.ini.sav
if exist server.xml.sav del /q server.xml.sav
if exist plugins/org.adempiere.tomcat.config_1.0.0/META-INF/tomcat/server.xml (
   copy plugins/org.adempiere.tomcat.config_1.0.0/META-INF/tomcat/server.xml server.xml.sav
   del /q plugins/org.adempiere.tomcat.config_1.0.0/META-INF/tomcat/server.xml
)
if exist plugins/org.adempiere.tomcat.config_2.0.0/META-INF/tomcat/server.xml (
   copy plugins/org.adempiere.tomcat.config_2.0.0/META-INF/tomcat/server.xml server.xml.sav
   del /q plugins/org.adempiere.tomcat.config_2.0.0/META-INF/tomcat/server.xml
>>>>>>> 19f03bf7
)

if exist jetty-ssl.xml.sav del /q jetty-ssl.xml.sav
if exist jettyhome/etc/jetty-ssl.xml (
   copy jettyhome/etc/jetty-ssl.xml jetty-ssl.xml.sav
)

<<<<<<< HEAD
if exist jetty-selector.xml.sav del /q jetty-selector.xml.sav
if exist jettyhome/etc/jetty-selector.xml (
   copy jettyhome/etc/jetty-selector.xml jetty-selector.xml.sav
)

java -jar plugins/org.eclipse.equinox.launcher_1.*.jar -install director -configuration director/configuration -application org.eclipse.equinox.p2.director -consoleLog -profileProperties org.eclipse.update.install.features=true -destination $DESTINATION -repository $1 -u org.adempiere.server.product -i org.adempiere.server.product

cp idempiere.ini.sav idempiere.ini

if exist jetty.xml.sav (
   copy jetty.xml.sav jettyhome/etc/jetty.xml 
   del /q jetty.xml.sav
)

if exist jetty-ssl.xml.sav (
   copy jetty-ssl.xml.sav jettyhome/etc/jetty-ssl.xml 
   del /q jetty-ssl.xml.sav
)

if exist jetty-selector.xml.sav (
   copy jetty-selector.xml.sav jettyhome/etc/jetty-selector.xml 
   del /q jetty-selector.xml.sav
)


=======
FOR %%c in (plugins\org.eclipse.osgi_3.7.*.jar) DO set JARFILE=%%c
java -Dosgi.noShutdown=false -Dosgi.compatibility.bootdelegation=true -Dosgi.install.area=director -jar %JARFILE% -application org.eclipse.equinox.p2.director -consoleLog -profileProperties org.eclipse.update.install.features=true -destination %~dp0 -repository %1 -u org.adempiere.server.product

java -Dosgi.noShutdown=false -Dosgi.compatibility.bootdelegation=true -Dosgi.install.area=director -jar %JARFILE% -application org.eclipse.equinox.p2.director -consoleLog -profileProperties org.eclipse.update.install.features=true -destination %~dp0 -repository %1 -i org.adempiere.server.product

copy idempiere.ini.sav idempiere.ini
if exist server.xml.sav (
   copy server.xml.sav plugins/org.adempiere.tomcat.config_2.1.0/META-INF/tomcat/server.xml 
   del /q server.xml.sav
)

>>>>>>> 19f03bf7
<|MERGE_RESOLUTION|>--- conflicted
+++ resolved
@@ -1,68 +1,42 @@
-@Title ... p2 director
-@Echo off
-
-cd %~dp0
-
-<<<<<<< HEAD
-cp idempiere.ini idempiere.ini.sav
-
-if exist jetty.xml.sav del /q jetty.xml.sav
-if exist jettyhome/etc/jetty.xml (
-   copy jettyhome/etc/jetty.xml jetty.xml.sav
-=======
-copy idempiere.ini idempiere.ini.sav
-if exist server.xml.sav del /q server.xml.sav
-if exist plugins/org.adempiere.tomcat.config_1.0.0/META-INF/tomcat/server.xml (
-   copy plugins/org.adempiere.tomcat.config_1.0.0/META-INF/tomcat/server.xml server.xml.sav
-   del /q plugins/org.adempiere.tomcat.config_1.0.0/META-INF/tomcat/server.xml
-)
-if exist plugins/org.adempiere.tomcat.config_2.0.0/META-INF/tomcat/server.xml (
-   copy plugins/org.adempiere.tomcat.config_2.0.0/META-INF/tomcat/server.xml server.xml.sav
-   del /q plugins/org.adempiere.tomcat.config_2.0.0/META-INF/tomcat/server.xml
->>>>>>> 19f03bf7
-)
-
-if exist jetty-ssl.xml.sav del /q jetty-ssl.xml.sav
-if exist jettyhome/etc/jetty-ssl.xml (
-   copy jettyhome/etc/jetty-ssl.xml jetty-ssl.xml.sav
-)
-
-<<<<<<< HEAD
-if exist jetty-selector.xml.sav del /q jetty-selector.xml.sav
-if exist jettyhome/etc/jetty-selector.xml (
-   copy jettyhome/etc/jetty-selector.xml jetty-selector.xml.sav
-)
-
-java -jar plugins/org.eclipse.equinox.launcher_1.*.jar -install director -configuration director/configuration -application org.eclipse.equinox.p2.director -consoleLog -profileProperties org.eclipse.update.install.features=true -destination $DESTINATION -repository $1 -u org.adempiere.server.product -i org.adempiere.server.product
-
-cp idempiere.ini.sav idempiere.ini
-
-if exist jetty.xml.sav (
-   copy jetty.xml.sav jettyhome/etc/jetty.xml 
-   del /q jetty.xml.sav
-)
-
-if exist jetty-ssl.xml.sav (
-   copy jetty-ssl.xml.sav jettyhome/etc/jetty-ssl.xml 
-   del /q jetty-ssl.xml.sav
-)
-
-if exist jetty-selector.xml.sav (
-   copy jetty-selector.xml.sav jettyhome/etc/jetty-selector.xml 
-   del /q jetty-selector.xml.sav
-)
-
-
-=======
-FOR %%c in (plugins\org.eclipse.osgi_3.7.*.jar) DO set JARFILE=%%c
-java -Dosgi.noShutdown=false -Dosgi.compatibility.bootdelegation=true -Dosgi.install.area=director -jar %JARFILE% -application org.eclipse.equinox.p2.director -consoleLog -profileProperties org.eclipse.update.install.features=true -destination %~dp0 -repository %1 -u org.adempiere.server.product
-
-java -Dosgi.noShutdown=false -Dosgi.compatibility.bootdelegation=true -Dosgi.install.area=director -jar %JARFILE% -application org.eclipse.equinox.p2.director -consoleLog -profileProperties org.eclipse.update.install.features=true -destination %~dp0 -repository %1 -i org.adempiere.server.product
-
-copy idempiere.ini.sav idempiere.ini
-if exist server.xml.sav (
-   copy server.xml.sav plugins/org.adempiere.tomcat.config_2.1.0/META-INF/tomcat/server.xml 
-   del /q server.xml.sav
-)
-
->>>>>>> 19f03bf7
+@Title ... p2 director
+@Echo off
+
+cd %~dp0
+
+copy idempiere.ini idempiere.ini.sav
+
+if exist jetty.xml.sav del /q jetty.xml.sav
+if exist jettyhome/etc/jetty.xml (
+   copy jettyhome/etc/jetty.xml jetty.xml.sav
+)
+
+if exist jetty-ssl.xml.sav del /q jetty-ssl.xml.sav
+if exist jettyhome/etc/jetty-ssl.xml (
+   copy jettyhome/etc/jetty-ssl.xml jetty-ssl.xml.sav
+)
+
+if exist jetty-selector.xml.sav del /q jetty-selector.xml.sav
+if exist jettyhome/etc/jetty-selector.xml (
+   copy jettyhome/etc/jetty-selector.xml jetty-selector.xml.sav
+)
+
+FOR %%c in (plugins\org.eclipse.equinox.launcher_1.*.jar) DO set JARFILE=%%c
+java -jar %JARFILE% -install director -configuration director/configuration -application org.eclipse.equinox.p2.director -consoleLog -profileProperties org.eclipse.update.install.features=true -destination $DESTINATION -repository $1 -u org.adempiere.server.product -i org.adempiere.server.product
+
+copy idempiere.ini.sav idempiere.ini
+
+if exist jetty.xml.sav (
+   copy jetty.xml.sav jettyhome/etc/jetty.xml 
+   del /q jetty.xml.sav
+)
+
+if exist jetty-ssl.xml.sav (
+   copy jetty-ssl.xml.sav jettyhome/etc/jetty-ssl.xml 
+   del /q jetty-ssl.xml.sav
+)
+
+if exist jetty-selector.xml.sav (
+   copy jetty-selector.xml.sav jettyhome/etc/jetty-selector.xml 
+   del /q jetty-selector.xml.sav
+)
+