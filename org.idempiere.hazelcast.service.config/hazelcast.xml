--- conflicted
+++ resolved
@@ -16,11 +16,6 @@
   -->
 
 <!--
-<<<<<<< HEAD
-    The default Hazelcast configuration. This is used when no hazelcast.xml is present.
-    Please see the schema for how to configure Hazelcast at https://hazelcast.com/schema/config/hazelcast-config-3.10.xsd
-    or the documentation at https://hazelcast.org/documentation/
-=======
   The default Hazelcast configuration.
 
   This XML file is used when no hazelcast.xml is present.
@@ -28,30 +23,19 @@
   To learn how to configure Hazelcast, please see the schema at
   https://hazelcast.com/schema/config/hazelcast-config-3.11.xsd
   or the Reference Manual at https://hazelcast.org/documentation/
->>>>>>> 49d0076c
 -->
 
 <!--suppress XmlDefaultAttributeValue -->
 <hazelcast xmlns="http://www.hazelcast.com/schema/config"
            xmlns:xsi="http://www.w3.org/2001/XMLSchema-instance"
            xsi:schemaLocation="http://www.hazelcast.com/schema/config
-<<<<<<< HEAD
-           http://www.hazelcast.com/schema/config/hazelcast-config-3.10.xsd">
-=======
            http://www.hazelcast.com/schema/config/hazelcast-config-3.11.xsd">
 
->>>>>>> 49d0076c
     <group>
         <name>dev</name>
         <password>dev-pass</password>
     </group>
     <management-center enabled="false">http://localhost:8080/hazelcast-mancenter</management-center>
-<<<<<<< HEAD
-    <properties>
-        <property name="hazelcast.discovery.enabled">false</property>
-    </properties>
-=======
->>>>>>> 49d0076c
     <network>
         <port auto-increment="true" port-count="100">5701</port>
         <outbound-ports>
@@ -62,7 +46,7 @@
             <ports>0</ports>
         </outbound-ports>
         <join>
-            <multicast enabled="false">
+            <multicast enabled="true">
                 <multicast-group>224.2.2.3</multicast-group>
                 <multicast-port>54327</multicast-port>
             </multicast>
@@ -257,11 +241,6 @@
         -->
         <cache-deserialized-values>INDEX-ONLY</cache-deserialized-values>
 
-        <near-cache name="localNearCache">
-            <in-memory-format>OBJECT</in-memory-format>
-            <cache-local-entries>true</cache-local-entries>
-        </near-cache>
-
     </map>
 
     <!--
